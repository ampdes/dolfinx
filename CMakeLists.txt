--- conflicted
+++ resolved
@@ -90,7 +90,6 @@
 option(DOLFIN_IGNORE_PETSC4PY_VERSION "Ignore version of PETSc4py." OFF)
 option(DOLFIN_SKIP_BUILD_TESTS "Skip build tests for testing usability of dependency packages." OFF)
 option(DOLFIN_WITH_LIBRARY_VERSION "Build with library version information." ON)
-option(DOLFIN_ENABLE_GEOMETRY_DEBUGGING "Enable geometry debugging (developers only; requires libcgal-dev and libcgal-qt5-dev)." OFF)
 
 add_feature_info(BUILD_SHARED_LIBS BUILD_SHARED_LIBS "Build DOLFIN with shared libraries.")
 add_feature_info(CMAKE_USE_RELATIVE_PATHS CMAKE_USE_RELATIVE_PATHS "Use relative paths in makefiles and projects.")
@@ -582,75 +581,6 @@
     PURPOSE "Needed to build documentation")
 endif()
 
-<<<<<<< HEAD
-# Check for VTK
-if (DOLFIN_ENABLE_VTK)
-  # Find all modules
-  find_package(VTK QUIET HINTS ${VTK_DIR} $ENV{VTK_DIR} NO_MODULE)
-  set_package_properties(VTK PROPERTIES TYPE OPTIONAL
-    DESCRIPTION "The Visualization Toolkit - A high level 3D visualization library"
-    URL "https://www.vtk.org"
-    PURPOSE "Enables plotting with VTK as backend")
-
-  # Add required modules (depends on VTK version)
-  if(TARGET vtkRenderingOpenGL2)
-    # VTK 7.0
-    find_package(VTK HINTS ${VTK_DIR} $ENV{VTK_DIR} COMPONENTS vtkViewsCore
-      vtkRenderingCore vtkRenderingLabel vtkFiltersTexture vtkRenderingOpenGL2
-      NO_MODULE)
-  elseif(TARGET vtkRenderingFreeTypeOpenGL)
-    # For VTK < 6.3, vtkRenderingFreeTypeOpenGL module is required, so
-    # add if available (vtkRenderingFreeTypeOpenGL was removed from
-    # VTK 6.3)
-    find_package(VTK HINTS ${VTK_DIR} $ENV{VTK_DIR} COMPONENTS vtkViewsCore
-      vtkRenderingCore vtkRenderingLabel vtkFiltersTexture vtkRenderingOpenGL
-      vtkRenderingFreeTypeOpenGL NO_MODULE)
-  elseif(TARGET vtkRenderingOpenGL)
-    # VTK 6.3
-    find_package(VTK HINTS ${VTK_DIR} $ENV{VTK_DIR} COMPONENTS vtkViewsCore
-      vtkRenderingCore vtkRenderingLabel vtkFiltersTexture
-      vtkRenderingOpenGL NO_MODULE)
-  endif()
-
-  set(VTK_VERSION "${VTK_MAJOR_VERSION}.${VTK_MINOR_VERSION}")
-  if (VTK_FOUND)
-    if ("${VTK_VERSION}" VERSION_LESS "5.2")
-      set(VTK_FOUND FALSE)
-      message(WARNING "Unable to find VTK (>= 5.2)")
-    else()
-      message(STATUS "Found VTK: ${VTK_DIR} (found version \"${VTK_VERSION}\")")
-    endif()
-  endif()
-endif()
-
-# Check for geometry debgging
-if (DOLFIN_ENABLE_GEOMETRY_DEBUGGING)
-  message(STATUS "Enabling geometry debugging")
-  find_package(CGAL REQUIRED)
-  find_package(GMP REQUIRED)
-  find_package(MPFR REQUIRED)
-  if (NOT CGAL_FOUND)
-    message(FATAL_ERROR "Unable to find package CGAL required for DOLFIN_ENABLE_GEOMETRY_DEBUGGING")
-  endif()
-  if (NOT GMP_FOUND)
-    message(FATAL_ERROR "Unable to find package GMP required for DOLFIN_ENABLE_GEOMETRY_DEBUGGING")
-  endif()
-  if (NOT MPFR_FOUND)
-    message(FATAL_ERROR "Unable to find package MPFR required for DOLFIN_ENABLE_GEOMETRY_DEBUGGING")
-  endif()
-endif()
-
-#------------------------------------------------------------------------------
-# Set size of dolfin::la_index
-
-if (PETSC_FOUND)
-  list(APPEND DOLFIN_CXX_DEFINITIONS "-DDOLFIN_LA_INDEX_SIZE=${PETSC_INT_SIZE}")
-else()
-  list(APPEND DOLFIN_CXX_DEFINITIONS "-DDOLFIN_LA_INDEX_SIZE=4")
-endif()
-
-=======
->>>>>>> a612b703
 #------------------------------------------------------------------------------
 # Print summary of found and not found optional packages
 
