--- conflicted
+++ resolved
@@ -71,11 +71,8 @@
   std::vector<std::string> backends;
   backends.push_back("uBLAS");
   backends.push_back("PETSc");
-<<<<<<< HEAD
   backends.push_back("Tpetra");
-=======
   backends.push_back("Eigen");
->>>>>>> ac2399c9
   backends.push_back("STL");
 
   // Override forms and backends with command-line arguments
