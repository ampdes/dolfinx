// Copyright (C) 2010 Anders Logg.
// Licensed under the GNU LGPL Version 2.1.
//
// If run without command-line arguments, this benchmark iterates from
// zero to MAX_NUM_THREADS. If a command-line argument --num_threads n
// is given, the benchmark is run with the specified number of threads.
//
// First added:  2010-11-11
// Last changed: 2010-11-27

#include <cstdlib>

#include <dolfin.h>
#include <dolfin/fem/AssemblerTools.h>
#include "Poisson.h"
#include "NavierStokes.h"

#define MAX_NUM_THREADS 4
#define SIZE 32
<<<<<<< HEAD
#define ASSEMBLY_REPEATS 5
=======
#define NUM_REPS 2
>>>>>>> 7fc57d45

using namespace dolfin;

double bench(std::string form, const Mesh& mesh)
{
  dolfin::uint num_threads = parameters["num_threads"];
  info_underline("Benchmarking %s, num_threads = %d", form.c_str(), num_threads);

  // Create form
  FunctionSpace *V(0), *W0(0), *W1(0), *W2(0), *W3(0), *W4(0);
  Form* a(0);
  Function *w0(0), *w1(0), *w2(0), *w3(0), *w4(0);
  if (form == "Poisson")
  {
    V = new Poisson::FunctionSpace(mesh);
    a = new Poisson::BilinearForm(*V, *V);
  }
  else if (form == "NavierStokes")
  {
    V  = new NavierStokes::FunctionSpace(mesh);
    W0 = new NavierStokes::Form_0_FunctionSpace_2(mesh);
    W1 = new NavierStokes::Form_0_FunctionSpace_3(mesh);
    W2 = new NavierStokes::Form_0_FunctionSpace_4(mesh);
    W3 = new NavierStokes::Form_0_FunctionSpace_5(mesh);
    W4 = new NavierStokes::Form_0_FunctionSpace_6(mesh);
    a = new NavierStokes::BilinearForm(*V, *V);
    w0 = new Function(*W0);
    w1 = new Function(*W1);
    w2 = new Function(*W2);
    w3 = new Function(*W3);
    w4 = new Function(*W4);
    a->set_coefficient(0, *w0);
    a->set_coefficient(1, *w1);
    a->set_coefficient(2, *w2);
    a->set_coefficient(3, *w3);
    a->set_coefficient(4, *w4);
  }

  // Create STL matrix
  //STLMatrix A;
  Matrix A;

  // Intialise matrix
  AssemblerTools::init_global_tensor(A, *a, true, false);

  // Assemble
  Timer timer("Total time");
  for (dolfin::uint i = 0; i < NUM_REPS; ++i)
    assemble(A, *a, false);
  const double t = timer.stop();

  // Write summary
  summary(true);

  // Cleanup
  delete V;
  delete W0;
  delete W1;
  delete W2;
  delete W3;
  delete W4;
  delete w0;
  delete w1;
  delete w2;
  delete w3;
  delete w4;
  delete a;

  info("");

  return t;
}

int main(int argc, char* argv[])
{
  // Parse command-line arguments
  parameters.parse(argc, argv);

  //SubSystemsManager::init_petsc();
  //PetscInfoAllow(PETSC_TRUE, PETSC_NULL);
  //PetscOptionsSetValue("-mat_inode_limit", "5");

  // Set backend
  //parameters["linear_algebra_backend"] = "Epetra";

  // Create mesh
  UnitCube mesh(SIZE, SIZE, SIZE);
  mesh.color("vertex");
  //mesh.init(1);

  // Test cases
  std::vector<std::string> forms;
  forms.push_back("Poisson");
  forms.push_back("NavierStokes");

  // If parameter num_threads has been set, just run once
  if (parameters["num_threads"].change_count() > 0)
  {
    for (int i = 0; i < forms.size(); i++)
      bench(forms[i], mesh);
  }

  // Otherwise, iterate from 1 to MAX_NUM_THREADS
  else
  {
    Table timings("Timings");
    Table speedups("Speedups");

    // Iterate over number of threads
    for (int num_threads = 0; num_threads <= MAX_NUM_THREADS; num_threads++)
    {
      // Set the number of threads
      parameters["num_threads"] = num_threads;

      // Iterate over forms
      for (int i = 0; i < forms.size(); i++)
      {
        // Run test case
        const double t = bench(forms[i], mesh);

        // Store results and scale to get speedups
        std::stringstream s;
        s << num_threads << " threads";
        timings(s.str(), forms[i]) = t;
        speedups(s.str(), forms[i]) = timings.get_value("0 threads", forms[i]) / t;
        if (num_threads == 0)
          speedups(s.str(), "(rel 1 thread " + forms[i] + ")") = "-";
        else
          speedups(s.str(),  "(rel 1 thread " + forms[i] + ")") = timings.get_value("1 threads", forms[i]) / t;
      }
    }

    // Display results
    info("");
    info(timings, true);
    info("");
    info(speedups, true);
  }

  return 0;
}<|MERGE_RESOLUTION|>--- conflicted
+++ resolved
@@ -17,11 +17,7 @@
 
 #define MAX_NUM_THREADS 4
 #define SIZE 32
-<<<<<<< HEAD
-#define ASSEMBLY_REPEATS 5
-=======
 #define NUM_REPS 2
->>>>>>> 7fc57d45
 
 using namespace dolfin;
 
