--- conflicted
+++ resolved
@@ -19,14 +19,7 @@
 set(Boost_VERBOSE TRUE)
 find_dependency(Boost 1.70 REQUIRED COMPONENTS timer filesystem)
 
-<<<<<<< HEAD
-# xtensor
-find_dependency(xtensor)
-
-if (@ufcx_FOUND@)
-=======
 if(@ufcx_FOUND@)
->>>>>>> 3a543db1
   find_dependency(ufcx)
 endif()
 
