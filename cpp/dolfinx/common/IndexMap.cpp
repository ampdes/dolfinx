// Copyright (C) 2015-2022 Chris Richardson, Garth N. Wells and Igor Baratta
//
// This file is part of DOLFINx (https://www.fenicsproject.org)
//
// SPDX-License-Identifier:    LGPL-3.0-or-later

#include "IndexMap.h"
#include "sort.h"
#include <algorithm>
#include <functional>
#include <map>
#include <numeric>
#include <span>
#include <utility>
#include <vector>

#include <iostream>
<<<<<<< HEAD
// #include <xtensor/xadapt.hpp>
// #include <xtensor/xio.hpp>
=======
>>>>>>> d022c63a

using namespace dolfinx;
using namespace dolfinx::common;

namespace
{
std::array<std::vector<int>, 2> build_src_dest(MPI_Comm comm,
                                               std::span<const int> owners)
{
  std::vector<int> src(owners.begin(), owners.end());
  std::sort(src.begin(), src.end());
  src.erase(std::unique(src.begin(), src.end()), src.end());
  src.shrink_to_fit();

  std::vector<int> dest = dolfinx::MPI::compute_graph_edges_nbx(comm, src);
  std::sort(dest.begin(), dest.end());

  return {std::move(src), std::move(dest)};
}
} // namespace

//-----------------------------------------------------------------------------
std::vector<int32_t>
common::compute_owned_indices(std::span<const std::int32_t> indices,
                              const IndexMap& map)
{
  // Build list of (owner, index) pairs for each ghost in indices, and
  // sort
  std::vector<std::pair<int, std::int64_t>> send_idx;
  std::for_each(indices.begin(), indices.end(),
                [&send_idx, &owners = map.owners(), &ghosts = map.ghosts(),
                 size = map.size_local()](auto idx)
                {
                  if (idx >= size)
                  {
                    std::int32_t pos = idx - size;
                    send_idx.push_back({owners[pos], ghosts[pos]});
                  }
                });
  std::sort(send_idx.begin(), send_idx.end());

  // Build (i) list of src ranks, (ii) send buffer, (iii) send sizes and
  // (iv) send displacements
  std::vector<int> src;
  std::vector<std::int64_t> send_buffer;
  std::vector<int> send_sizes, send_disp(1, 0);
  auto it = send_idx.begin();
  while (it != send_idx.end())
  {
    src.push_back(it->first);
    auto it1
        = std::find_if(it, send_idx.end(),
                       [r = src.back()](auto& idx) { return idx.first != r; });

    // Pack send buffer
    std::transform(it, it1, std::back_inserter(send_buffer),
                   [](auto& idx) { return idx.second; });

    // Send sizes and displacements
    send_sizes.push_back(std::distance(it, it1));
    send_disp.push_back(send_disp.back() + send_sizes.back());

    // Advance iterator
    it = it1;
  }

  // Determine destination ranks
  std::vector<int> dest
      = dolfinx::MPI::compute_graph_edges_nbx(map.comm(), src);
  std::sort(dest.begin(), dest.end());

  // Create ghost -> owner comm
  MPI_Comm comm;
  int ierr = MPI_Dist_graph_create_adjacent(
      map.comm(), dest.size(), dest.data(), MPI_UNWEIGHTED, src.size(),
      src.data(), MPI_UNWEIGHTED, MPI_INFO_NULL, false, &comm);
  dolfinx::MPI::check_error(map.comm(), ierr);

  // Exchange number of indices to send/receive from each rank
  std::vector<int> recv_sizes(dest.size(), 0);
  send_sizes.reserve(1);
  recv_sizes.reserve(1);
  ierr = MPI_Neighbor_alltoall(send_sizes.data(), 1, MPI_INT, recv_sizes.data(),
                               1, MPI_INT, comm);
  dolfinx::MPI::check_error(comm, ierr);

  // Prepare receive displacement array
  std::vector<int> recv_disp(dest.size() + 1, 0);
  std::partial_sum(recv_sizes.begin(), recv_sizes.end(),
                   std::next(recv_disp.begin()));

  // Send ghost indices to owner, and receive owned indices
  std::vector<std::int64_t> recv_buffer(recv_disp.back());
  ierr = MPI_Neighbor_alltoallv(send_buffer.data(), send_sizes.data(),
                                send_disp.data(), MPI_INT64_T,
                                recv_buffer.data(), recv_sizes.data(),
                                recv_disp.data(), MPI_INT64_T, comm);
  dolfinx::MPI::check_error(comm, ierr);

  ierr = MPI_Comm_free(&comm);
  dolfinx::MPI::check_error(comm, ierr);

  // Remove duplicates from received indices
  std::sort(recv_buffer.begin(), recv_buffer.end());
  recv_buffer.erase(std::unique(recv_buffer.begin(), recv_buffer.end()),
                    recv_buffer.end());

  // Copy owned and ghost indices into return array
  std::vector<std::int32_t> owned;
  std::copy_if(indices.begin(), indices.end(), std::back_inserter(owned),
               [size = map.size_local()](auto idx) { return idx < size; });
  std::transform(recv_buffer.begin(), recv_buffer.end(),
                 std::back_inserter(owned),
                 [range = map.local_range()](auto idx)
                 {
                   assert(idx >= range[0]); // problem
                   assert(idx < range[1]);
                   return idx - range[0];
                 });

  std::sort(owned.begin(), owned.end());
  owned.erase(std::unique(owned.begin(), owned.end()), owned.end());

  return owned;
}
//-----------------------------------------------------------------------------
std::tuple<std::int64_t, std::vector<std::int32_t>,
           std::vector<std::vector<std::int64_t>>,
           std::vector<std::vector<int>>>
common::stack_index_maps(
    const std::vector<
        std::pair<std::reference_wrapper<const common::IndexMap>, int>>& maps)
{
  // Compute process offset for stacked index map
  const std::int64_t process_offset = std::accumulate(
      maps.begin(), maps.end(), std::int64_t(0),
      [](std::int64_t c, auto& map) -> std::int64_t
      { return c + map.first.get().local_range()[0] * map.second; });

  // Get local offset (into new map) for each index map
  std::vector<std::int32_t> local_sizes;
  std::transform(maps.begin(), maps.end(), std::back_inserter(local_sizes),
                 [](auto map)
                 { return map.second * map.first.get().size_local(); });
  std::vector<std::int32_t> local_offset(local_sizes.size() + 1, 0);
  std::partial_sum(local_sizes.begin(), local_sizes.end(),
                   std::next(local_offset.begin()));

  // Build list of src ranks (ranks that own ghosts)
  std::vector<int> src;
  for (auto& map : maps)
  {
    src.insert(src.end(), map.first.get().owners().begin(),
               map.first.get().owners().end());
    std::sort(src.begin(), src.end());
    src.erase(std::unique(src.begin(), src.end()), src.end());
  }

  // Get destination ranks (ranks that ghost my indices), and sort
  std::vector<int> dest = dolfinx::MPI::compute_graph_edges_nbx(
      maps.at(0).first.get().comm(), src);
  std::sort(dest.begin(), dest.end());

  // Create neighbour comms (0: ghost -> owner, 1: (owner -> ghost)
  MPI_Comm comm0, comm1;
  int ierr = MPI_Dist_graph_create_adjacent(
      maps.at(0).first.get().comm(), dest.size(), dest.data(), MPI_UNWEIGHTED,
      src.size(), src.data(), MPI_UNWEIGHTED, MPI_INFO_NULL, false, &comm0);
  dolfinx::MPI::check_error(maps.at(0).first.get().comm(), ierr);
  ierr = MPI_Dist_graph_create_adjacent(
      maps.at(0).first.get().comm(), src.size(), src.data(), MPI_UNWEIGHTED,
      dest.size(), dest.data(), MPI_UNWEIGHTED, MPI_INFO_NULL, false, &comm1);
  dolfinx::MPI::check_error(maps.at(0).first.get().comm(), ierr);

  // NOTE: We could perform each MPI call just once rather than per map,
  // but the complexity may not be worthwhile since this function is
  // typically used for 'block' (rather the nested) problems, which is
  // not the most efficient approach anyway.

  std::vector<std::vector<std::int64_t>> ghosts_new(maps.size());
  std::vector<std::vector<int>> ghost_owners_new(maps.size());

  // For each map, send ghost indices to owner and owners send back the
  // new index
  for (std::size_t m = 0; m < maps.size(); ++m)
  {
    const int bs = maps[m].second;
    const common::IndexMap& map = maps[m].first.get();
    const std::vector<std::int64_t>& ghosts = map.ghosts();
    const std::vector<int>& owners = map.owners();

    // For each owning rank (on comm), create vector of this rank's
    // ghosts
    std::vector<std::int64_t> send_indices;
    std::vector<std::int32_t> send_sizes;
    std::vector<std::size_t> ghost_buffer_pos;
    {
      std::vector<std::vector<std::int64_t>> ghost_by_rank(src.size());
      std::vector<std::vector<std::size_t>> pos_to_ghost(src.size());
      for (std::size_t i = 0; i < ghosts.size(); ++i)
      {
        auto it = std::lower_bound(src.begin(), src.end(), owners[i]);
        assert(it != src.end() and *it == owners[i]);
        int r = std::distance(src.begin(), it);
        ghost_by_rank[r].push_back(ghosts[i]);
        pos_to_ghost[r].push_back(i);
      }

      // Count number of ghosts per dest
      std::transform(ghost_by_rank.begin(), ghost_by_rank.end(),
                     std::back_inserter(send_sizes),
                     [](auto& g) { return g.size(); });

      // Send buffer and ghost position to send buffer position
      for (auto& g : ghost_by_rank)
        send_indices.insert(send_indices.end(), g.begin(), g.end());
      for (auto& p : pos_to_ghost)
        ghost_buffer_pos.insert(ghost_buffer_pos.end(), p.begin(), p.end());
    }

    // Send how many indices I ghost to each owner, and receive how many
    // of my indices other ranks ghost
    std::vector<std::int32_t> recv_sizes(dest.size(), 0);
    send_sizes.reserve(1);
    recv_sizes.reserve(1);
    ierr = MPI_Neighbor_alltoall(send_sizes.data(), 1, MPI_INT32_T,
                                 recv_sizes.data(), 1, MPI_INT32_T, comm0);
    dolfinx::MPI::check_error(comm0, ierr);

    // Prepare displacement vectors
    std::vector<int> send_disp(src.size() + 1, 0),
        recv_disp(dest.size() + 1, 0);
    std::partial_sum(send_sizes.begin(), send_sizes.end(),
                     std::next(send_disp.begin()));
    std::partial_sum(recv_sizes.begin(), recv_sizes.end(),
                     std::next(recv_disp.begin()));

    // Send ghost indices to owner, and receive indices
    std::vector<std::int64_t> recv_indices(recv_disp.back());
    ierr = MPI_Neighbor_alltoallv(send_indices.data(), send_sizes.data(),
                                  send_disp.data(), MPI_INT64_T,
                                  recv_indices.data(), recv_sizes.data(),
                                  recv_disp.data(), MPI_INT64_T, comm0);
    dolfinx::MPI::check_error(comm0, ierr);

    // For each received index (which I should own), compute its new
    // index in the concatenated index map
    std::vector<std::int64_t> ghost_old_to_new;
    ghost_old_to_new.reserve(recv_indices.size());
    std::int64_t offset_old = map.local_range()[0];
    std::int64_t offset_new = local_offset[m] + process_offset;
    for (std::int64_t idx : recv_indices)
    {
      auto idx_local = idx - offset_old;
      assert(idx_local >= 0);
      ghost_old_to_new.push_back(bs * idx_local + offset_new);
    }

    // Send back/receive new indices
    std::vector<std::int64_t> ghosts_new_idx(send_disp.back());
    ierr = MPI_Neighbor_alltoallv(ghost_old_to_new.data(), recv_sizes.data(),
                                  recv_disp.data(), MPI_INT64_T,
                                  ghosts_new_idx.data(), send_sizes.data(),
                                  send_disp.data(), MPI_INT64_T, comm1);
    dolfinx::MPI::check_error(comm1, ierr);

    // Unpack new indices and store owner
    std::vector<std::int64_t>& ghost_idx = ghosts_new[m];
    ghost_idx.resize(bs * map.ghosts().size());
    std::vector<int>& owners_new = ghost_owners_new[m];
    owners_new.resize(bs * map.ghosts().size());
    for (std::size_t i = 0; i < send_disp.size() - 1; ++i)
    {
      int rank = src[i];
      for (int j = send_disp[i]; j < send_disp[i + 1]; ++j)
      {
        std::size_t p = ghost_buffer_pos[j];
        for (int k = 0; k < bs; ++k)
        {
          ghost_idx[bs * p + k] = ghosts_new_idx[j] + k;
          owners_new[bs * p + k] = rank;
        }
      }
    }
  }

  // Destroy communicators
  ierr = MPI_Comm_free(&comm0);
  dolfinx::MPI::check_error(maps.at(0).first.get().comm(), ierr);

  ierr = MPI_Comm_free(&comm1);
  dolfinx::MPI::check_error(maps.at(0).first.get().comm(), ierr);

  return {process_offset, std::move(local_offset), std::move(ghosts_new),
          std::move(ghost_owners_new)};
}

//-----------------------------------------------------------------------------
//-----------------------------------------------------------------------------
IndexMap::IndexMap(MPI_Comm comm, std::int32_t local_size)
    : _comm(comm), _overlapping(false)
{
  // Get global offset (index), using partial exclusive reduction
  std::int64_t offset = 0;
  const std::int64_t local_size_tmp = local_size;
  MPI_Request request_scan;
  int ierr = MPI_Iexscan(&local_size_tmp, &offset, 1, MPI_INT64_T, MPI_SUM,
                         _comm.comm(), &request_scan);
  dolfinx::MPI::check_error(_comm.comm(), ierr);

  // Send local size to sum reduction to get global size
  MPI_Request request;
  ierr = MPI_Iallreduce(&local_size_tmp, &_size_global, 1, MPI_INT64_T, MPI_SUM,
                        comm, &request);
  dolfinx::MPI::check_error(_comm.comm(), ierr);

  ierr = MPI_Wait(&request_scan, MPI_STATUS_IGNORE);
  dolfinx::MPI::check_error(_comm.comm(), ierr);
  _local_range = {offset, offset + local_size};

  // Wait for the MPI_Iallreduce to complete
  ierr = MPI_Wait(&request, MPI_STATUS_IGNORE);
  dolfinx::MPI::check_error(_comm.comm(), ierr);
}
//-----------------------------------------------------------------------------
IndexMap::IndexMap(MPI_Comm comm, std::int32_t local_size,
                   std::span<const std::int64_t> ghosts,
                   std::span<const int> owners)
    : IndexMap(comm, local_size, build_src_dest(comm, owners), ghosts, owners)
{
  // Do nothing
}
//-----------------------------------------------------------------------------
IndexMap::IndexMap(MPI_Comm comm, std::int32_t local_size,
                   const std::array<std::vector<int>, 2>& src_dest,
                   std::span<const std::int64_t> ghosts,
                   std::span<const int> owners)
    : _comm(comm), _ghosts(ghosts.begin(), ghosts.end()),
      _owners(owners.begin(), owners.end()), _src(src_dest[0]),
      _dest(src_dest[1]), _overlapping(true)
{
  assert(ghosts.size() == owners.size());
  assert(std::is_sorted(src_dest[0].begin(), src_dest[0].end()));
  assert(std::is_sorted(src_dest[1].begin(), src_dest[1].end()));

  // Get global offset (index), using partial exclusive reduction
  std::int64_t offset = 0;
  const std::int64_t local_size_tmp = (std::int64_t)local_size;
  MPI_Request request_scan;
  int ierr = MPI_Iexscan(&local_size_tmp, &offset, 1, MPI_INT64_T, MPI_SUM,
                         comm, &request_scan);
  dolfinx::MPI::check_error(_comm.comm(), ierr);

  // Send local size to sum reduction to get global size
  MPI_Request request;
  ierr = MPI_Iallreduce(&local_size_tmp, &_size_global, 1, MPI_INT64_T, MPI_SUM,
                        comm, &request);
  dolfinx::MPI::check_error(_comm.comm(), ierr);

  // Wait for MPI_Iexscan to complete (get offset)
  ierr = MPI_Wait(&request_scan, MPI_STATUS_IGNORE);
  dolfinx::MPI::check_error(_comm.comm(), ierr);
  _local_range = {offset, offset + local_size};

  // Wait for the MPI_Iallreduce to complete
  ierr = MPI_Wait(&request, MPI_STATUS_IGNORE);
  dolfinx::MPI::check_error(_comm.comm(), ierr);
}
//-----------------------------------------------------------------------------
std::array<std::int64_t, 2> IndexMap::local_range() const noexcept
{
  return _local_range;
}
//-----------------------------------------------------------------------------
std::int32_t IndexMap::num_ghosts() const noexcept { return _ghosts.size(); }
//-----------------------------------------------------------------------------
std::int32_t IndexMap::size_local() const noexcept
{
  return _local_range[1] - _local_range[0];
}
//-----------------------------------------------------------------------------
std::int64_t IndexMap::size_global() const noexcept { return _size_global; }
//-----------------------------------------------------------------------------
const std::vector<std::int64_t>& IndexMap::ghosts() const noexcept
{
  return _ghosts;
}
//-----------------------------------------------------------------------------
void IndexMap::local_to_global(std::span<const std::int32_t> local,
                               std::span<std::int64_t> global) const
{
  assert(local.size() <= global.size());
  const std::int32_t local_size = _local_range[1] - _local_range[0];
  std::transform(
      local.begin(), local.end(), global.begin(),
      [local_size, local_range = _local_range[0], &ghosts = _ghosts](auto local)
      {
        if (local < local_size)
          return local_range + local;
        else
        {
          assert((local - local_size) < (int)ghosts.size());
          return ghosts[local - local_size];
        }
      });
}
//-----------------------------------------------------------------------------
void IndexMap::global_to_local(std::span<const std::int64_t> global,
                               std::span<std::int32_t> local) const
{
  const std::int32_t local_size = _local_range[1] - _local_range[0];

  std::vector<std::pair<std::int64_t, std::int32_t>> global_local_ghosts(
      _ghosts.size());
  for (std::size_t i = 0; i < _ghosts.size(); ++i)
    global_local_ghosts[i] = {_ghosts[i], i + local_size};
  std::map<std::int64_t, std::int32_t> global_to_local(
      global_local_ghosts.begin(), global_local_ghosts.end());

  std::transform(global.begin(), global.end(), local.begin(),
                 [range = _local_range,
                  &global_to_local](std::int64_t index) -> std::int32_t
                 {
                   if (index >= range[0] and index < range[1])
                     return index - range[0];
                   else
                   {
                     auto it = global_to_local.find(index);
                     return it != global_to_local.end() ? it->second : -1;
                   }
                 });
}
//-----------------------------------------------------------------------------
std::vector<std::int64_t> IndexMap::global_indices() const
{
  const std::int32_t local_size = _local_range[1] - _local_range[0];
  const std::int32_t num_ghosts = _ghosts.size();
  const std::int64_t global_offset = _local_range[0];
  std::vector<std::int64_t> global(local_size + num_ghosts);
  std::iota(global.begin(), std::next(global.begin(), local_size),
            global_offset);
  std::copy(_ghosts.cbegin(), _ghosts.cend(),
            std::next(global.begin(), local_size));
  return global;
}
//-----------------------------------------------------------------------------
MPI_Comm IndexMap::comm() const { return _comm.comm(); }
//----------------------------------------------------------------------------
std::pair<IndexMap, std::vector<std::int32_t>>
IndexMap::create_submap(std::span<const std::int32_t> indices) const
{
  if (!indices.empty() and indices.back() >= this->size_local())
  {
    throw std::runtime_error(
        "Unowned index detected when creating sub-IndexMap");
  }

  // --- Step 1: Compute new offset for this rank

  std::int64_t local_size_new = indices.size();
  std::int64_t offset_new = 0;
  MPI_Request request_offset;
  int ierr = MPI_Iexscan(&local_size_new, &offset_new, 1, MPI_INT64_T, MPI_SUM,
                         _comm.comm(), &request_offset);
  dolfinx::MPI::check_error(_comm.comm(), ierr);

  // --- Step 2: Send ghost indices to owning rank

  // Build list of src ranks (ranks that own ghosts)
  std::vector<int> src = this->owners();
  std::sort(src.begin(), src.end());
  src.erase(std::unique(src.begin(), src.end()), src.end());

  // Determine destination ranks (ranks that ghost my indices), and sort
  std::vector<int> dest
      = dolfinx::MPI::compute_graph_edges_nbx(this->comm(), src);
  std::sort(dest.begin(), dest.end());

  std::vector<std::int64_t> recv_indices;
  std::vector<std::size_t> ghost_buffer_pos;
  std::vector<int> send_disp, recv_disp;
  std::vector<std::int32_t> send_sizes, recv_sizes;
  {
    // Create neighbourhood comm (ghost -> owner)
    MPI_Comm comm0;
    int ierr = MPI_Dist_graph_create_adjacent(
        _comm.comm(), dest.size(), dest.data(), MPI_UNWEIGHTED, src.size(),
        src.data(), MPI_UNWEIGHTED, MPI_INFO_NULL, false, &comm0);
    dolfinx::MPI::check_error(_comm.comm(), ierr);

    // Pack ghosts indices
    std::vector<std::vector<std::int64_t>> send_data(src.size());
    std::vector<std::vector<std::size_t>> pos_to_ghost(src.size());
    for (std::size_t i = 0; i < _ghosts.size(); ++i)
    {
      auto it = std::lower_bound(src.begin(), src.end(), _owners[i]);
      assert(it != src.end() and *it == _owners[i]);
      int r = std::distance(src.begin(), it);
      send_data[r].push_back(_ghosts[i]);
      pos_to_ghost[r].push_back(i);
    }

    // Count number of ghosts per dest
    std::transform(send_data.begin(), send_data.end(),
                   std::back_inserter(send_sizes),
                   [](auto& d) { return d.size(); });

    // Build send buffer and ghost position to send buffer position
    std::vector<std::int64_t> send_indices;
    for (auto& d : send_data)
      send_indices.insert(send_indices.end(), d.begin(), d.end());
    for (auto& p : pos_to_ghost)
      ghost_buffer_pos.insert(ghost_buffer_pos.end(), p.begin(), p.end());

    // Send how many indices I ghost to each owner, and receive how many
    // of my indices other ranks ghost
    recv_sizes.resize(dest.size(), 0);
    send_sizes.reserve(1);
    recv_sizes.reserve(1);
    ierr = MPI_Neighbor_alltoall(send_sizes.data(), 1, MPI_INT32_T,
                                 recv_sizes.data(), 1, MPI_INT32_T, comm0);
    dolfinx::MPI::check_error(_comm.comm(), ierr);

    // Prepare displacement vectors
    send_disp.resize(src.size() + 1, 0);
    recv_disp.resize(dest.size() + 1, 0);
    std::partial_sum(send_sizes.begin(), send_sizes.end(),
                     std::next(send_disp.begin()));
    std::partial_sum(recv_sizes.begin(), recv_sizes.end(),
                     std::next(recv_disp.begin()));

    // Send ghost indices to owner, and receive indices
    recv_indices.resize(recv_disp.back());
    ierr = MPI_Neighbor_alltoallv(send_indices.data(), send_sizes.data(),
                                  send_disp.data(), MPI_INT64_T,
                                  recv_indices.data(), recv_sizes.data(),
                                  recv_disp.data(), MPI_INT64_T, comm0);
    dolfinx::MPI::check_error(_comm.comm(), ierr);

    ierr = MPI_Comm_free(&comm0);
    dolfinx::MPI::check_error(_comm.comm(), ierr);
  }

  ierr = MPI_Wait(&request_offset, MPI_STATUS_IGNORE);
  dolfinx::MPI::check_error(_comm.comm(), ierr);

  // --- Step 3: Check which received indexes (all of which I should
  // own) are in the submap

  // Build array for each received ghost that (i) contains the new
  // submap index if it is retained, or (ii) set to -1 if it is not
  // retained.
  std::vector<std::int64_t> send_gidx;
  send_gidx.reserve(recv_indices.size());
  for (auto idx : recv_indices)
  {
    assert(idx - _local_range[0] >= 0);
    assert(idx - _local_range[0] < _local_range[1]);
    std::int32_t idx_local = idx - _local_range[0];

    // Could avoid search by creating look-up array
    auto it = std::lower_bound(indices.begin(), indices.end(), idx_local);
    if (it != indices.end() and *it == idx_local)
    {
      std::size_t idx_local_new = std::distance(indices.begin(), it);
      send_gidx.push_back(idx_local_new + offset_new);
    }
    else
      send_gidx.push_back(-1);
  }

  // --- Step 4: Send new global indices from owner back to ranks that
  // ghost the index

  // Create neighbourhood comm (owner -> ghost)
  MPI_Comm comm1;
  ierr = MPI_Dist_graph_create_adjacent(
      _comm.comm(), src.size(), src.data(), MPI_UNWEIGHTED, dest.size(),
      dest.data(), MPI_UNWEIGHTED, MPI_INFO_NULL, false, &comm1);
  dolfinx::MPI::check_error(_comm.comm(), ierr);

  // Send index markers to ghosting ranks
  std::vector<std::int64_t> recv_gidx(send_disp.back());
  ierr = MPI_Neighbor_alltoallv(send_gidx.data(), recv_sizes.data(),
                                recv_disp.data(), MPI_INT64_T, recv_gidx.data(),
                                send_sizes.data(), send_disp.data(),
                                MPI_INT64_T, comm1);
  dolfinx::MPI::check_error(_comm.comm(), ierr);

  ierr = MPI_Comm_free(&comm1);
  dolfinx::MPI::check_error(_comm.comm(), ierr);

  // --- Step 5: Unpack received data

  std::vector<std::int64_t> ghosts;
  std::vector<int> src_ranks;
  std::vector<std::int32_t> new_to_old_ghost;
  for (std::size_t i = 0; i < send_disp.size() - 1; ++i)
  {
    for (int j = send_disp[i]; j < send_disp[i + 1]; ++j)
    {
      if (std::int64_t idx = recv_gidx[j]; idx >= 0)
      {
        std::size_t p = ghost_buffer_pos[j];
        ghosts.push_back(idx);
        src_ranks.push_back(src[i]);
        new_to_old_ghost.push_back(p);
      }
    }
  }

  if (_overlapping)
  {
    return {IndexMap(_comm.comm(), local_size_new, ghosts, src_ranks),
            std::move(new_to_old_ghost)};
  }
  else
  {
    assert(new_to_old_ghost.empty());
    return {IndexMap(_comm.comm(), local_size_new),
            std::vector<std::int32_t>()};
  }
}
//-----------------------------------------------------------------------------
std::pair<std::vector<std::int32_t>,
          std::pair<IndexMap, std::vector<std::int32_t>>>
IndexMap::create_submap(
    const std::span<const std::int32_t>& indices,
    const std::span<const std::int32_t>& connected_indices) const
{
  const int rank = MPI::rank(comm());
<<<<<<< HEAD
  // std::stringstream ss;
  // ss << "rank " << rank << ":\n";

  // ss << "indices = {";
  // for (auto index : indices)
  // {
  //   ss << index << " ";
  // }
  // ss << "}\n";
  // ss << "connected_indices = {";
  // for (auto index : connected_indices)
  // {
  //   ss << index << " ";
  // }
  // ss << "}\n";
=======
>>>>>>> d022c63a

  if (!indices.empty() and indices.back() >= this->size_local())
  {
    throw std::runtime_error(
        "Unowned index detected when creating sub-IndexMap");
  }

<<<<<<< HEAD
  std::vector<std::int64_t> connected_indices_global(connected_indices.size(),
                                                     0);
  local_to_global(connected_indices, connected_indices_global);

  std::vector<std::int32_t> owned_connected_indices;
  std::vector<std::int32_t> owned_unconnected_indices;
  for (std::int32_t index : indices)
  {
    if (std::find(connected_indices.begin(), connected_indices.end(), index)
        != connected_indices.end())
    {
      owned_connected_indices.push_back(index);
    }
    else
    {
      owned_unconnected_indices.push_back(index);
    }
  }

  // ss << "owned_connected_indices = " << xt::adapt(owned_connected_indices)
  //    << "\n";
  // ss << "owned_unconnected_indices = " << xt::adapt(owned_unconnected_indices)
  //    << "\n";

  // --- Step 2: Send ghost indices to owning rank
=======
  // Create a list of indices that are owned and connected on this process
  std::vector<std::int32_t> owned_connected_indices;
  std::set_intersection(indices.begin(), indices.end(),
                        connected_indices.begin(), connected_indices.end(),
                        std::back_inserter(owned_connected_indices));

  // Lookup array to determine if an owned local index is in the submap
  std::vector<bool> in_submap(size_local(), false);
  for (std::int32_t i : indices)
    in_submap[i] = true;

  // Lookup array to determine if a local index is connected on this process
  std::vector<bool> is_connected(size_local() + num_ghosts(), false);
  for (std::int32_t i : connected_indices)
    is_connected[i] = true;

  // --- Step 1: Send ghost indices to owning rank. Also, send array
  // marking ghosts that are connected on this process.
>>>>>>> d022c63a

  // Build list of src ranks (ranks that own ghosts)
  std::vector<int> src = this->owners();
  std::sort(src.begin(), src.end());
  src.erase(std::unique(src.begin(), src.end()), src.end());

  // Determine destination ranks (ranks that ghost my indices), and sort
  std::vector<int> dest
      = dolfinx::MPI::compute_graph_edges_nbx(this->comm(), src);
  std::sort(dest.begin(), dest.end());

  // Ghost indices on this process
  std::vector<std::int64_t> ghost_indices_send;
<<<<<<< HEAD
  std::vector<std::int32_t> ghost_connected_indices_send;
  //  Indices owned by this process that are ghosted by other processes
  std::vector<std::int64_t> ghost_indices_recv;
=======
  // Marker for ghosts on this process that are connected on this process
  // (1 if connected, 0 if unconnected)
  // TODO Make this a bool array
  std::vector<std::int32_t> ghost_connected_indices_send;
  //  Indices owned by this process that are ghosted by other processes
  std::vector<std::int64_t> ghost_indices_recv;
  // Marker for indices owned by this process determining if they are
  // connected on the processes that ghost them (1 if connected, 0 if
  // unconnected)
>>>>>>> d022c63a
  std::vector<std::int32_t> ghost_connected_indices_recv;
  std::vector<std::size_t> ghost_buffer_pos;
  std::vector<int> ghost_send_disp, ghost_recv_disp;
  std::vector<std::int32_t> ghost_send_sizes, ghost_recv_sizes;

  // Create neighbourhood comm (ghost -> owner)
  MPI_Comm comm0;
  MPI_Dist_graph_create_adjacent(_comm.comm(), dest.size(), dest.data(),
                                 MPI_UNWEIGHTED, src.size(), src.data(),
                                 MPI_UNWEIGHTED, MPI_INFO_NULL, false, &comm0);

  // Pack ghosts indices
  std::vector<std::vector<std::int64_t>> send_data(src.size());
  std::vector<std::vector<std::size_t>> pos_to_ghost(src.size());
  for (std::size_t i = 0; i < _ghosts.size(); ++i)
  {
    auto it = std::lower_bound(src.begin(), src.end(), _owners[i]);
    assert(it != src.end() and *it == _owners[i]);
    int r = std::distance(src.begin(), it);
    send_data[r].push_back(_ghosts[i]);
    pos_to_ghost[r].push_back(i);
  }

  // Count number of ghosts per dest
  std::transform(send_data.begin(), send_data.end(),
                 std::back_inserter(ghost_send_sizes),
                 [](auto& d) { return d.size(); });

  // Build send buffer and ghost position to send buffer position
  for (auto& d : send_data)
    ghost_indices_send.insert(ghost_indices_send.end(), d.begin(), d.end());
  for (auto& p : pos_to_ghost)
    ghost_buffer_pos.insert(ghost_buffer_pos.end(), p.begin(), p.end());
<<<<<<< HEAD
  for (std::int64_t ghost_index : ghost_indices_send)
  {
    ghost_connected_indices_send.push_back(
        std::find(connected_indices_global.begin(),
                  connected_indices_global.end(), ghost_index)
        != connected_indices_global.end());
=======

  // Convert to local to check if the indices are connected on this process
  std::vector<std::int32_t> ghost_indices_send_local(ghost_indices_send.size());
  global_to_local(ghost_indices_send, ghost_indices_send_local);
  // Mark the indices ghosted by this process that are connected on this
  // process
  for (std::int32_t ghost_index_local : ghost_indices_send_local)
  {
    // Mark 1 if connected else 0
    ghost_connected_indices_send.push_back(is_connected[ghost_index_local]);
>>>>>>> d022c63a
  }

  // Send how many indices I ghost to each owner, and receive how many
  // of my indices other ranks ghost
  ghost_recv_sizes.resize(dest.size(), 0);
  ghost_send_sizes.reserve(1);
  ghost_recv_sizes.reserve(1);
  MPI_Neighbor_alltoall(ghost_send_sizes.data(), 1, MPI_INT32_T,
                        ghost_recv_sizes.data(), 1, MPI_INT32_T, comm0);

  // Prepare displacement vectors
  ghost_send_disp.resize(src.size() + 1, 0);
  ghost_recv_disp.resize(dest.size() + 1, 0);
  std::partial_sum(ghost_send_sizes.begin(), ghost_send_sizes.end(),
                   std::next(ghost_send_disp.begin()));
  std::partial_sum(ghost_recv_sizes.begin(), ghost_recv_sizes.end(),
                   std::next(ghost_recv_disp.begin()));

  // Send ghost indices to owner, and receive indices
  ghost_indices_recv.resize(ghost_recv_disp.back());
  MPI_Neighbor_alltoallv(ghost_indices_send.data(), ghost_send_sizes.data(),
                         ghost_send_disp.data(), MPI_INT64_T,
                         ghost_indices_recv.data(), ghost_recv_sizes.data(),
                         ghost_recv_disp.data(), MPI_INT64_T, comm0);

  ghost_connected_indices_recv.resize(ghost_recv_disp.back());
  MPI_Neighbor_alltoallv(
      ghost_connected_indices_send.data(), ghost_send_sizes.data(),
      ghost_send_disp.data(), MPI_INT32_T, ghost_connected_indices_recv.data(),
      ghost_recv_sizes.data(), ghost_recv_disp.data(), MPI_INT32_T, comm0);

<<<<<<< HEAD
  // ss << "ghost_indices_send = " << xt::adapt(ghost_indices_send) << "\n";
  // ss << "ghost_connected_indices_send = "
  //    << xt::adapt(ghost_connected_indices_send) << "\n";
  // ss << "ghost_indices_recv = " << xt::adapt(ghost_indices_recv) << "\n";
  // ss << "ghost_connected_indices_recv = "
  //    << xt::adapt(ghost_connected_indices_recv) << "\n";

  // std::vector
  // std::vector<std::int64_t> owned_unconnected_indices_global;
  // local_to_global(owned_unconnected_indices,
  // owned_unconnected_indices_global); for (std::int64_t index :
  // owned_unconnected_indices_global)
  // {

  // }
  // std::vector<std::vector<std::int32_t>> possible_new_owners(
  //     owned_unconnected_indices.size());
  // for (int i = 0; i < owned_connected_indices.size(); ++i)
  // {

  // }

  // Who now owns each of my ghosted vertices (-1 if not in submesh)
  // 0: {-1, 2, -1}
  // 1: {-1, -1, -1}
  // 2: {2, 2, 2, 2}
  // 3: {3, 3}

  // ss << "src = " << xt::adapt(src) << "\n";
  // ss << "dest = " << xt::adapt(dest) << "\n";

  // TODO Try to replace map
  std::map<std::int64_t, std::vector<std::int32_t>> possible_new_owners;
  for (std::size_t i = 0; i < ghost_recv_disp.size() - 1; ++i)
  {
    // ss << "   i = " << i << "\n";
    for (int j = ghost_recv_disp[i]; j < ghost_recv_disp[i + 1]; ++j)
    {
      // ss << "   j = " << j << "\n";
      std::int64_t global_index = ghost_indices_recv[j];
=======
  // --- Step 2: For each index I own which are ghosted by other ranks,
  // figure out who the new owner should be and tell them

  // Create a map from each of the indices that I own that are ghosted on
  // other processes to processes that could possibly become their new
  // owner (i.e. processes on which they are connected)
  // TODO Try to replace map
  std::map<std::int64_t, std::vector<std::int32_t>> possible_new_owners;
  // Loop over destination ranks
  for (std::size_t i = 0; i < dest.size(); ++i)
  {
    // Loop through indices I own that are ghosted by process dest[i]
    for (int j = ghost_recv_disp[i]; j < ghost_recv_disp[i + 1]; ++j)
    {
      std::int64_t global_index = ghost_indices_recv[j];
      // If this index is connected on process dest[i], add it to the list
      // of possible new owners
>>>>>>> d022c63a
      if (ghost_connected_indices_recv[j] == 1)
      {
        possible_new_owners[global_index].push_back(dest[i]);
      }
    }
  }

<<<<<<< HEAD
  // ss << "possible_new_owners = \n";
  // for (auto& [global_index, processes] : possible_new_owners)
  // {
  //   ss << "   global_index  = " << global_index
  //      << "   processes = " << xt::adapt(processes) << "\n";
  // }

  std::vector<std::int32_t> new_owners_send;
  new_owners_send.reserve(ghost_indices_recv.size());
=======
  // Map from global index of indices I own that are shared to their
  // new owner
  // TODO Replace map
  std::map<std::int64_t, std::int32_t> new_owners;
  for (auto [global_index, possible_owners] : possible_new_owners)
  {
    // Not all owned shared indices will be in the submap, and some
    // of those that are will be connected on this rank and but not
    // on the ranks that ghost them, so check we need to check the
    // size of `possible_owners`
    if (possible_owners.size() > 0)
    {
      // Choose new owner randomly for load balancing
      const int random_index = std::rand() % possible_owners.size();
      new_owners[global_index] = possible_owners[random_index];
    }
  }

  // Determine the new owner of indices I own that are ghosted on other
  // processes. If the index is connected on this process, I remain its
  // owner. Otherwise, determine the new owner from `possible_new_owners`
  // and communicate this to other processes.

  // Storage for new owners
  std::vector<std::int32_t> new_owners_send;
  new_owners_send.reserve(ghost_indices_recv.size());
  // Loop through indices I own that are ghosted on other processes
>>>>>>> d022c63a
  for (std::size_t i = 0; i < ghost_indices_recv.size(); ++i)
  {
    std::int64_t global_index = ghost_indices_recv[i];
    assert(global_index - _local_range[0] >= 0);
    assert(global_index - _local_range[0] < _local_range[1]);
    std::int32_t local_index = global_index - _local_range[0];

<<<<<<< HEAD
    auto it = std::lower_bound(indices.begin(), indices.end(), local_index);
    if (it != indices.end() and *it == local_index)
    {
      auto it_2 = std::lower_bound(connected_indices.begin(),
                                   connected_indices.end(), local_index);
      if (it_2 != connected_indices.end() and *it_2 == local_index)
=======
    // Check if the index is in the submap. If so, determine its owner,
    // else mark with -1.
    if (in_submap[local_index])
    {
      // See if this index is connected on this process. If so, I continue to
      // own this index. Otherwise, use the new owner.
      if (is_connected[local_index])
>>>>>>> d022c63a
      {
        new_owners_send.push_back(rank);
      }
      else
      {
<<<<<<< HEAD
        std::vector<std::int32_t>& possible_owners
            = possible_new_owners.at(global_index);
        assert(possible_owners.size() > 0);
        new_owners_send.push_back(possible_owners[0]);
=======
        new_owners_send.push_back(new_owners[global_index]);
>>>>>>> d022c63a
      }
    }
    else
    {
      new_owners_send.push_back(-1);
    }
  }

<<<<<<< HEAD
  // ss << "new_owners_send = " << xt::adapt(new_owners_send) << "\n";

=======
>>>>>>> d022c63a
  // Create neighbourhood comm (owner -> ghost)
  MPI_Comm comm1;
  MPI_Dist_graph_create_adjacent(_comm.comm(), src.size(), src.data(),
                                 MPI_UNWEIGHTED, dest.size(), dest.data(),
                                 MPI_UNWEIGHTED, MPI_INFO_NULL, false, &comm1);

<<<<<<< HEAD
=======
  // Send who the new owners of indices I currently own are. Receive who
  // the new owners of indices I ghost are
>>>>>>> d022c63a
  std::vector<std::int32_t> new_owners_recv(ghost_send_disp.back());
  MPI_Neighbor_alltoallv(new_owners_send.data(), ghost_recv_sizes.data(),
                         ghost_recv_disp.data(), MPI_INT32_T,
                         new_owners_recv.data(), ghost_send_sizes.data(),
                         ghost_send_disp.data(), MPI_INT32_T, comm1);

<<<<<<< HEAD
  // ss << "new_owners_recv = " << xt::adapt(new_owners_recv) << "\n";

  int num_ghosts_to_take_ownership
      = std::count(new_owners_recv.begin(), new_owners_recv.end(), rank);

  // ss << "num_ghosts_to_take_ownership = " << num_ghosts_to_take_ownership
  //    << "\n";

  // --- Step 1: Compute new offset for this rank

  std::int64_t local_size_new = indices.size() + num_ghosts_to_take_ownership
                                - owned_unconnected_indices.size();
  std::int64_t offset_new = 0;
  MPI_Request request_offset;
  MPI_Iexscan(&local_size_new, &offset_new, 1, MPI_INT64_T, MPI_SUM,
              _comm.comm(), &request_offset);
  MPI_Wait(&request_offset, MPI_STATUS_IGNORE);

  std::vector<std::int32_t> ghost_indices_send_local(ghost_indices_send.size());
  global_to_local(ghost_indices_send, ghost_indices_send_local);
=======
  // --- Step 3: Take ownership of new indices and compute their new
  // global index in the submap. Send the new global index back to
  // their original owner.
  // NOTE: This rank computes the new global index of indices it has
  // taken ownership of, and sends it back to the original owner. The
  // original owner then sends it to the ghosts. This two-step process
  // avoids having to discover the new neighbourhood.

  // Loop through the indices that I ghost. If I am the new owner of that
  // index, add it to `owned_connected_indices`
>>>>>>> d022c63a
  for (std::size_t i = 0; i < ghost_indices_send.size(); ++i)
  {
    if (new_owners_recv[i] == rank)
    {
      owned_connected_indices.push_back(ghost_indices_send_local[i]);
    }
  }

<<<<<<< HEAD
  // TODO Tell previous owner what the new global index is
=======
  // Compute new offset for this rank
  std::int64_t local_size_new = owned_connected_indices.size();
  std::int64_t offset_new = 0;
  MPI_Request request_offset;
  MPI_Iexscan(&local_size_new, &offset_new, 1, MPI_INT64_T, MPI_SUM,
              _comm.comm(), &request_offset);
  MPI_Wait(&request_offset, MPI_STATUS_IGNORE);

  // Loop through the indices I ghost. If I am the new owner, compute the
  // new global index
>>>>>>> d022c63a
  std::vector<std::int64_t> send_gidx_to_original_owner;
  for (std::size_t i = 0; i < ghost_indices_send.size(); ++i)
  {
    if (new_owners_recv[i] == rank)
    {
      auto it = std::find(owned_connected_indices.begin(),
                          owned_connected_indices.end(),
                          ghost_indices_send_local[i]);
      int new_local_idx = std::distance(owned_connected_indices.begin(), it);
      send_gidx_to_original_owner.push_back(new_local_idx + offset_new);
    }
    else
    {
      send_gidx_to_original_owner.push_back(-1);
    }
  }

<<<<<<< HEAD
=======
  // Send the global indices of indices that I am the new owner of two their
  // previous owners. Receive the new global indices of indices I used to own
>>>>>>> d022c63a
  std::vector<std::int64_t> recv_gidx_to_original_owner(ghost_recv_disp.back());
  MPI_Neighbor_alltoallv(
      send_gidx_to_original_owner.data(), ghost_send_sizes.data(),
      ghost_send_disp.data(), MPI_INT64_T, recv_gidx_to_original_owner.data(),
      ghost_recv_sizes.data(), ghost_recv_disp.data(), MPI_INT64_T, comm0);
  MPI_Comm_free(&comm0);

<<<<<<< HEAD
  // ss << "send_gidx_to_original_owner = "
  //    << xt::adapt(send_gidx_to_original_owner) << "\n";

  // ss << "recv_gidx_to_original_owner = "
  //    << xt::adapt(recv_gidx_to_original_owner) << "\n";

  // Global to new global map for indices whose ownership needs changing
=======
  // Create a map from old global index to new global index for the indices
  // I used to own but who's owner has changed
>>>>>>> d022c63a
  std::map<std::int64_t, std::int64_t> ownership_change_global_map;
  for (std::size_t i = 0; i < ghost_indices_recv.size(); ++i)
  {
    if (recv_gidx_to_original_owner[i] != -1)
    {
      ownership_change_global_map[ghost_indices_recv[i]]
          = recv_gidx_to_original_owner[i];
    }
  }

<<<<<<< HEAD
  // --- Step 3: Check which received indexes (all of which I should
  // own) are in the submap
=======
  // --- Step 4: Check which received indexes (all of which I own
  // in the original map, but some of which may have new owners
  // in the new map) are in the submap, and send their new global
  // index to the ranks that share them. NOTE: The original owner
  // must send of an index that has changed ownership must send the
  // new global index (which was received from the new owner) to
  // ensure that all ranks ghosting it have the correct new owner
>>>>>>> d022c63a

  // Build array for each received ghost that (i) contains the new
  // submap index if it is retained, or (ii) set to -1 if it is not
  // retained.
  std::vector<std::int64_t> send_gidx;
  send_gidx.reserve(ghost_indices_recv.size());
  for (auto idx : ghost_indices_recv)
  {
    assert(idx - _local_range[0] >= 0);
    assert(idx - _local_range[0] < _local_range[1]);
    std::int32_t idx_local = idx - _local_range[0];

    // Could avoid search by creating look-up array
    auto it = std::lower_bound(owned_connected_indices.begin(),
                               owned_connected_indices.end(), idx_local);
    if (it != owned_connected_indices.end() and *it == idx_local)
    {
<<<<<<< HEAD
=======
      // If I own this index and it is connected on this process
      // (this includes indices who's ownership has changed to this
      // process), compute the new global index to send to other
      // processes ghosting this index
>>>>>>> d022c63a
      std::size_t idx_local_new
          = std::distance(owned_connected_indices.begin(), it);
      send_gidx.push_back(idx_local_new + offset_new);
    }
    else if (ownership_change_global_map.contains(idx))
    {
<<<<<<< HEAD
      send_gidx.push_back(ownership_change_global_map.at(idx));
    }
    else
      send_gidx.push_back(-1);
  }

  // ss << "send_gidx = " << xt::adapt(send_gidx) << "\n";

  // --- Step 4: Send new global indices from owner back to ranks that
  // ghost the index

  // Send index markers to ghosting ranks
=======
      // Else, if I used to own this index, but it is not connected
      // on this process and therefore has changed owner, add the
      // new index (sent from the new owner) so that other processes
      // ghosting this index know the new global index
      send_gidx.push_back(ownership_change_global_map.at(idx));
    }
    else
    {
      // Else, the ghost index is not in the submap
      send_gidx.push_back(-1);
    }
  }

  // --- Step 5: Send new global indices from owner back to ranks that
  // ghost the index. Receive the new global indices of the indices I
  // ghost

  // New (submap) global index of the indices I ghost
>>>>>>> d022c63a
  std::vector<std::int64_t> recv_gidx(ghost_send_disp.back());
  MPI_Neighbor_alltoallv(send_gidx.data(), ghost_recv_sizes.data(),
                         ghost_recv_disp.data(), MPI_INT64_T, recv_gidx.data(),
                         ghost_send_sizes.data(), ghost_send_disp.data(),
                         MPI_INT64_T, comm1);

  MPI_Comm_free(&comm1);

<<<<<<< HEAD
  // ss << "recv_gidx = " << xt::adapt(recv_gidx) << "\n";

  // --- Step 5: Unpack received data

  std::vector<std::int64_t> ghosts;
  std::vector<int> src_ranks;
  std::vector<std::int32_t> new_to_old_ghost;
  for (std::size_t i = 0; i < ghost_send_disp.size() - 1; ++i)
  {
    for (int j = ghost_send_disp[i]; j < ghost_send_disp[i + 1]; ++j)
    {
      if (std::int64_t idx = recv_gidx[j];
          idx >= 0
          and std::find(connected_indices_global.begin(),
                        connected_indices_global.end(), ghost_indices_send[j])
                  != connected_indices_global.end()
=======
  // --- Step 6: Unpack received data

  std::vector<std::int64_t> ghosts;
  std::vector<int> src_ranks;
  // Create a map from the old (original index map) ghost position to the
  // new (submap) ghost position
  std::vector<std::int32_t> new_to_old_ghost;
  // TODO Change to src.size()
  for (std::size_t i = 0; i < src.size(); ++i)
  {
    for (int j = ghost_send_disp[i]; j < ghost_send_disp[i + 1]; ++j)
    {
      // Only add the ghost index if it is (i) in the submap, (ii) connected
      // on this process, and (iii) I have not taken ownership of it from
      // another process
      if (std::int64_t idx = recv_gidx[j];
          idx >= 0 and is_connected[ghost_indices_send_local[j]]
>>>>>>> d022c63a
          and idx != send_gidx_to_original_owner[j])
      {
        std::size_t p = ghost_buffer_pos[j];
        ghosts.push_back(idx);
        src_ranks.push_back(new_owners_recv[j]);
        new_to_old_ghost.push_back(p);
      }
    }
  }

<<<<<<< HEAD
  // ss << "ghosts = " << xt::adapt(ghosts) << "\n";

  // std::cout << ss.str() << "\n";

=======
>>>>>>> d022c63a
  if (_overlapping)
  {
    return std::make_pair(std::move(owned_connected_indices),
                          std::make_pair(IndexMap(_comm.comm(), local_size_new,
                                                  ghosts, src_ranks),
                                         std::move(new_to_old_ghost)));
  }
  else
  {
    assert(new_to_old_ghost.empty());
    return std::make_pair(std::move(owned_connected_indices),
                          std::make_pair(IndexMap(_comm.comm(), local_size_new),
                                         std::vector<std::int32_t>()));
  }
}
//-----------------------------------------------------------------------------
graph::AdjacencyList<int> IndexMap::index_to_dest_ranks() const
{
  const std::int64_t offset = _local_range[0];

  // Build lists of src and dest ranks
  std::vector<int> src = _owners;
  std::sort(src.begin(), src.end());
  src.erase(std::unique(src.begin(), src.end()), src.end());
  auto dest = dolfinx::MPI::compute_graph_edges_nbx(_comm.comm(), src);
  std::sort(dest.begin(), dest.end());

  // Array (local idx, ghosting rank) pairs for owned indices
  std::vector<std::pair<std::int32_t, int>> idx_to_rank;

  // 1. Build adjacency list data for owned indices (index, [sharing
  //    ranks])
  std::vector<std::int32_t> offsets = {0};
  std::vector<int> data;
  {
    // Build list of (owner rank, index) pairs for each ghost index, and sort
    std::vector<std::pair<int, std::int64_t>> owner_to_ghost;
    std::transform(_ghosts.begin(), _ghosts.end(), _owners.begin(),
                   std::back_inserter(owner_to_ghost),
                   [](auto idx, auto r) -> std::pair<int, std::int64_t> {
                     return {r, idx};
                   });
    std::sort(owner_to_ghost.begin(), owner_to_ghost.end());

    // Build send buffer (the second component of each pair in
    // owner_to_ghost) to send to rank that owns the index
    std::vector<std::int64_t> send_buffer;
    send_buffer.reserve(owner_to_ghost.size());
    std::transform(owner_to_ghost.begin(), owner_to_ghost.end(),
                   std::back_inserter(send_buffer),
                   [](auto x) { return x.second; });

    // Compute send sizes and displacements
    std::vector<int> send_sizes, send_disp{0};
    auto it = owner_to_ghost.begin();
    while (it != owner_to_ghost.end())
    {
      auto it1 = std::find_if(it, owner_to_ghost.end(),
                              [r = it->first](auto x) { return x.first != r; });
      send_sizes.push_back(std::distance(it, it1));
      send_disp.push_back(send_disp.back() + send_sizes.back());
      it = it1;
    }

    // Create ghost -> owner comm
    MPI_Comm comm0;
    int ierr = MPI_Dist_graph_create_adjacent(
        _comm.comm(), dest.size(), dest.data(), MPI_UNWEIGHTED, src.size(),
        src.data(), MPI_UNWEIGHTED, MPI_INFO_NULL, false, &comm0);
    dolfinx::MPI::check_error(_comm.comm(), ierr);

    // Exchange number of indices to send/receive from each rank
    std::vector<int> recv_sizes(dest.size(), 0);
    send_sizes.reserve(1);
    recv_sizes.reserve(1);
    ierr = MPI_Neighbor_alltoall(send_sizes.data(), 1, MPI_INT,
                                 recv_sizes.data(), 1, MPI_INT, comm0);
    dolfinx::MPI::check_error(_comm.comm(), ierr);

    // Prepare receive displacement array
    std::vector<int> recv_disp(dest.size() + 1, 0);
    std::partial_sum(recv_sizes.begin(), recv_sizes.end(),
                     std::next(recv_disp.begin()));

    // Send ghost indices to owner, and receive owned indices
    std::vector<std::int64_t> recv_buffer(recv_disp.back());
    ierr = MPI_Neighbor_alltoallv(send_buffer.data(), send_sizes.data(),
                                  send_disp.data(), MPI_INT64_T,
                                  recv_buffer.data(), recv_sizes.data(),
                                  recv_disp.data(), MPI_INT64_T, comm0);
    dolfinx::MPI::check_error(_comm.comm(), ierr);
    ierr = MPI_Comm_free(&comm0);
    dolfinx::MPI::check_error(_comm.comm(), ierr);

    // Build array of (local index, ghosting local rank), and sort
    for (std::size_t r = 0; r < recv_disp.size() - 1; ++r)
      for (int j = recv_disp[r]; j < recv_disp[r + 1]; ++j)
        idx_to_rank.push_back({recv_buffer[j] - offset, r});
    std::sort(idx_to_rank.begin(), idx_to_rank.end());

    // -- Send to ranks that ghost my indices all the sharing ranks

    // Build adjacency list data for (owned index) -> (ghosting ranks)
    data.reserve(idx_to_rank.size());
    std::transform(idx_to_rank.begin(), idx_to_rank.end(),
                   std::back_inserter(data), [](auto x) { return x.second; });
    offsets.reserve(this->size_local() + this->num_ghosts() + 1);
    {
      auto it = idx_to_rank.begin();

      // Loop over owned indices
      for (std::int32_t i = 0; i < this->size_local(); ++i)
      {
        auto it1 = std::find_if(it, idx_to_rank.end(),
                                [i](auto x) { return x.first != i; });
        offsets.push_back(offsets.back() + std::distance(it, it1));
        it = it1;
      }
    }
  }

  // 2. Build and add adjacency list data for non-owned indices
  //    (index, [sharing ranks]). Non-owned indices are ghosted but
  //    not owned by this rank.
  {

    // Send data for owned indices back to ghosting ranks (this is
    // necessary to share with ghosting ranks all the ranks that also
    // ghost a ghost index)
    std::vector<std::int64_t> send_buffer;
    std::vector<int> send_sizes;
    {
      const int rank = dolfinx::MPI::rank(_comm.comm());
      std::vector<std::vector<std::int64_t>> dest_idx_to_rank(dest.size());
      for (std::size_t n = 0; n < offsets.size() - 1; ++n)
      {
        std::span<const std::int32_t> ranks(data.data() + offsets[n],
                                            offsets[n + 1] - offsets[n]);
        for (auto r0 : ranks)
        {
          for (auto r : ranks)
          {
            assert(r0 < (int)dest_idx_to_rank.size());
            if (r0 != r)
            {
              dest_idx_to_rank[r0].push_back(n + offset);
              dest_idx_to_rank[r0].push_back(dest[r]);
            }
          }
          dest_idx_to_rank[r0].push_back(n + offset);
          dest_idx_to_rank[r0].push_back(rank);
        }
      }

      // Count number of ghosts per destination and build send buffer
      std::transform(dest_idx_to_rank.begin(), dest_idx_to_rank.end(),
                     std::back_inserter(send_sizes),
                     [](auto& x) { return x.size(); });
      for (auto& d : dest_idx_to_rank)
        send_buffer.insert(send_buffer.end(), d.begin(), d.end());

      // Create owner -> ghost comm
      MPI_Comm comm;
      int ierr = MPI_Dist_graph_create_adjacent(
          _comm.comm(), src.size(), src.data(), MPI_UNWEIGHTED, dest.size(),
          dest.data(), MPI_UNWEIGHTED, MPI_INFO_NULL, false, &comm);
      dolfinx::MPI::check_error(_comm.comm(), ierr);

      // Send how many indices I ghost to each owner, and receive how
      // many of my indices other ranks ghost
      std::vector<int> recv_sizes(src.size(), 0);
      send_sizes.reserve(1);
      recv_sizes.reserve(1);
      ierr = MPI_Neighbor_alltoall(send_sizes.data(), 1, MPI_INT,
                                   recv_sizes.data(), 1, MPI_INT, comm);
      dolfinx::MPI::check_error(_comm.comm(), ierr);

      // Prepare displacement vectors
      std::vector<int> send_disp(dest.size() + 1, 0),
          recv_disp(src.size() + 1, 0);
      std::partial_sum(send_sizes.begin(), send_sizes.end(),
                       std::next(send_disp.begin()));
      std::partial_sum(recv_sizes.begin(), recv_sizes.end(),
                       std::next(recv_disp.begin()));

      std::vector<std::int64_t> recv_indices(recv_disp.back());
      ierr = MPI_Neighbor_alltoallv(send_buffer.data(), send_sizes.data(),
                                    send_disp.data(), MPI_INT64_T,
                                    recv_indices.data(), recv_sizes.data(),
                                    recv_disp.data(), MPI_INT64_T, comm);
      dolfinx::MPI::check_error(_comm.comm(), ierr);
      ierr = MPI_Comm_free(&comm);
      dolfinx::MPI::check_error(_comm.comm(), ierr);

      // Build list of (ghost index, ghost position) pairs for indices
      // ghosted by this rank, and sort
      std::vector<std::pair<std::int64_t, std::int32_t>> idx_to_pos;
      for (auto idx : _ghosts)
        idx_to_pos.push_back({idx, idx_to_pos.size()});
      std::sort(idx_to_pos.begin(), idx_to_pos.end());

      // Build list of (local ghost position, sharing rank) pairs from
      // the received data, and sort
      std::vector<std::pair<std::int32_t, int>> idxpos_to_rank;
      for (std::size_t i = 0; i < recv_indices.size(); i += 2)
      {
        std::int64_t idx = recv_indices[i];
        auto it = std::lower_bound(
            idx_to_pos.begin(), idx_to_pos.end(),
            std::pair<std::int64_t, std::int32_t>{idx, 0},
            [](auto a, auto b) { return a.first < b.first; });
        assert(it != idx_to_pos.end() and it->first == idx);

        int rank = recv_indices[i + 1];
        idxpos_to_rank.push_back({it->second, rank});
      }
      std::sort(idxpos_to_rank.begin(), idxpos_to_rank.end());

      // Add processed received data to adjacency list data array, and
      // extend offset array
      std::transform(idxpos_to_rank.begin(), idxpos_to_rank.end(),
                     std::back_inserter(data), [](auto x) { return x.second; });
      auto it = idxpos_to_rank.begin();
      for (std::size_t i = 0; i < _ghosts.size(); ++i)
      {
        auto it1 = std::find_if(
            it, idxpos_to_rank.end(),
            [i](auto x) { return x.first != static_cast<std::int32_t>(i); });
        offsets.push_back(offsets.back() + std::distance(it, it1));
        it = it1;
      }
    }
  }

  // Convert ranks for owned indices from neighbour to global ranks
  std::transform(idx_to_rank.begin(), idx_to_rank.end(), data.begin(),
                 [&dest](auto x) { return dest[x.second]; });

  return graph::AdjacencyList<int>(std::move(data), std::move(offsets));
}
//-----------------------------------------------------------------------------
std::vector<std::int32_t> IndexMap::shared_indices() const
{
  // Build list of (owner, index) pairs for each ghost, and sort
  std::vector<std::pair<int, std::int64_t>> send_idx;
  std::transform(_ghosts.begin(), _ghosts.end(), _owners.begin(),
                 std::back_inserter(send_idx),
                 [](auto idx, auto r)
                 { return std::pair<int, std::int64_t>(r, idx); });
  std::sort(send_idx.begin(), send_idx.end());

  std::vector<int> src;
  std::vector<std::int64_t> send_buffer;
  std::vector<int> send_sizes, send_disp{0};
  {
    auto it = send_idx.begin();
    while (it != send_idx.end())
    {
      src.push_back(it->first);
      auto it1 = std::find_if(it, send_idx.end(),
                              [r = src.back()](auto& idx)
                              { return idx.first != r; });

      // Pack send buffer
      std::transform(it, it1, std::back_inserter(send_buffer),
                     [](auto& idx) { return idx.second; });

      // Send sizes and displacements
      send_sizes.push_back(std::distance(it, it1));
      send_disp.push_back(send_disp.back() + send_sizes.back());

      // Advance iterator
      it = it1;
    }
  }

  auto dest = dolfinx::MPI::compute_graph_edges_nbx(_comm.comm(), src);
  std::sort(dest.begin(), dest.end());

  // Create ghost -> owner comm
  MPI_Comm comm;
  int ierr = MPI_Dist_graph_create_adjacent(
      _comm.comm(), dest.size(), dest.data(), MPI_UNWEIGHTED, src.size(),
      src.data(), MPI_UNWEIGHTED, MPI_INFO_NULL, false, &comm);
  dolfinx::MPI::check_error(_comm.comm(), ierr);

  std::vector<int> recv_sizes(dest.size(), 0);
  send_sizes.reserve(1);
  recv_sizes.reserve(1);
  ierr = MPI_Neighbor_alltoall(send_sizes.data(), 1, MPI_INT, recv_sizes.data(),
                               1, MPI_INT, comm);
  dolfinx::MPI::check_error(_comm.comm(), ierr);

  // Prepare receive displacement array
  std::vector<int> recv_disp(dest.size() + 1, 0);
  std::partial_sum(recv_sizes.begin(), recv_sizes.end(),
                   std::next(recv_disp.begin()));

  // Send ghost indices to owner, and receive owned indices
  std::vector<std::int64_t> recv_buffer(recv_disp.back());
  ierr = MPI_Neighbor_alltoallv(send_buffer.data(), send_sizes.data(),
                                send_disp.data(), MPI_INT64_T,
                                recv_buffer.data(), recv_sizes.data(),
                                recv_disp.data(), MPI_INT64_T, comm);
  dolfinx::MPI::check_error(_comm.comm(), ierr);

  ierr = MPI_Comm_free(&comm);
  dolfinx::MPI::check_error(_comm.comm(), ierr);

  std::vector<std::int32_t> shared;
  shared.reserve(recv_buffer.size());
  std::transform(recv_buffer.begin(), recv_buffer.end(),
                 std::back_inserter(shared),
                 [range = _local_range](auto idx)
                 {
                   assert(idx >= range[0]);
                   assert(idx < range[1]);
                   return idx - range[0];
                 });

  std::sort(shared.begin(), shared.end());
  shared.erase(std::unique(shared.begin(), shared.end()), shared.end());

  return shared;
}
//-----------------------------------------------------------------------------
const std::vector<int>& IndexMap::src() const noexcept { return _src; }
//-----------------------------------------------------------------------------
const std::vector<int>& IndexMap::dest() const noexcept { return _dest; }
//-----------------------------------------------------------------------------
bool IndexMap::overlapped() const noexcept { return _overlapping; }
//-----------------------------------------------------------------------------<|MERGE_RESOLUTION|>--- conflicted
+++ resolved
@@ -15,11 +15,6 @@
 #include <vector>
 
 #include <iostream>
-<<<<<<< HEAD
-// #include <xtensor/xadapt.hpp>
-// #include <xtensor/xio.hpp>
-=======
->>>>>>> d022c63a
 
 using namespace dolfinx;
 using namespace dolfinx::common;
@@ -651,24 +646,6 @@
     const std::span<const std::int32_t>& connected_indices) const
 {
   const int rank = MPI::rank(comm());
-<<<<<<< HEAD
-  // std::stringstream ss;
-  // ss << "rank " << rank << ":\n";
-
-  // ss << "indices = {";
-  // for (auto index : indices)
-  // {
-  //   ss << index << " ";
-  // }
-  // ss << "}\n";
-  // ss << "connected_indices = {";
-  // for (auto index : connected_indices)
-  // {
-  //   ss << index << " ";
-  // }
-  // ss << "}\n";
-=======
->>>>>>> d022c63a
 
   if (!indices.empty() and indices.back() >= this->size_local())
   {
@@ -676,33 +653,6 @@
         "Unowned index detected when creating sub-IndexMap");
   }
 
-<<<<<<< HEAD
-  std::vector<std::int64_t> connected_indices_global(connected_indices.size(),
-                                                     0);
-  local_to_global(connected_indices, connected_indices_global);
-
-  std::vector<std::int32_t> owned_connected_indices;
-  std::vector<std::int32_t> owned_unconnected_indices;
-  for (std::int32_t index : indices)
-  {
-    if (std::find(connected_indices.begin(), connected_indices.end(), index)
-        != connected_indices.end())
-    {
-      owned_connected_indices.push_back(index);
-    }
-    else
-    {
-      owned_unconnected_indices.push_back(index);
-    }
-  }
-
-  // ss << "owned_connected_indices = " << xt::adapt(owned_connected_indices)
-  //    << "\n";
-  // ss << "owned_unconnected_indices = " << xt::adapt(owned_unconnected_indices)
-  //    << "\n";
-
-  // --- Step 2: Send ghost indices to owning rank
-=======
   // Create a list of indices that are owned and connected on this process
   std::vector<std::int32_t> owned_connected_indices;
   std::set_intersection(indices.begin(), indices.end(),
@@ -721,7 +671,6 @@
 
   // --- Step 1: Send ghost indices to owning rank. Also, send array
   // marking ghosts that are connected on this process.
->>>>>>> d022c63a
 
   // Build list of src ranks (ranks that own ghosts)
   std::vector<int> src = this->owners();
@@ -735,11 +684,6 @@
 
   // Ghost indices on this process
   std::vector<std::int64_t> ghost_indices_send;
-<<<<<<< HEAD
-  std::vector<std::int32_t> ghost_connected_indices_send;
-  //  Indices owned by this process that are ghosted by other processes
-  std::vector<std::int64_t> ghost_indices_recv;
-=======
   // Marker for ghosts on this process that are connected on this process
   // (1 if connected, 0 if unconnected)
   // TODO Make this a bool array
@@ -749,7 +693,6 @@
   // Marker for indices owned by this process determining if they are
   // connected on the processes that ghost them (1 if connected, 0 if
   // unconnected)
->>>>>>> d022c63a
   std::vector<std::int32_t> ghost_connected_indices_recv;
   std::vector<std::size_t> ghost_buffer_pos;
   std::vector<int> ghost_send_disp, ghost_recv_disp;
@@ -783,14 +726,6 @@
     ghost_indices_send.insert(ghost_indices_send.end(), d.begin(), d.end());
   for (auto& p : pos_to_ghost)
     ghost_buffer_pos.insert(ghost_buffer_pos.end(), p.begin(), p.end());
-<<<<<<< HEAD
-  for (std::int64_t ghost_index : ghost_indices_send)
-  {
-    ghost_connected_indices_send.push_back(
-        std::find(connected_indices_global.begin(),
-                  connected_indices_global.end(), ghost_index)
-        != connected_indices_global.end());
-=======
 
   // Convert to local to check if the indices are connected on this process
   std::vector<std::int32_t> ghost_indices_send_local(ghost_indices_send.size());
@@ -801,7 +736,6 @@
   {
     // Mark 1 if connected else 0
     ghost_connected_indices_send.push_back(is_connected[ghost_index_local]);
->>>>>>> d022c63a
   }
 
   // Send how many indices I ghost to each owner, and receive how many
@@ -833,48 +767,6 @@
       ghost_send_disp.data(), MPI_INT32_T, ghost_connected_indices_recv.data(),
       ghost_recv_sizes.data(), ghost_recv_disp.data(), MPI_INT32_T, comm0);
 
-<<<<<<< HEAD
-  // ss << "ghost_indices_send = " << xt::adapt(ghost_indices_send) << "\n";
-  // ss << "ghost_connected_indices_send = "
-  //    << xt::adapt(ghost_connected_indices_send) << "\n";
-  // ss << "ghost_indices_recv = " << xt::adapt(ghost_indices_recv) << "\n";
-  // ss << "ghost_connected_indices_recv = "
-  //    << xt::adapt(ghost_connected_indices_recv) << "\n";
-
-  // std::vector
-  // std::vector<std::int64_t> owned_unconnected_indices_global;
-  // local_to_global(owned_unconnected_indices,
-  // owned_unconnected_indices_global); for (std::int64_t index :
-  // owned_unconnected_indices_global)
-  // {
-
-  // }
-  // std::vector<std::vector<std::int32_t>> possible_new_owners(
-  //     owned_unconnected_indices.size());
-  // for (int i = 0; i < owned_connected_indices.size(); ++i)
-  // {
-
-  // }
-
-  // Who now owns each of my ghosted vertices (-1 if not in submesh)
-  // 0: {-1, 2, -1}
-  // 1: {-1, -1, -1}
-  // 2: {2, 2, 2, 2}
-  // 3: {3, 3}
-
-  // ss << "src = " << xt::adapt(src) << "\n";
-  // ss << "dest = " << xt::adapt(dest) << "\n";
-
-  // TODO Try to replace map
-  std::map<std::int64_t, std::vector<std::int32_t>> possible_new_owners;
-  for (std::size_t i = 0; i < ghost_recv_disp.size() - 1; ++i)
-  {
-    // ss << "   i = " << i << "\n";
-    for (int j = ghost_recv_disp[i]; j < ghost_recv_disp[i + 1]; ++j)
-    {
-      // ss << "   j = " << j << "\n";
-      std::int64_t global_index = ghost_indices_recv[j];
-=======
   // --- Step 2: For each index I own which are ghosted by other ranks,
   // figure out who the new owner should be and tell them
 
@@ -892,7 +784,6 @@
       std::int64_t global_index = ghost_indices_recv[j];
       // If this index is connected on process dest[i], add it to the list
       // of possible new owners
->>>>>>> d022c63a
       if (ghost_connected_indices_recv[j] == 1)
       {
         possible_new_owners[global_index].push_back(dest[i]);
@@ -900,17 +791,6 @@
     }
   }
 
-<<<<<<< HEAD
-  // ss << "possible_new_owners = \n";
-  // for (auto& [global_index, processes] : possible_new_owners)
-  // {
-  //   ss << "   global_index  = " << global_index
-  //      << "   processes = " << xt::adapt(processes) << "\n";
-  // }
-
-  std::vector<std::int32_t> new_owners_send;
-  new_owners_send.reserve(ghost_indices_recv.size());
-=======
   // Map from global index of indices I own that are shared to their
   // new owner
   // TODO Replace map
@@ -938,7 +818,6 @@
   std::vector<std::int32_t> new_owners_send;
   new_owners_send.reserve(ghost_indices_recv.size());
   // Loop through indices I own that are ghosted on other processes
->>>>>>> d022c63a
   for (std::size_t i = 0; i < ghost_indices_recv.size(); ++i)
   {
     std::int64_t global_index = ghost_indices_recv[i];
@@ -946,14 +825,6 @@
     assert(global_index - _local_range[0] < _local_range[1]);
     std::int32_t local_index = global_index - _local_range[0];
 
-<<<<<<< HEAD
-    auto it = std::lower_bound(indices.begin(), indices.end(), local_index);
-    if (it != indices.end() and *it == local_index)
-    {
-      auto it_2 = std::lower_bound(connected_indices.begin(),
-                                   connected_indices.end(), local_index);
-      if (it_2 != connected_indices.end() and *it_2 == local_index)
-=======
     // Check if the index is in the submap. If so, determine its owner,
     // else mark with -1.
     if (in_submap[local_index])
@@ -961,20 +832,12 @@
       // See if this index is connected on this process. If so, I continue to
       // own this index. Otherwise, use the new owner.
       if (is_connected[local_index])
->>>>>>> d022c63a
       {
         new_owners_send.push_back(rank);
       }
       else
       {
-<<<<<<< HEAD
-        std::vector<std::int32_t>& possible_owners
-            = possible_new_owners.at(global_index);
-        assert(possible_owners.size() > 0);
-        new_owners_send.push_back(possible_owners[0]);
-=======
         new_owners_send.push_back(new_owners[global_index]);
->>>>>>> d022c63a
       }
     }
     else
@@ -983,50 +846,20 @@
     }
   }
 
-<<<<<<< HEAD
-  // ss << "new_owners_send = " << xt::adapt(new_owners_send) << "\n";
-
-=======
->>>>>>> d022c63a
   // Create neighbourhood comm (owner -> ghost)
   MPI_Comm comm1;
   MPI_Dist_graph_create_adjacent(_comm.comm(), src.size(), src.data(),
                                  MPI_UNWEIGHTED, dest.size(), dest.data(),
                                  MPI_UNWEIGHTED, MPI_INFO_NULL, false, &comm1);
 
-<<<<<<< HEAD
-=======
   // Send who the new owners of indices I currently own are. Receive who
   // the new owners of indices I ghost are
->>>>>>> d022c63a
   std::vector<std::int32_t> new_owners_recv(ghost_send_disp.back());
   MPI_Neighbor_alltoallv(new_owners_send.data(), ghost_recv_sizes.data(),
                          ghost_recv_disp.data(), MPI_INT32_T,
                          new_owners_recv.data(), ghost_send_sizes.data(),
                          ghost_send_disp.data(), MPI_INT32_T, comm1);
 
-<<<<<<< HEAD
-  // ss << "new_owners_recv = " << xt::adapt(new_owners_recv) << "\n";
-
-  int num_ghosts_to_take_ownership
-      = std::count(new_owners_recv.begin(), new_owners_recv.end(), rank);
-
-  // ss << "num_ghosts_to_take_ownership = " << num_ghosts_to_take_ownership
-  //    << "\n";
-
-  // --- Step 1: Compute new offset for this rank
-
-  std::int64_t local_size_new = indices.size() + num_ghosts_to_take_ownership
-                                - owned_unconnected_indices.size();
-  std::int64_t offset_new = 0;
-  MPI_Request request_offset;
-  MPI_Iexscan(&local_size_new, &offset_new, 1, MPI_INT64_T, MPI_SUM,
-              _comm.comm(), &request_offset);
-  MPI_Wait(&request_offset, MPI_STATUS_IGNORE);
-
-  std::vector<std::int32_t> ghost_indices_send_local(ghost_indices_send.size());
-  global_to_local(ghost_indices_send, ghost_indices_send_local);
-=======
   // --- Step 3: Take ownership of new indices and compute their new
   // global index in the submap. Send the new global index back to
   // their original owner.
@@ -1037,7 +870,6 @@
 
   // Loop through the indices that I ghost. If I am the new owner of that
   // index, add it to `owned_connected_indices`
->>>>>>> d022c63a
   for (std::size_t i = 0; i < ghost_indices_send.size(); ++i)
   {
     if (new_owners_recv[i] == rank)
@@ -1046,9 +878,6 @@
     }
   }
 
-<<<<<<< HEAD
-  // TODO Tell previous owner what the new global index is
-=======
   // Compute new offset for this rank
   std::int64_t local_size_new = owned_connected_indices.size();
   std::int64_t offset_new = 0;
@@ -1059,7 +888,6 @@
 
   // Loop through the indices I ghost. If I am the new owner, compute the
   // new global index
->>>>>>> d022c63a
   std::vector<std::int64_t> send_gidx_to_original_owner;
   for (std::size_t i = 0; i < ghost_indices_send.size(); ++i)
   {
@@ -1077,11 +905,8 @@
     }
   }
 
-<<<<<<< HEAD
-=======
   // Send the global indices of indices that I am the new owner of two their
   // previous owners. Receive the new global indices of indices I used to own
->>>>>>> d022c63a
   std::vector<std::int64_t> recv_gidx_to_original_owner(ghost_recv_disp.back());
   MPI_Neighbor_alltoallv(
       send_gidx_to_original_owner.data(), ghost_send_sizes.data(),
@@ -1089,18 +914,8 @@
       ghost_recv_sizes.data(), ghost_recv_disp.data(), MPI_INT64_T, comm0);
   MPI_Comm_free(&comm0);
 
-<<<<<<< HEAD
-  // ss << "send_gidx_to_original_owner = "
-  //    << xt::adapt(send_gidx_to_original_owner) << "\n";
-
-  // ss << "recv_gidx_to_original_owner = "
-  //    << xt::adapt(recv_gidx_to_original_owner) << "\n";
-
-  // Global to new global map for indices whose ownership needs changing
-=======
   // Create a map from old global index to new global index for the indices
   // I used to own but who's owner has changed
->>>>>>> d022c63a
   std::map<std::int64_t, std::int64_t> ownership_change_global_map;
   for (std::size_t i = 0; i < ghost_indices_recv.size(); ++i)
   {
@@ -1111,10 +926,6 @@
     }
   }
 
-<<<<<<< HEAD
-  // --- Step 3: Check which received indexes (all of which I should
-  // own) are in the submap
-=======
   // --- Step 4: Check which received indexes (all of which I own
   // in the original map, but some of which may have new owners
   // in the new map) are in the submap, and send their new global
@@ -1122,7 +933,6 @@
   // must send of an index that has changed ownership must send the
   // new global index (which was received from the new owner) to
   // ensure that all ranks ghosting it have the correct new owner
->>>>>>> d022c63a
 
   // Build array for each received ghost that (i) contains the new
   // submap index if it is retained, or (ii) set to -1 if it is not
@@ -1140,33 +950,16 @@
                                owned_connected_indices.end(), idx_local);
     if (it != owned_connected_indices.end() and *it == idx_local)
     {
-<<<<<<< HEAD
-=======
       // If I own this index and it is connected on this process
       // (this includes indices who's ownership has changed to this
       // process), compute the new global index to send to other
       // processes ghosting this index
->>>>>>> d022c63a
       std::size_t idx_local_new
           = std::distance(owned_connected_indices.begin(), it);
       send_gidx.push_back(idx_local_new + offset_new);
     }
     else if (ownership_change_global_map.contains(idx))
     {
-<<<<<<< HEAD
-      send_gidx.push_back(ownership_change_global_map.at(idx));
-    }
-    else
-      send_gidx.push_back(-1);
-  }
-
-  // ss << "send_gidx = " << xt::adapt(send_gidx) << "\n";
-
-  // --- Step 4: Send new global indices from owner back to ranks that
-  // ghost the index
-
-  // Send index markers to ghosting ranks
-=======
       // Else, if I used to own this index, but it is not connected
       // on this process and therefore has changed owner, add the
       // new index (sent from the new owner) so that other processes
@@ -1185,7 +978,6 @@
   // ghost
 
   // New (submap) global index of the indices I ghost
->>>>>>> d022c63a
   std::vector<std::int64_t> recv_gidx(ghost_send_disp.back());
   MPI_Neighbor_alltoallv(send_gidx.data(), ghost_recv_sizes.data(),
                          ghost_recv_disp.data(), MPI_INT64_T, recv_gidx.data(),
@@ -1194,24 +986,6 @@
 
   MPI_Comm_free(&comm1);
 
-<<<<<<< HEAD
-  // ss << "recv_gidx = " << xt::adapt(recv_gidx) << "\n";
-
-  // --- Step 5: Unpack received data
-
-  std::vector<std::int64_t> ghosts;
-  std::vector<int> src_ranks;
-  std::vector<std::int32_t> new_to_old_ghost;
-  for (std::size_t i = 0; i < ghost_send_disp.size() - 1; ++i)
-  {
-    for (int j = ghost_send_disp[i]; j < ghost_send_disp[i + 1]; ++j)
-    {
-      if (std::int64_t idx = recv_gidx[j];
-          idx >= 0
-          and std::find(connected_indices_global.begin(),
-                        connected_indices_global.end(), ghost_indices_send[j])
-                  != connected_indices_global.end()
-=======
   // --- Step 6: Unpack received data
 
   std::vector<std::int64_t> ghosts;
@@ -1229,7 +1003,6 @@
       // another process
       if (std::int64_t idx = recv_gidx[j];
           idx >= 0 and is_connected[ghost_indices_send_local[j]]
->>>>>>> d022c63a
           and idx != send_gidx_to_original_owner[j])
       {
         std::size_t p = ghost_buffer_pos[j];
@@ -1240,13 +1013,6 @@
     }
   }
 
-<<<<<<< HEAD
-  // ss << "ghosts = " << xt::adapt(ghosts) << "\n";
-
-  // std::cout << ss.str() << "\n";
-
-=======
->>>>>>> d022c63a
   if (_overlapping)
   {
     return std::make_pair(std::move(owned_connected_indices),
