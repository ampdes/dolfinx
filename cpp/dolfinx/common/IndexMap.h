// Copyright (C) 2015-2022 Chris Richardson, Garth N. Wells and Igor Baratta
//
// This file is part of DOLFINx (https://www.fenicsproject.org)
//
// SPDX-License-Identifier:    LGPL-3.0-or-later

#pragma once

#include "IndexMap.h"
#include <cstdint>
#include <dolfinx/common/MPI.h>
#include <memory>
#include <span>
#include <utility>
#include <vector>

namespace dolfinx::common
{
// Forward declaration
class IndexMap;

/// @brief Given a vector of indices (local numbering, owned or ghost)
/// and an index map, this function returns the indices owned by this
/// process, including indices that might have been in the list of
/// indices on another processes.
/// @param[in] indices List of indices
/// @param[in] map The index map
/// @return Indices owned by the calling process
std::vector<int32_t>
compute_owned_indices(std::span<const std::int32_t> indices,
                      const IndexMap& map);

/// @brief Compute layout data and ghost indices for a stacked
/// (concatenated) index map, i.e. 'splice' multiple maps into one.
///
/// The input maps are concatenated, with indices in `maps` and owned by
/// the caller remaining owned by the caller. Ghost data is stored at
/// the end of the local range as normal, with the ghosts in blocks in
/// the order of the index maps in `maps`.
///
/// @note Index maps with a block size are unrolled in the data for the
/// concatenated index map.
/// @note Communication is required to compute the new ghost indices.
///
/// @param[in] maps List of (index map, block size) pairs
/// @returns The (0) global offset of a concatenated map for the calling
/// rank, (1) local offset for the owned indices of each submap in the
/// concatenated map, (2) new indices for the ghosts for each submap,
/// and (3) owner rank of each ghost entry for each submap.
std::tuple<std::int64_t, std::vector<std::int32_t>,
           std::vector<std::vector<std::int64_t>>,
           std::vector<std::vector<int>>>
stack_index_maps(
    const std::vector<
        std::pair<std::reference_wrapper<const common::IndexMap>, int>>& maps);

/// This class represents the distribution index arrays across
/// processes. An index array is a contiguous collection of N+1 indices
/// [0, 1, . . ., N] that are distributed across M processes. On a given
/// process, the IndexMap stores a portion of the index set using local
/// indices [0, 1, . . . , n], and a map from the local indices to a
/// unique global index.
class IndexMap
{
public:
  /// @brief Create an non-overlapping index map.
  ///
  /// @note Collective
  ///
  /// @param[in] comm The MPI communicator
  /// @param[in] local_size Local size of the index map, i.e. the number
  /// of owned entries
  IndexMap(MPI_Comm comm, std::int32_t local_size);

  /// @brief Create an overlapping (ghosted) index map.
  ///
  /// This constructor uses a 'consensus' algorithm to determine the
  /// ranks that ghost indices that are owned by the caller. This
  /// requires non-trivial MPI communication. If the ranks that ghost
  /// indices owned by the caller are known, it more efficient to use
  /// the constructor that takes these ranks as an argument.
  ///
  /// @note Collective
  ///
  /// @param[in] comm The MPI communicator
  /// @param[in] local_size Local size of the index map, i.e. the number
  /// of owned entries
  /// @param[in] ghosts The global indices of ghost entries
  /// @param[in] owners Owner rank (on global communicator) of each
  /// entry in `ghosts`
  IndexMap(MPI_Comm comm, std::int32_t local_size,
           std::span<const std::int64_t> ghosts, std::span<const int> owners);

  /// @brief Create an overlapping (ghosted) index map.
  ///
  /// This constructor is optimised for the case where the 'source'
  /// (ranks that own indices ghosted by the caller) and 'destination'
  /// ranks (ranks that ghost indices owned by the caller) are already
  /// available. It allows the complex computation of the destination
  /// ranks from `owners`.
  ///
  /// @note Collective
  ///
  /// @param[in] comm The MPI communicator
  /// @param[in] local_size Local size of the index map, i.e. the number
  /// @param[in] src_dest Lists of [0] src and [1] dest ranks. The list
  /// in each must be sorted and not contain duplicates. `src` ranks are
  /// owners of the indices in `ghosts`. `dest` ranks are the rank that
  /// ghost indices owned by the caller.
  /// @param[in] ghosts The global indices of ghost entries
  /// @param[in] owners Owner rank (on global communicator) of each entry
  /// in `ghosts`
  IndexMap(MPI_Comm comm, std::int32_t local_size,
           const std::array<std::vector<int>, 2>& src_dest,
           std::span<const std::int64_t> ghosts, std::span<const int> owners);

  // Copy constructor
  IndexMap(const IndexMap& map) = delete;

  /// Move constructor
  IndexMap(IndexMap&& map) = default;

  /// Destructor
  ~IndexMap() = default;

  /// Move assignment
  IndexMap& operator=(IndexMap&& map) = default;

  // Copy assignment
  IndexMap& operator=(const IndexMap& map) = delete;

  /// Range of indices (global) owned by this process
  std::array<std::int64_t, 2> local_range() const noexcept;

  /// Number of ghost indices on this process
  std::int32_t num_ghosts() const noexcept;

  /// Number of indices owned by on this process
  std::int32_t size_local() const noexcept;

  /// Number indices across communicator
  std::int64_t size_global() const noexcept;

  /// Local-to-global map for ghosts (local indexing beyond end of local
  /// range)
  const std::vector<std::int64_t>& ghosts() const noexcept;

  /// @brief Return the MPI communicator that the map is defined on.
  /// @return Communicator
  MPI_Comm comm() const;

  /// @brief Compute global indices for array of local indices.
  /// @param[in] local Local indices
  /// @param[out] global The global indices
  void local_to_global(std::span<const std::int32_t> local,
                       std::span<std::int64_t> global) const;

  /// @brief Compute local indices for array of global indices
  /// @param[in] global Global indices
  /// @param[out] local The local of the corresponding global index in
  /// 'global'. Returns -1 if the local index does not exist on this
  /// process.
  void global_to_local(std::span<const std::int64_t> global,
                       std::span<std::int32_t> local) const;

  /// @brief Build list of indices with global indexing.
  /// @return The global index for all local indices (0, 1, 2, ...) on
  /// this process, including ghosts
  std::vector<std::int64_t> global_indices() const;

  /// @brief The ranks that own each ghost index.
  /// @return List of ghost owners. The owning rank of the ith ghost
  /// index is `owners()[i]`.
  const std::vector<int>& owners() const { return _owners; }

  /// @brief Create new index map from a subset of indices in this index
  /// map.
  ///
  /// The order of the owned indices is preserved, with new map
  /// effectively a 'compressed' map.
  ///
  /// @param[in] indices Local indices in the map that should appear in
  /// the new index map. All indices must be owned, i.e. indices must be
  /// less than `this->size_local()`.
  /// @pre `indices` must be sorted and contain no duplicates.
  /// @return The (i) new index map and (ii) a map from the ghost
  /// position in the new map to the ghost position in the original
  /// (this) map
  std::pair<IndexMap, std::vector<std::int32_t>>
  create_submap(std::span<const std::int32_t> indices) const;

  /// @brief Create new index map from a subset of indices in this index
  /// map, changing the ownership of indices such that they are connected
  /// on each process.
  ///
  /// @param[in] indices Local indices in the map that should appear in
  /// the new index map. All indices must be owned, i.e. indices must be
  /// less than `this->size_local()`.
  /// @pre `indices` must be sorted and contain no duplicates.
  /// @param[in] connected_indices Indices (owned and ghost) that are
<<<<<<< HEAD
  /// connected on this process
  /// @return The (i) a new list of owned indices (now connected on this
  /// process), (ii) a new index map and (iii) a map from the ghost
  /// position in the new map to the ghost position in the original
  /// (this) map
=======
  /// connected on this process.
  /// @pre `connected_indices` must be sorted and contain no duplicates.
  /// @return The (i) a new list of owned indices (w.r.t this map) in
  /// the submap (now connected on this process), (ii) a new index map
  /// and (iii) a map from the ghost position in the new map to the
  /// ghost position in the original (this) map
  // FIXME Return a tuple
>>>>>>> d022c63a
  std::pair<std::vector<std::int32_t>,
            std::pair<IndexMap, std::vector<std::int32_t>>>
  create_submap(const std::span<const std::int32_t>& indices,
                const std::span<const std::int32_t>& connected_indices) const;

  /// @todo Aim to remove this function?
  ///
  /// @brief Compute map from each local (owned) index to the set of
  /// ranks that have the index as a ghost.
  /// @return shared indices
  graph::AdjacencyList<int> index_to_dest_ranks() const;

  /// @brief Build a list of owned indices that are ghosted by another
  /// rank.
  /// @return The local index of owned indices that are ghosts on other
  /// rank(s). The indices are unique and sorted.
  std::vector<std::int32_t> shared_indices() const;

  /// @brief Ordered set of MPI ranks that own caller's ghost indices.
  ///
  /// Typically used when creating neighbourhood communicators.
  ///
  /// @return MPI ranks than own ghost indices.  The ranks are unique
  /// and sorted.
  const std::vector<int>& src() const noexcept;

  /// @brief Ordered set of MPI ranks that ghost indices owned by
  /// caller.
  ///
  /// Typically used when creating neighbourhood communicators.
  ///
  /// @return MPI ranks than own ghost indices. The ranks are unique
  /// and sorted.
  const std::vector<int>& dest() const noexcept;

  /// @brief Check if index map has overlaps (ghosts on any rank).
  ///
  /// The return value of this function is determined by which
  /// constructor was used to create the index map.
  ///
  /// @return True if index map has overlaps on any ranks, otherwise
  /// false.
  bool overlapped() const noexcept;

private:
  // Range of indices (global) owned by this process
  std::array<std::int64_t, 2> _local_range;

  // Number indices across communicator
  std::int64_t _size_global;

  // MPI communicator that map is defined on
  dolfinx::MPI::Comm _comm;

  // Local-to-global map for ghost indices
  std::vector<std::int64_t> _ghosts;

  // Local-to-global map for ghost indices
  std::vector<int> _owners;

  // Set of ranks that own ghosts
  std::vector<int> _src;

  // Set of ranks ghost owned indices
  std::vector<int> _dest;

  // True if map has overlaps (ghosts)
  bool _overlapping;
};
} // namespace dolfinx::common<|MERGE_RESOLUTION|>--- conflicted
+++ resolved
@@ -198,13 +198,6 @@
   /// less than `this->size_local()`.
   /// @pre `indices` must be sorted and contain no duplicates.
   /// @param[in] connected_indices Indices (owned and ghost) that are
-<<<<<<< HEAD
-  /// connected on this process
-  /// @return The (i) a new list of owned indices (now connected on this
-  /// process), (ii) a new index map and (iii) a map from the ghost
-  /// position in the new map to the ghost position in the original
-  /// (this) map
-=======
   /// connected on this process.
   /// @pre `connected_indices` must be sorted and contain no duplicates.
   /// @return The (i) a new list of owned indices (w.r.t this map) in
@@ -212,7 +205,6 @@
   /// and (iii) a map from the ghost position in the new map to the
   /// ghost position in the original (this) map
   // FIXME Return a tuple
->>>>>>> d022c63a
   std::pair<std::vector<std::int32_t>,
             std::pair<IndexMap, std::vector<std::int32_t>>>
   create_submap(const std::span<const std::int32_t>& indices,
