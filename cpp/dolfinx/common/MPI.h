// Copyright (C) 2007-2014 Magnus Vikstrøm and Garth N. Wells
//
// This file is part of DOLFINx (https://www.fenicsproject.org)
//
// SPDX-License-Identifier:    LGPL-3.0-or-later

#pragma once

#include <array>
#include <cassert>
#include <complex>
#include <cstdint>
#include <dolfinx/graph/AdjacencyList.h>
#include <numeric>
#include <set>
#include <type_traits>
#include <utility>
#include <vector>

#define MPICH_IGNORE_CXX_SEEK 1
#include <mpi.h>

/// MPI support functionality
namespace dolfinx::MPI
{

/// A duplicate MPI communicator and manage lifetime of the
/// communicator
class Comm
{
public:
  /// Duplicate communicator and wrap duplicate
  explicit Comm(MPI_Comm comm, bool duplicate = true);

  /// Copy constructor
  Comm(const Comm& comm) noexcept;

  /// Move constructor
  Comm(Comm&& comm) noexcept;

  // Disable copy assignment operator
  Comm& operator=(const Comm& comm) = delete;

  /// Move assignment operator
  Comm& operator=(Comm&& comm) noexcept;

  /// Destructor (frees wrapped communicator)
  ~Comm();

  /// Return the underlying MPI_Comm object
  MPI_Comm comm() const noexcept;

private:
  // MPI communicator
  MPI_Comm _comm;
};

/// Return process rank for the communicator
int rank(MPI_Comm comm);

/// Return size of the group (number of processes) associated with the
/// communicator
int size(MPI_Comm comm);

/// Send in_values[p0] to process p0 and receive values from process
/// p1 in out_values[p1]
template <typename T>
graph::AdjacencyList<T> all_to_all(MPI_Comm comm,
                                   const graph::AdjacencyList<T>& send_data);

/// @todo Experimental. Maybe be moved or removed.
///
/// Compute communication graph edges. The caller provides edges that
/// it can define, and will receive edges to it that are defined by
/// other ranks.
///
/// @note This function involves global communication
///
/// @param[in] comm The MPI communicator
/// @param[in] edges Communication edges between the caller and the
///   ranks in @p edges.
/// @return Ranks that have defined edges from them to this rank
std::vector<int> compute_graph_edges(MPI_Comm comm, const std::set<int>& edges);

/// Neighborhood all-to-all. Send data to neighbors.
/// Send in_values[n0] to neighbor process n0 and receive values from neighbor
/// process n1 in out_values[n1]
template <typename T>
graph::AdjacencyList<T>
neighbor_all_to_all(MPI_Comm neighbor_comm,
                    const graph::AdjacencyList<T>& send_data);

/// Return list of neighbors (sources and and destination) for a
/// neighborhood communicator
/// @param[in] comm Neighborhood communicator
/// @return source ranks, destination ranks
std::array<std::vector<int>, 2> neighbors(MPI_Comm comm);

/// Return local range for given process, splitting [0, N - 1] into
/// size() portions of almost equal size
/// @param[in] rank MPI rank of the caller
/// @param[in] N The value to partition
/// @param[in] size The number of MPI ranks across which to partition
/// `N`
constexpr std::array<std::int64_t, 2> local_range(int rank, std::int64_t N,
                                                  int size)
{
  assert(rank >= 0);
  assert(N >= 0);
  assert(size > 0);

  // Compute number of items per rank and remainder
  const std::int64_t n = N / size;
  const std::int64_t r = N % size;

  // Compute local range
  if (rank < r)
    return {{rank * (n + 1), rank * (n + 1) + n + 1}};
  else
    return {{rank * n + r, rank * n + r + n}};
}

/// Return which process owns index (inverse of local_range)
/// @param[in] size Number of MPI ranks
/// @param[in] index The index to determine owning rank
/// @param[in] N Total number of indices
/// @return The rank of the owning process
constexpr int index_owner(int size, std::size_t index, std::size_t N)
{
  assert(index < N);

  // Compute number of items per rank and remainder
  const std::size_t n = N / size;
  const std::size_t r = N % size;

  // First r ranks own n + 1 indices
  if (index < r * (n + 1))
    return index / (n + 1);

  // Remaining ranks own n indices
  return r + (index - r * (n + 1)) / n;
}

template <typename T>
struct dependent_false : std::false_type
{
};

/// MPI Type
template <typename T>
constexpr MPI_Datatype mpi_type()
{
  if constexpr (std::is_same<T, float>::value)
    return MPI_FLOAT;
  else if constexpr (std::is_same<T, double>::value)
    return MPI_DOUBLE;
  else if constexpr (std::is_same<T, std::complex<double>>::value)
    return MPI_C_DOUBLE_COMPLEX;
  else if constexpr (std::is_same<T, std::complex<float>>::value)
    return MPI_C_FLOAT_COMPLEX;
  else if constexpr (std::is_same<T, short int>::value)
    return MPI_SHORT;
  else if constexpr (std::is_same<T, int>::value)
    return MPI_INT;
  else if constexpr (std::is_same<T, unsigned int>::value)
    return MPI_UNSIGNED;
  else if constexpr (std::is_same<T, long int>::value)
    return MPI_LONG;
  else if constexpr (std::is_same<T, unsigned long>::value)
    return MPI_UNSIGNED_LONG;
  else if constexpr (std::is_same<T, long long>::value)
    return MPI_LONG_LONG;
  else if constexpr (std::is_same<T, unsigned long long>::value)
    return MPI_UNSIGNED_LONG_LONG;
  else if constexpr (std::is_same<T, bool>::value)
    return MPI_C_BOOL;
  else if constexpr (std::is_same<T, std::int8_t>::value)
    return MPI_INT8_T;
  else
<<<<<<< HEAD
    // Compile time error
=======
    // Issue compile time error
>>>>>>> d5dc72df
    static_assert(!std::is_same<T, T>::value);
}

//---------------------------------------------------------------------------
template <typename T>
graph::AdjacencyList<T> all_to_all(MPI_Comm comm,
                                   const graph::AdjacencyList<T>& send_data)
{
  const std::vector<std::int32_t>& send_offsets = send_data.offsets();
  const std::vector<T>& values_in = send_data.array();

  const int comm_size = MPI::size(comm);
  assert(send_data.num_nodes() == comm_size);

  // Data size per destination rank
  std::vector<int> send_size(comm_size);
  std::adjacent_difference(std::next(send_offsets.begin()), send_offsets.end(),
                           send_size.begin());

  // Get received data sizes from each rank
  std::vector<int> recv_size(comm_size);
  MPI_Alltoall(send_size.data(), 1, mpi_type<int>(), recv_size.data(), 1,
               mpi_type<int>(), comm);

  // Compute receive offset
  std::vector<std::int32_t> recv_offset(comm_size + 1, 0);
  std::partial_sum(recv_size.begin(), recv_size.end(),
                   std::next(recv_offset.begin()));

  // Send/receive data
  std::vector<T> recv_values(recv_offset.back());
  MPI_Alltoallv(values_in.data(), send_size.data(), send_offsets.data(),
                mpi_type<T>(), recv_values.data(), recv_size.data(),
                recv_offset.data(), mpi_type<T>(), comm);

  return graph::AdjacencyList<T>(std::move(recv_values),
                                 std::move(recv_offset));
}
//-----------------------------------------------------------------------------
template <typename T>
graph::AdjacencyList<T>
neighbor_all_to_all(MPI_Comm neighbor_comm,
                    const graph::AdjacencyList<T>& send_data)
{
  // Get neighbor processes
  int indegree(-1), outdegree(-2), weighted(-1);
  MPI_Dist_graph_neighbors_count(neighbor_comm, &indegree, &outdegree,
                                 &weighted);

  // Allocate memory (add '1' to handle empty case as OpenMPI fails for
  // null pointers
  std::vector<int> send_sizes(outdegree + 1, 0);
  std::vector<int> recv_sizes(indegree + 1);
  std::adjacent_difference(std::next(send_data.offsets().begin()),
                           send_data.offsets().end(), send_sizes.begin());
  // Get receive sizes
  MPI_Neighbor_alltoall(send_sizes.data(), 1, MPI::mpi_type<int>(),
                        recv_sizes.data(), 1, MPI::mpi_type<int>(),
                        neighbor_comm);

  // Work out recv offsets. Note use of std::prev to handle OpenMPI
  // issue mentioned above
  std::vector<int> recv_offsets(indegree + 1);
  recv_offsets[0] = 0;
  std::partial_sum(recv_sizes.begin(), std::prev(recv_sizes.end()),
                   std::next(recv_offsets.begin(), 1));

  std::vector<T> recv_data(recv_offsets[recv_offsets.size() - 1]);
  MPI_Neighbor_alltoallv(
      send_data.array().data(), send_sizes.data(), send_data.offsets().data(),
      MPI::mpi_type<T>(), recv_data.data(), recv_sizes.data(),
      recv_offsets.data(), MPI::mpi_type<T>(), neighbor_comm);

  return graph::AdjacencyList<T>(std::move(recv_data), std::move(recv_offsets));
}
//---------------------------------------------------------------------------

} // namespace dolfinx::MPI<|MERGE_RESOLUTION|>--- conflicted
+++ resolved
@@ -177,11 +177,7 @@
   else if constexpr (std::is_same<T, std::int8_t>::value)
     return MPI_INT8_T;
   else
-<<<<<<< HEAD
-    // Compile time error
-=======
     // Issue compile time error
->>>>>>> d5dc72df
     static_assert(!std::is_same<T, T>::value);
 }
 
