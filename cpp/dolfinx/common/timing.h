// Copyright (C) 2005-2010 Anders Logg, 2015 Jan Blechta
//
// This file is part of DOLFINx (https://www.fenicsproject.org)
//
// SPDX-License-Identifier:    LGPL-3.0-or-later

#pragma once

#include <dolfinx/common/Table.h>
#include <mpi.h>
#include <set>
#include <string>
#include <tuple>

namespace dolfinx
{

/// Timing types:
///   * ``TimingType::wall`` wall-clock time
///   * ``TimingType::user`` user (cpu) time
///   * ``TimingType::system`` system (kernel) time
enum class TimingType : std::int32_t
{
  wall = 0,
  user = 1,
  system = 2
};

/// Return a summary of timings and tasks in a Table
/// @param[in] type subset of { TimingType::wall, TimingType::user,
///                 TimingType::system }
/// @returns Table with timings
Table timings(std::set<TimingType> type);

/// List a summary of timings and tasks. ``MPI_AVG`` reduction is
/// printed.
/// @param[in] comm MPI Communicator
/// @param[in] type Subset of { TimingType::wall, TimingType::user,
///                 TimingType::system }
/// @param[in] reduction MPI Reduction to apply (min, max or average)
void list_timings(MPI_Comm comm, std::set<TimingType> type,
<<<<<<< HEAD
                  Table::Reduction reduction = Table::Reduction::average);
=======
                  Table::Reduction reduction = Table::Reduction::max);
>>>>>>> b8b6be64

/// Return timing (count, total wall time, total user time, total system
/// time) for given task.
/// @param[in] task Name of a task
/// @returns The (count, total wall time, total user time, total system
///          time) for the task
std::tuple<std::size_t, double, double, double> timing(std::string task);

} // namespace dolfinx<|MERGE_RESOLUTION|>--- conflicted
+++ resolved
@@ -39,11 +39,7 @@
 ///                 TimingType::system }
 /// @param[in] reduction MPI Reduction to apply (min, max or average)
 void list_timings(MPI_Comm comm, std::set<TimingType> type,
-<<<<<<< HEAD
-                  Table::Reduction reduction = Table::Reduction::average);
-=======
                   Table::Reduction reduction = Table::Reduction::max);
->>>>>>> b8b6be64
 
 /// Return timing (count, total wall time, total user time, total system
 /// time) for given task.
