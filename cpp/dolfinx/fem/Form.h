// Copyright (C) 2019-2020 Garth N. Wells and Chris Richardson
//
// This file is part of DOLFINx (https://www.fenicsproject.org)
//
// SPDX-License-Identifier:    LGPL-3.0-or-later

#pragma once

#include "FunctionSpace.h"
#include <algorithm>
#include <array>
#include <dolfinx/common/IndexMap.h>
#include <dolfinx/mesh/Mesh.h>
#include <dolfinx/mesh/MeshTags.h>
#include <functional>
#include <memory>
#include <string>
#include <tuple>
#include <vector>

namespace dolfinx::fem
{

template <typename T>
class Constant;
template <typename T>
class Function;

/// @brief Type of integral
enum class IntegralType : std::int8_t
{
  cell = 0,           ///< Cell
  exterior_facet = 1, ///< Exterior facet
  interior_facet = 2, ///< Interior facet
  vertex = 3          ///< Vertex
};

/// @brief A representation of finite element variational forms.
///
/// A note on the order of trial and test spaces: FEniCS numbers
/// argument spaces starting with the leading dimension of the
/// corresponding tensor (matrix). In other words, the test space is
/// numbered 0 and the trial space is numbered 1. However, in order to
/// have a notation that agrees with most existing finite element
/// literature, in particular
///
///  \f[   a = a(u, v)        \f]
///
/// the spaces are numbered from right to left
///
///  \f[   a: V_1 \times V_0 \rightarrow \mathbb{R}  \f]
///
/// This is reflected in the ordering of the spaces that should be
/// supplied to generated subclasses. In particular, when a bilinear
/// form is initialized, it should be initialized as `a(V_1, V_0) =
/// ...`, where `V_1` is the trial space and `V_0` is the test space.
/// However, when a form is initialized by a list of argument spaces
/// (the variable `function_spaces` in the constructors below), the list
/// of spaces should start with space number 0 (the test space) and then
/// space number 1 (the trial space).
template <typename T>
class Form
{
  template <typename X, typename = void>
  struct scalar_value_type
  {
    typedef X value_type;
  };
  template <typename X>
  struct scalar_value_type<X, std::void_t<typename X::value_type>>
  {
    typedef typename X::value_type value_type;
  };
  using scalar_value_type_t = typename scalar_value_type<T>::value_type;

public:
  /// @brief Create a finite element form.
  ///
  /// @note User applications will normally call a fem::Form builder
  /// function rather using this interfcae directly.
  ///
  /// @param[in] function_spaces Function spaces for the form arguments
  /// @param[in] integrals The integrals in the form. The first key is
  /// the domain type. For each key there is a pair (list[domain id,
  /// integration kernel], domain markers).
  /// @param[in] coefficients
  /// @param[in] constants Constants in the Form
  /// @param[in] needs_facet_permutations Set to true is any of the
  /// integration kernels require cell permutation data
  /// @param[in] mesh The mesh of the domain. This is required when
  /// there are not argument functions from which the mesh can be
  /// extracted, e.g. for functionals
<<<<<<< HEAD
  /// @param[in] entity_maps If any coefficients in the form are not
  /// defined over the same mesh as the integration domain, `entity_maps`
  /// must be supplied. For each key (a mesh, different to the integration
  /// domain mesh, over which some coefficient(s) are defined) there is a
  /// map relating the entities in the integration domain mesh to the
  /// entities in the key mesh.
  Form(
      const std::vector<std::shared_ptr<const fem::FunctionSpace>>&
          function_spaces,
      const std::map<
          IntegralType,
          std::pair<
              std::vector<std::pair<
                  int, std::function<void(T*, const T*, const T*, const double*,
                                          const int*, const std::uint8_t*)>>>,
              const mesh::MeshTags<int>*>>& integrals,
      const std::vector<std::shared_ptr<const fem::Function<T>>>& coefficients,
      const std::vector<std::shared_ptr<const fem::Constant<T>>>& constants,
      bool needs_facet_permutations,
      const std::shared_ptr<const mesh::Mesh>& mesh = nullptr,
      const std::map<std::shared_ptr<const dolfinx::mesh::Mesh>,
                     std::vector<std::int32_t>>& entity_maps
      = {})
=======
  Form(const std::vector<std::shared_ptr<const FunctionSpace>>& function_spaces,
       const std::map<
           IntegralType,
           std::pair<
               std::vector<std::pair<
                   int, std::function<void(T*, const T*, const T*,
                                           const scalar_value_type_t*,
                                           const int*, const std::uint8_t*)>>>,
               const mesh::MeshTags<int>*>>& integrals,
       const std::vector<std::shared_ptr<const Function<T>>>& coefficients,
       const std::vector<std::shared_ptr<const Constant<T>>>& constants,
       bool needs_facet_permutations,
       const std::shared_ptr<const mesh::Mesh>& mesh = nullptr)
>>>>>>> 4d90344f
      : _function_spaces(function_spaces), _coefficients(coefficients),
        _constants(constants), _mesh(mesh),
        _needs_facet_permutations(needs_facet_permutations),
        _entity_maps(entity_maps)
  {
    // Extract _mesh from FunctionSpace, and check they are the same
    if (!_mesh and !function_spaces.empty())
      _mesh = function_spaces[0]->mesh();
    for (const auto& V : function_spaces)
    {
      if (_mesh != V->mesh()
          and entity_maps.find(V->mesh()) == entity_maps.end())
        throw std::runtime_error(
            "Incompatible mesh. entity_maps must be provided.");
    }
    if (!_mesh)
      throw std::runtime_error("No mesh could be associated with the Form.");

    // Store kernels, looping over integrals by domain type (dimension)
    for (auto& integral_type : integrals)
    {
      const IntegralType type = integral_type.first;
      // Loop over integrals kernels and set domains
      switch (type)
      {
      case IntegralType::cell:
        for (auto& integral : integral_type.second.first)
          _cell_integrals.insert({integral.first, {integral.second, {}}});
        break;
      case IntegralType::exterior_facet:
        for (auto& integral : integral_type.second.first)
        {
          _exterior_facet_integrals.insert(
              {integral.first, {integral.second, {}}});
        }
        break;
      case IntegralType::interior_facet:
        for (auto& integral : integral_type.second.first)
        {
          _interior_facet_integrals.insert(
              {integral.first, {integral.second, {}}});
        }
        break;
      }

      if (integral_type.second.second)
      {
        assert(_mesh == integral_type.second.second->mesh());
        set_domains(type, *integral_type.second.second);
      }
    }

    // FIXME: do this neatly via a static function
    // Set markers for default integrals
    set_default_domains(*_mesh);
  }

  /// Copy constructor
  Form(const Form& form) = delete;

  /// Move constructor
  Form(Form&& form) = default;

  /// Destructor
  virtual ~Form() = default;

  /// Rank of the form (bilinear form = 2, linear form = 1, functional =
  /// 0, etc)
  /// @return The rank of the form
  int rank() const { return _function_spaces.size(); }

  /// Extract common mesh for the form
  /// @return The mesh
  std::shared_ptr<const mesh::Mesh> mesh() const { return _mesh; }

  /// Return function spaces for all arguments
  /// @return Function spaces
  const std::vector<std::shared_ptr<const FunctionSpace>>&
  function_spaces() const
  {
    return _function_spaces;
  }

  /// Get the function for 'kernel' for integral i of given
  /// type
  /// @param[in] type Integral type
  /// @param[in] i Domain index
  /// @return Function to call for tabulate_tensor
  const std::function<void(T*, const T*, const T*, const scalar_value_type_t*,
                           const int*, const std::uint8_t*)>&
  kernel(IntegralType type, int i) const
  {
    switch (type)
    {
    case IntegralType::cell:
      return get_kernel_from_integrals(_cell_integrals, i);
    case IntegralType::exterior_facet:
      return get_kernel_from_integrals(_exterior_facet_integrals, i);
    case IntegralType::interior_facet:
      return get_kernel_from_integrals(_interior_facet_integrals, i);
    default:
      throw std::runtime_error(
          "Cannot access kernel. Integral type not supported.");
    }
  }

  /// Get types of integrals in the form
  /// @return Integrals types
  std::set<IntegralType> integral_types() const
  {
    std::set<IntegralType> set;
    if (!_cell_integrals.empty())
      set.insert(IntegralType::cell);
    if (!_exterior_facet_integrals.empty())
      set.insert(IntegralType::exterior_facet);
    if (!_interior_facet_integrals.empty())
      set.insert(IntegralType::interior_facet);

    return set;
  }

  /// Number of integrals of given type
  /// @param[in] type Integral type
  /// @return Number of integrals
  int num_integrals(IntegralType type) const
  {
    switch (type)
    {
    case IntegralType::cell:
      return _cell_integrals.size();
    case IntegralType::exterior_facet:
      return _exterior_facet_integrals.size();
    case IntegralType::interior_facet:
      return _interior_facet_integrals.size();
    default:
      throw std::runtime_error("Integral type not supported.");
    }
  }

  /// Get the IDs for integrals (kernels) for given integral type. The
  /// IDs correspond to the domain IDs which the integrals are defined
  /// for in the form. ID=-1 is the default integral over the whole
  /// domain.
  /// @param[in] type Integral type
  /// @return List of IDs for given integral type
  std::vector<int> integral_ids(IntegralType type) const
  {
    std::vector<int> ids;
    switch (type)
    {
    case IntegralType::cell:
      std::transform(_cell_integrals.cbegin(), _cell_integrals.cend(),
                     std::back_inserter(ids),
                     [](auto& integral) { return integral.first; });
      break;
    case IntegralType::exterior_facet:
      std::transform(_exterior_facet_integrals.cbegin(),
                     _exterior_facet_integrals.cend(), std::back_inserter(ids),
                     [](auto& integral) { return integral.first; });
      break;
    case IntegralType::interior_facet:
      std::transform(_interior_facet_integrals.cbegin(),
                     _interior_facet_integrals.cend(), std::back_inserter(ids),
                     [](auto& integral) { return integral.first; });
      break;
    default:
      throw std::runtime_error(
          "Cannot return IDs. Integral type not supported.");
    }

    return ids;
  }

  /// Get the list of cell indices for the ith integral (kernel)
  /// for the cell domain type
  /// @param[in] i Integral ID, i.e. (sub)domain index
  /// @return List of active cell entities for the given integral (kernel)
  const std::vector<std::int32_t>& cell_domains(int i) const
  {
    auto it = _cell_integrals.find(i);
    if (it == _cell_integrals.end())
      throw std::runtime_error("No mesh entities for requested domain index.");
    return it->second.second;
  }

  /// Get the list of (cell_index, local_facet_index) pairs for the ith
  /// integral (kernel) for the exterior facet domain type
  /// @param[in] i Integral ID, i.e. (sub)domain index
  /// @return List of (cell_index, local_facet_index) pairs. This data is
  /// flattened with row-major layout, shape=(num_facets, 2)
  const std::vector<std::int32_t>& exterior_facet_domains(int i) const
  {
    auto it = _exterior_facet_integrals.find(i);
    if (it == _exterior_facet_integrals.end())
      throw std::runtime_error("No mesh entities for requested domain index.");
    return it->second.second;
  }

  /// Get the list of (cell_index_0, local_facet_index_0, cell_index_1,
  /// local_facet_index_1) quadruplets for the ith integral (kernel) for the
  /// interior facet domain type.
  /// @param[in] i Integral ID, i.e. (sub)domain index
  /// @return List of tuples of the form
  /// (cell_index_0, local_facet_index_0, cell_index_1, local_facet_index_1).
  /// This data is flattened with row-major layout, shape=(num_facets, 4)
  const std::vector<std::int32_t>& interior_facet_domains(int i) const
  {
    auto it = _interior_facet_integrals.find(i);
    if (it == _interior_facet_integrals.end())
      throw std::runtime_error("No mesh entities for requested domain index.");
    return it->second.second;
  }

  /// Access coefficients
  const std::vector<std::shared_ptr<const Function<T>>>& coefficients() const
  {
    return _coefficients;
  }

  /// Get bool indicating whether permutation data needs to be passed
  /// into these integrals
  /// @return True if cell permutation data is required
  bool needs_facet_permutations() const { return _needs_facet_permutations; }

  /// Offset for each coefficient expansion array on a cell. Used to
  /// pack data for multiple coefficients in a flat array. The last
  /// entry is the size required to store all coefficients.
  std::vector<int> coefficient_offsets() const
  {
    std::vector<int> n = {0};
    for (const auto& c : _coefficients)
    {
      if (!c)
        throw std::runtime_error("Not all form coefficients have been set.");
      n.push_back(n.back() + c->function_space()->element()->space_dimension());
    }
    return n;
  }

  /// Access constants
  const std::vector<std::shared_ptr<const Constant<T>>>& constants() const
  {
    return _constants;
  }

  /// Scalar type (T)
  using scalar_type = T;

  /// Access entity_maps
  const std::map<std::shared_ptr<const dolfinx::mesh::Mesh>,
                 std::vector<std::int32_t>>&
  entity_maps() const
  {
    return _entity_maps;
  }

  /// Given a `fem::FunctionSpace`, this function returns the required
  /// map from cells in the integration domain mesh to cells in the mesh
  /// that the function space is defined over.
  /// @param[in] function_space The function space
  /// @return The map
  // TODO Rename
  // TODO Use span const xtl::span<const std::int32_t>&
  std::function<std::int32_t(const xtl::span<const std::int32_t>&)>
  cell_to_cell_map(const FunctionSpace& function_space) const
  {
    auto mesh_fs = function_space.mesh();
    if (mesh_fs != mesh())
    {
      return [&entity_map = entity_maps().at(mesh_fs)](auto e)
      { return entity_map[e.front()]; };
    }
    else
    {
      return [](auto e) { return e.front(); };
    }
  }

  /// Given a `fem::FunctionSpace`, this function returns the required
  /// map from facets in the integration domain mesh (identified as
  /// (cell, local_facet_index) pairs) to cells in the mesh
  /// that the function space is defined over.
  /// @param[in] function_space The function space
  /// @return The map
  // TODO Rename
  std::function<std::int32_t(const xtl::span<const std::int32_t>&)>
  facet_to_cell_map(const FunctionSpace& function_space) const
  {
    auto mesh_fs = function_space.mesh();
    if (mesh_fs != mesh())
    {
      const int tdim = mesh()->topology().dim();
      const int codim = tdim - mesh_fs->topology().dim();
      switch (codim)
      {
      case 0:
      {
        return [&entity_map
                = entity_maps().at(mesh_fs)](auto e)
        { return entity_map[e.front()]; };
      }
      case 1:
      {
        // TODO assert(c_to_f);
        return [&entity_map = entity_maps().at(mesh_fs),
                c_to_f = mesh()->topology().connectivity(tdim, tdim - 1)](
                   auto e)
        { return entity_map[c_to_f->links(e[0])[e[1]]]; };
      }
      default:
      {
        throw std::runtime_error("codimension > 1 not supported");
      }
      }
    }
    else
    {
      return [](auto e) { return e.front(); };
    }
  }

private:
  using kern
      = std::function<void(T*, const T*, const T*, const scalar_value_type_t*,
                           const int*, const std::uint8_t*)>;

  // Helper function to get the kernel for integral i from a map
  // of integrals i.e. from _cell_integrals
  // @param[in] integrals Map of integrals
  // @param[in] i Domain index
  // @return Function to call for tabulate_tensor
  template <typename U>
  const std::function<void(T*, const T*, const T*, const scalar_value_type_t*,
                           const int*, const std::uint8_t*)>&
  get_kernel_from_integrals(const U& integrals, int i) const
  {
    auto it = integrals.find(i);
    if (it == integrals.end())
      throw std::runtime_error("No kernel for requested domain index.");
    return it->second.first;
  }

  // Helper function to get a std::vector of (cell, local_facet) pairs
  // corresponding to a given facet index.
  // @param[in] f Facet index
  // @param[in] f_to_c Facet to cell connectivity
  // @param[in] c_to_f Cell to facet connectivity
  // @return Vector of (cell, local_facet) pairs
  template <int num_cells>
  static std::array<std::array<std::int32_t, 2>, num_cells>
  get_cell_local_facet_pairs(
      std::int32_t f, const std::span<const std::int32_t>& cells,
      const dolfinx::graph::AdjacencyList<std::int32_t>& c_to_f)
  {
    // Loop over cells sharing facet
    assert(cells.size() == num_cells);
    std::array<std::array<std::int32_t, 2>, num_cells> cell_local_facet_pairs;
    for (int c = 0; c < num_cells; ++c)
    {
      // Get local index of facet with respect to the cell
      std::int32_t cell = cells[c];
      auto cell_facets = c_to_f.links(cell);
      auto facet_it = std::find(cell_facets.begin(), cell_facets.end(), f);
      assert(facet_it != cell_facets.end());
      int local_f = std::distance(cell_facets.begin(), facet_it);
      cell_local_facet_pairs[c] = {cell, local_f};
    }

    return cell_local_facet_pairs;
  }

  // Set cell domains
  template <typename iterator>
  void set_cell_domains(
      std::map<int, std::pair<kern, std::vector<std::int32_t>>>& integrals,
      const iterator& tagged_cells_begin, const iterator& tagged_cells_end,
      const std::vector<int>& tags)
  {
    // For cell integrals use all markers (but not on ghost entities)
    for (auto c = tagged_cells_begin; c != tagged_cells_end; ++c)
    {
      const std::size_t pos = std::distance(tagged_cells_begin, c);
      if (auto it = integrals.find(tags[pos]); it != integrals.end())
        it->second.second.push_back(*c);
    }
  }

  // Set exterior facet domains
  template <typename iterator>
  void set_exterior_facet_domains(
      const mesh::Topology& topology,
      std::map<int, std::pair<kern, std::vector<std::int32_t>>>& integrals,
      const iterator& tagged_facets_begin, const iterator& tagged_facets_end,
      const std::vector<int>& tags)
  {
    // When a mesh is not ghosted by cell, it is not straightforward
    // to distinguish between (i) exterior facets and (ii) interior
    // facets that are on a partition boundary. If there are no
    // ghost cells, build a set of owned facts that are ghosted on
    // another process to help determine if a facet is on an
    // exterior boundary.
    int tdim = topology.dim();
    assert(topology.index_map(tdim));
    assert(topology.index_map(tdim - 1));
    const std::vector<std::int32_t> fwd_shared_facets
        = topology.index_map(tdim)->overlapped()
              ? std::vector<std::int32_t>()
              : topology.index_map(tdim - 1)->shared_indices();

    auto f_to_c = topology.connectivity(tdim - 1, tdim);
    assert(f_to_c);
    auto c_to_f = topology.connectivity(tdim, tdim - 1);
    assert(c_to_f);
    for (auto f = tagged_facets_begin; f != tagged_facets_end; ++f)
    {
      // All "owned" facets connected to one cell, that are not
      // shared, should be external
      // TODO: Consider removing this check and integrating over all
      // tagged facets. This may be useful in a few cases.
      if (f_to_c->num_links(*f) == 1)
      {
        if (!std::binary_search(fwd_shared_facets.begin(),
                                fwd_shared_facets.end(), *f))
        {
          const std::size_t pos = std::distance(tagged_facets_begin, f);
          if (auto it = integrals.find(tags[pos]); it != integrals.end())
          {
            // There will only be one pair for an exterior facet integral
            const std::array<std::int32_t, 2> pair
                = get_cell_local_facet_pairs<1>(*f, f_to_c->links(*f),
                                                *c_to_f)[0];
            it->second.second.insert(it->second.second.end(), pair.cbegin(),
                                     pair.cend());
          }
        }
      }
    }
  }

  // Set interior facet domains
  template <typename iterator>
  static void set_interior_facet_domains(
      const mesh::Topology& topology,
      std::map<int, std::pair<kern, std::vector<std::int32_t>>>& integrals,
      const iterator& tagged_facets_begin, const iterator& tagged_facets_end,
      const std::vector<int>& tags)
  {
    int tdim = topology.dim();
    auto f_to_c = topology.connectivity(tdim - 1, tdim);
    assert(f_to_c);
    auto c_to_f = topology.connectivity(tdim, tdim - 1);
    assert(c_to_f);
    for (auto f = tagged_facets_begin; f != tagged_facets_end; ++f)
    {
      if (f_to_c->num_links(*f) == 2)
      {
        const std::size_t pos = std::distance(tagged_facets_begin, f);
        if (auto it = integrals.find(tags[pos]); it != integrals.end())
        {
          const std::array<std::array<std::int32_t, 2>, 2> pairs
              = get_cell_local_facet_pairs<2>(*f, f_to_c->links(*f), *c_to_f);
          it->second.second.insert(it->second.second.end(), pairs[0].cbegin(),
                                   pairs[0].cend());
          it->second.second.insert(it->second.second.end(), pairs[1].cbegin(),
                                   pairs[1].cend());
        }
      }
    }
  }

  // Sets the entity indices to assemble over for kernels with a domain
  // ID
  // @param[in] type Integral type
  // @param[in] marker MeshTags with domain ID. Entities with marker 'i'
  // will be assembled over using the kernel with ID 'i'. The MeshTags
  // is not stored.
  void set_domains(IntegralType type, const mesh::MeshTags<int>& marker)
  {
    std::shared_ptr<const mesh::Mesh> mesh = marker.mesh();
    const mesh::Topology& topology = mesh->topology();
    const int tdim = topology.dim();
    int dim = type == IntegralType::cell ? tdim : tdim - 1;
    if (dim != marker.dim())
    {
      throw std::runtime_error("Invalid MeshTags dimension: "
                               + std::to_string(marker.dim()));
    }

    // Get mesh tag data
    const std::vector<int>& tags = marker.values();
    const std::vector<std::int32_t>& tagged_entities = marker.indices();
    assert(topology.index_map(dim));
    const auto entity_end
        = std::lower_bound(tagged_entities.begin(), tagged_entities.end(),
                           topology.index_map(dim)->size_local());
    switch (type)
    {
    case IntegralType::cell:
      set_cell_domains(_cell_integrals, tagged_entities.cbegin(), entity_end,
                       tags);
      break;
    default:
      mesh->topology_mutable().create_connectivity(dim, tdim);
      mesh->topology_mutable().create_connectivity(tdim, dim);
      switch (type)
      {
      case IntegralType::exterior_facet:
        set_exterior_facet_domains(topology, _exterior_facet_integrals,
                                   tagged_entities.cbegin(), entity_end, tags);
        break;
      case IntegralType::interior_facet:
        set_interior_facet_domains(topology, _interior_facet_integrals,
                                   tagged_entities.cbegin(), entity_end, tags);
        break;
      default:
        throw std::runtime_error(
            "Cannot set domains. Integral type not supported.");
      }
    }
  }

  /// If there exists a default integral of any type, set the list of
  /// entities for those integrals from the mesh topology. For cell
  /// integrals, this is all cells. For facet integrals, it is either
  /// all interior or all exterior facets.
  /// @param[in] mesh Mesh
  void set_default_domains(const mesh::Mesh& mesh)
  {
    const mesh::Topology& topology = mesh.topology();
    const int tdim = topology.dim();

    // Cells. If there is a default integral, define it on all owned
    // cells
    for (auto& [domain_id, kernel_cells] : _cell_integrals)
    {
      if (domain_id == -1)
      {
        std::vector<std::int32_t>& cells = kernel_cells.second;
        const int num_cells = topology.index_map(tdim)->size_local();
        cells.resize(num_cells);
        std::iota(cells.begin(), cells.end(), 0);
      }
    }

    // Exterior facets. If there is a default integral, define it only
    // on owned surface facets.

    if (!_exterior_facet_integrals.empty())
    {
      mesh.topology_mutable().create_connectivity(tdim - 1, tdim);
      mesh.topology_mutable().create_connectivity(tdim, tdim - 1);
    }
    const std::vector<std::int32_t> boundary_facets
        = _exterior_facet_integrals.empty()
              ? std::vector<std::int32_t>()
              : mesh::exterior_facet_indices(topology);
    for (auto& [domain_id, kernel_facets] : _exterior_facet_integrals)
    {
      if (domain_id == -1)
      {
        std::vector<std::int32_t>& facets = kernel_facets.second;
        facets.clear();

        auto f_to_c = topology.connectivity(tdim - 1, tdim);
        assert(f_to_c);
        auto c_to_f = topology.connectivity(tdim, tdim - 1);
        assert(c_to_f);
        for (std::int32_t f : boundary_facets)
        {
          // There will only be one pair for an exterior facet integral
          std::array<std::int32_t, 2> pair
              = get_cell_local_facet_pairs<1>(f, f_to_c->links(f), *c_to_f)[0];
          facets.insert(facets.end(), pair.cbegin(), pair.cend());
        }
      }
    }

    // Interior facets. If there is a default integral, define it only on
    // owned interior facets.
    for (auto& [domain_id, kernel_facets] : _interior_facet_integrals)
    {
      if (domain_id == -1)
      {
        std::vector<std::int32_t>& facets = kernel_facets.second;
        facets.clear();

        mesh.topology_mutable().create_connectivity(tdim - 1, tdim);
        auto f_to_c = topology.connectivity(tdim - 1, tdim);
        assert(f_to_c);
        mesh.topology_mutable().create_connectivity(tdim, tdim - 1);
        auto c_to_f = mesh.topology().connectivity(tdim, tdim - 1);
        assert(c_to_f);

        // Get number of facets owned by this process
        assert(topology.index_map(tdim - 1));
        const int num_facets = topology.index_map(tdim - 1)->size_local();
        facets.reserve(num_facets);
        for (int f = 0; f < num_facets; ++f)
        {
          if (f_to_c->num_links(f) == 2)
          {
            const std::array<std::array<std::int32_t, 2>, 2> pairs
                = get_cell_local_facet_pairs<2>(f, f_to_c->links(f), *c_to_f);
            facets.insert(facets.end(), pairs[0].cbegin(), pairs[0].cend());
            facets.insert(facets.end(), pairs[1].cbegin(), pairs[1].cend());
          }
        }
      }
    }
  }

  // Function spaces (one for each argument)
  std::vector<std::shared_ptr<const FunctionSpace>> _function_spaces;

  // Form coefficients
  std::vector<std::shared_ptr<const Function<T>>> _coefficients;

  // Constants associated with the Form
  std::vector<std::shared_ptr<const Constant<T>>> _constants;

  // The mesh
  std::shared_ptr<const mesh::Mesh> _mesh;

  // Cell integrals
  std::map<int, std::pair<kern, std::vector<std::int32_t>>> _cell_integrals;

  // Exterior facet integrals
  std::map<int, std::pair<kern, std::vector<std::int32_t>>>
      _exterior_facet_integrals;

  // Interior facet integrals
  std::map<int, std::pair<kern, std::vector<std::int32_t>>>
      _interior_facet_integrals;

  // True if permutation data needs to be passed into these integrals
  bool _needs_facet_permutations;

  // Entity maps
  std::map<std::shared_ptr<const dolfinx::mesh::Mesh>,
           std::vector<std::int32_t>>
      _entity_maps;
};
} // namespace dolfinx::fem<|MERGE_RESOLUTION|>--- conflicted
+++ resolved
@@ -90,31 +90,6 @@
   /// @param[in] mesh The mesh of the domain. This is required when
   /// there are not argument functions from which the mesh can be
   /// extracted, e.g. for functionals
-<<<<<<< HEAD
-  /// @param[in] entity_maps If any coefficients in the form are not
-  /// defined over the same mesh as the integration domain, `entity_maps`
-  /// must be supplied. For each key (a mesh, different to the integration
-  /// domain mesh, over which some coefficient(s) are defined) there is a
-  /// map relating the entities in the integration domain mesh to the
-  /// entities in the key mesh.
-  Form(
-      const std::vector<std::shared_ptr<const fem::FunctionSpace>>&
-          function_spaces,
-      const std::map<
-          IntegralType,
-          std::pair<
-              std::vector<std::pair<
-                  int, std::function<void(T*, const T*, const T*, const double*,
-                                          const int*, const std::uint8_t*)>>>,
-              const mesh::MeshTags<int>*>>& integrals,
-      const std::vector<std::shared_ptr<const fem::Function<T>>>& coefficients,
-      const std::vector<std::shared_ptr<const fem::Constant<T>>>& constants,
-      bool needs_facet_permutations,
-      const std::shared_ptr<const mesh::Mesh>& mesh = nullptr,
-      const std::map<std::shared_ptr<const dolfinx::mesh::Mesh>,
-                     std::vector<std::int32_t>>& entity_maps
-      = {})
-=======
   Form(const std::vector<std::shared_ptr<const FunctionSpace>>& function_spaces,
        const std::map<
            IntegralType,
@@ -127,8 +102,10 @@
        const std::vector<std::shared_ptr<const Function<T>>>& coefficients,
        const std::vector<std::shared_ptr<const Constant<T>>>& constants,
        bool needs_facet_permutations,
-       const std::shared_ptr<const mesh::Mesh>& mesh = nullptr)
->>>>>>> 4d90344f
+       const std::shared_ptr<const mesh::Mesh>& mesh = nullptr,
+      const std::map<std::shared_ptr<const dolfinx::mesh::Mesh>,
+                     std::vector<std::int32_t>>& entity_maps
+      = {})
       : _function_spaces(function_spaces), _coefficients(coefficients),
         _constants(constants), _mesh(mesh),
         _needs_facet_permutations(needs_facet_permutations),
