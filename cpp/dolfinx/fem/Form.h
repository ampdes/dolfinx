// Copyright (C) 2019-2020 Garth N. Wells and Chris Richardson
//
// This file is part of DOLFINx (https://www.fenicsproject.org)
//
// SPDX-License-Identifier:    LGPL-3.0-or-later

#pragma once

#include "FunctionSpace.h"
#include <algorithm>
#include <array>
#include <dolfinx/common/IndexMap.h>
#include <dolfinx/mesh/Mesh.h>
#include <dolfinx/mesh/MeshTags.h>
#include <functional>
#include <memory>
#include <span>
#include <string>
#include <tuple>
#include <vector>

namespace dolfinx::fem
{

template <typename T>
class Constant;
template <typename T>
class Function;

/// @brief Type of integral
enum class IntegralType : std::int8_t
{
  cell = 0,           ///< Cell
  exterior_facet = 1, ///< Exterior facet
  interior_facet = 2, ///< Interior facet
  vertex = 3          ///< Vertex
};

/// @brief A representation of finite element variational forms.
///
/// A note on the order of trial and test spaces: FEniCS numbers
/// argument spaces starting with the leading dimension of the
/// corresponding tensor (matrix). In other words, the test space is
/// numbered 0 and the trial space is numbered 1. However, in order to
/// have a notation that agrees with most existing finite element
/// literature, in particular
///
///  \f[   a = a(u, v)        \f]
///
/// the spaces are numbered from right to left
///
///  \f[   a: V_1 \times V_0 \rightarrow \mathbb{R}  \f]
///
/// This is reflected in the ordering of the spaces that should be
/// supplied to generated subclasses. In particular, when a bilinear
/// form is initialized, it should be initialized as `a(V_1, V_0) =
/// ...`, where `V_1` is the trial space and `V_0` is the test space.
/// However, when a form is initialized by a list of argument spaces
/// (the variable `function_spaces` in the constructors below), the list
/// of spaces should start with space number 0 (the test space) and then
/// space number 1 (the trial space).
template <typename T>
class Form
{
  template <typename X, typename = void>
  struct scalar_value_type
  {
    typedef X value_type;
  };
  template <typename X>
  struct scalar_value_type<X, std::void_t<typename X::value_type>>
  {
    typedef typename X::value_type value_type;
  };
  using scalar_value_type_t = typename scalar_value_type<T>::value_type;

public:
  /// @brief Create a finite element form.
  ///
  /// @note User applications will normally call a fem::Form builder
  /// function rather using this interface directly.
  ///
  /// @param[in] function_spaces Function spaces for the form arguments
  /// @param[in] integrals The integrals in the form. The first key is
  /// the domain type. For each key there is a list of tuples (domain id,
  /// integration kernel, entities).
  /// @param[in] coefficients
  /// @param[in] constants Constants in the Form
  /// @param[in] needs_facet_permutations Set to true is any of the
  /// integration kernels require cell permutation data
  /// @param[in] mesh The mesh of the domain. This is required when
  /// there are not argument functions from which the mesh can be
  /// extracted, e.g. for functionals
  // TODO Could change first integrals map to std::array and second
  // to vector of pair
  /// @param[in] entity_maps If any trial functions, test functions, or
  /// coefficients in the form are not defined over the same mesh as the
  /// integration domain, `entity_maps` must be supplied. For each key
  /// (a mesh, different to the integration domain mesh, over which some
  /// coefficient(s) are defined) there is a map relating the entities
  /// in the integration domain mesh to the entities in the key mesh.
  Form(const std::vector<std::shared_ptr<const FunctionSpace>>& function_spaces,
       const std::map<IntegralType,
                      std::vector<std::tuple<
                          int,
                          std::function<void(T*, const T*, const T*,
                                             const scalar_value_type_t*,
                                             const int*, const std::uint8_t*)>,
                          std::vector<std::int32_t>>>>& integrals,
       const std::vector<std::shared_ptr<const Function<T>>>& coefficients,
       const std::vector<std::shared_ptr<const Constant<T>>>& constants,
       bool needs_facet_permutations,
       std::shared_ptr<const mesh::Mesh> mesh = nullptr,
      const std::map<std::shared_ptr<const dolfinx::mesh::Mesh>,
                     std::vector<std::int32_t>>& entity_maps
      = {})
      : _function_spaces(function_spaces), _coefficients(coefficients),
        _constants(constants), _mesh(mesh),
        _needs_facet_permutations(needs_facet_permutations),
        _entity_maps(entity_maps)
  {
    // Extract _mesh from FunctionSpace, and check they are the same
    if (!_mesh and !function_spaces.empty())
      _mesh = function_spaces[0]->mesh();
    for (const auto& V : function_spaces)
    {
      if (_mesh != V->mesh()
          and entity_maps.find(V->mesh()) == entity_maps.end())
        throw std::runtime_error(
            "Incompatible mesh. entity_maps must be provided.");
    }
    if (!_mesh)
      throw std::runtime_error("No mesh could be associated with the Form.");

<<<<<<< HEAD
    // Set integral data (intentially copying)
    // NOTE Could probably simplify Form by combining integral types
=======
    // Store kernels, looping over integrals by domain type (dimension)
>>>>>>> 3a3dfa9c
    for (const auto& [type, kernels] : integrals)
    {
      // Loop over integrals kernels and set domains
      switch (type)
      {
      case IntegralType::cell:
        for (auto& [id, kern, e] : kernels)
          _cell_integrals.insert({id, {kern, std::vector(e.begin(), e.end())}});
        break;
      case IntegralType::exterior_facet:
        for (auto& [id, kern, e] : kernels)
        {
          _exterior_facet_integrals.insert(
              {id, {kern, std::vector(e.begin(), e.end())}});
        }
        break;
      case IntegralType::interior_facet:
        for (auto& [id, kern, e] : kernels)
        {
          _interior_facet_integrals.insert(
              {id, {kern, std::vector(e.begin(), e.end())}});
        }
        break;
      }
    }
  }

  /// Copy constructor
  Form(const Form& form) = delete;

  /// Move constructor
  Form(Form&& form) = default;

  /// Destructor
  virtual ~Form() = default;

  /// Rank of the form (bilinear form = 2, linear form = 1, functional =
  /// 0, etc)
  /// @return The rank of the form
  int rank() const { return _function_spaces.size(); }

  /// Extract common mesh for the form
  /// @return The mesh
  std::shared_ptr<const mesh::Mesh> mesh() const { return _mesh; }

  /// Return function spaces for all arguments
  /// @return Function spaces
  const std::vector<std::shared_ptr<const FunctionSpace>>&
  function_spaces() const
  {
    return _function_spaces;
  }

  /// Get the function for 'kernel' for integral i of given
  /// type
  /// @param[in] type Integral type
  /// @param[in] i Domain index
  /// @return Function to call for tabulate_tensor
  const std::function<void(T*, const T*, const T*, const scalar_value_type_t*,
                           const int*, const std::uint8_t*)>&
  kernel(IntegralType type, int i) const
  {
    switch (type)
    {
    case IntegralType::cell:
      return get_kernel_from_integrals(_cell_integrals, i);
    case IntegralType::exterior_facet:
      return get_kernel_from_integrals(_exterior_facet_integrals, i);
    case IntegralType::interior_facet:
      return get_kernel_from_integrals(_interior_facet_integrals, i);
    default:
      throw std::runtime_error(
          "Cannot access kernel. Integral type not supported.");
    }
  }

  /// Get types of integrals in the form
  /// @return Integrals types
  std::set<IntegralType> integral_types() const
  {
    std::set<IntegralType> set;
    if (!_cell_integrals.empty())
      set.insert(IntegralType::cell);
    if (!_exterior_facet_integrals.empty())
      set.insert(IntegralType::exterior_facet);
    if (!_interior_facet_integrals.empty())
      set.insert(IntegralType::interior_facet);

    return set;
  }

  /// Number of integrals of given type
  /// @param[in] type Integral type
  /// @return Number of integrals
  int num_integrals(IntegralType type) const
  {
    switch (type)
    {
    case IntegralType::cell:
      return _cell_integrals.size();
    case IntegralType::exterior_facet:
      return _exterior_facet_integrals.size();
    case IntegralType::interior_facet:
      return _interior_facet_integrals.size();
    default:
      throw std::runtime_error("Integral type not supported.");
    }
  }

  /// Get the IDs for integrals (kernels) for given integral type. The
  /// IDs correspond to the domain IDs which the integrals are defined
  /// for in the form. ID=-1 is the default integral over the whole
  /// domain.
  /// @param[in] type Integral type
  /// @return List of IDs for given integral type
  std::vector<int> integral_ids(IntegralType type) const
  {
    std::vector<int> ids;
    switch (type)
    {
    case IntegralType::cell:
      std::transform(_cell_integrals.cbegin(), _cell_integrals.cend(),
                     std::back_inserter(ids),
                     [](auto& integral) { return integral.first; });
      break;
    case IntegralType::exterior_facet:
      std::transform(_exterior_facet_integrals.cbegin(),
                     _exterior_facet_integrals.cend(), std::back_inserter(ids),
                     [](auto& integral) { return integral.first; });
      break;
    case IntegralType::interior_facet:
      std::transform(_interior_facet_integrals.cbegin(),
                     _interior_facet_integrals.cend(), std::back_inserter(ids),
                     [](auto& integral) { return integral.first; });
      break;
    default:
      throw std::runtime_error(
          "Cannot return IDs. Integral type not supported.");
    }

    return ids;
  }

  /// Get the list of cell indices for the ith integral (kernel)
  /// for the cell domain type
  /// @param[in] i Integral ID, i.e. (sub)domain index
  /// @return List of active cell entities for the given integral (kernel)
  const std::vector<std::int32_t>& cell_domains(int i) const
  {
    auto it = _cell_integrals.find(i);
    if (it == _cell_integrals.end())
      throw std::runtime_error("No mesh entities for requested domain index.");
    return it->second.second;
  }

  /// @brief List of (cell_index, local_facet_index) pairs for the ith
  /// integral (kernel) for the exterior facet domain type.
  /// @param[in] i Integral ID, i.e. (sub)domain index
  /// @return List of (cell_index, local_facet_index) pairs. This data is
  /// flattened with row-major layout, shape=(num_facets, 2)
  const std::vector<std::int32_t>& exterior_facet_domains(int i) const
  {
    auto it = _exterior_facet_integrals.find(i);
    if (it == _exterior_facet_integrals.end())
      throw std::runtime_error("No mesh entities for requested domain index.");
    return it->second.second;
  }

  /// Get the list of (cell_index_0, local_facet_index_0, cell_index_1,
  /// local_facet_index_1) quadruplets for the ith integral (kernel) for the
  /// interior facet domain type.
  /// @param[in] i Integral ID, i.e. (sub)domain index
  /// @return List of tuples of the form
  /// (cell_index_0, local_facet_index_0, cell_index_1,
  /// local_facet_index_1). This data is flattened with row-major layout,
  /// shape=(num_facets, 4)
  const std::vector<std::int32_t>& interior_facet_domains(int i) const
  {
    auto it = _interior_facet_integrals.find(i);
    if (it == _interior_facet_integrals.end())
      throw std::runtime_error("No mesh entities for requested domain index.");
    return it->second.second;
  }

  /// Access coefficients
  const std::vector<std::shared_ptr<const Function<T>>>& coefficients() const
  {
    return _coefficients;
  }

  /// Get bool indicating whether permutation data needs to be passed
  /// into these integrals
  /// @return True if cell permutation data is required
  bool needs_facet_permutations() const { return _needs_facet_permutations; }

  /// Offset for each coefficient expansion array on a cell. Used to
  /// pack data for multiple coefficients in a flat array. The last
  /// entry is the size required to store all coefficients.
  std::vector<int> coefficient_offsets() const
  {
    std::vector<int> n = {0};
    for (const auto& c : _coefficients)
    {
      if (!c)
        throw std::runtime_error("Not all form coefficients have been set.");
      n.push_back(n.back() + c->function_space()->element()->space_dimension());
    }
    return n;
  }

  /// Access constants
  const std::vector<std::shared_ptr<const Constant<T>>>& constants() const
  {
    return _constants;
  }

  /// Scalar type (T)
  using scalar_type = T;

  /// Access entity_maps
  const std::map<std::shared_ptr<const dolfinx::mesh::Mesh>,
                 std::vector<std::int32_t>>&
  entity_maps() const
  {
    return _entity_maps;
  }

  // TODO UPDATE COMMENT
  // TODO Only call once and rename
  /// Given a `fem::FunctionSpace`, this function returns the required
  /// map from facets in the integration domain mesh (identified as
  /// (cell, local_facet_index) pairs) to cells in the mesh
  /// that the function space is defined over.
  /// @param[in] function_space The function space
  /// @return The map
  // TODO User could provide this directly, rather than entity maps
  std::function<std::int32_t(std::span<const std::int32_t>)>
  function_space_to_entity_map(const FunctionSpace& function_space) const
  {
    auto mesh_fs = function_space.mesh();
    if (mesh_fs != mesh())
    {
      const int tdim = mesh()->topology().dim();
      const int codim = tdim - mesh_fs->topology().dim();
      switch (codim)
      {
      case 0:
      {
        return [&entity_map
                = entity_maps().at(mesh_fs)](auto e)
        { return entity_map[e.front()]; };
      }
      case 1:
      {
        // TODO assert(c_to_f);
        return [&entity_map = entity_maps().at(mesh_fs),
                c_to_f = mesh()->topology().connectivity(tdim, tdim - 1)](
                   auto e)
        { return entity_map[c_to_f->links(e[0])[e[1]]]; };
      }
      default:
      {
        throw std::runtime_error("codimension > 1 not supported");
      }
      }
    }
    else
    {
      return [](auto entity) { return entity.front(); };
    }
  }

private:
  using kern
      = std::function<void(T*, const T*, const T*, const scalar_value_type_t*,
                           const int*, const std::uint8_t*)>;

  /// Helper function to get the kernel for integral i from a map
  /// of integrals i.e. from _cell_integrals
  /// @param[in] integrals Map of integrals
  /// @param[in] i Domain index
  /// @return Function to call for tabulate_tensor
  template <typename U>
  const std::function<void(T*, const T*, const T*, const scalar_value_type_t*,
                           const int*, const std::uint8_t*)>&
  get_kernel_from_integrals(const U& integrals, int i) const
  {
    auto it = integrals.find(i);
    if (it == integrals.end())
      throw std::runtime_error("No kernel for requested domain index.");
    return it->second.first;
  }

  // Function spaces (one for each argument)
  std::vector<std::shared_ptr<const FunctionSpace>> _function_spaces;

  // Form coefficients
  std::vector<std::shared_ptr<const Function<T>>> _coefficients;

  // Constants associated with the Form
  std::vector<std::shared_ptr<const Constant<T>>> _constants;

  // The mesh
  std::shared_ptr<const mesh::Mesh> _mesh;

  // Cell integrals
  std::map<int, std::pair<kern, std::vector<std::int32_t>>> _cell_integrals;

  // Exterior facet integrals
  std::map<int, std::pair<kern, std::vector<std::int32_t>>>
      _exterior_facet_integrals;

  // Interior facet integrals
  std::map<int, std::pair<kern, std::vector<std::int32_t>>>
      _interior_facet_integrals;

  // True if permutation data needs to be passed into these integrals
  bool _needs_facet_permutations;

  // Entity maps
  std::map<std::shared_ptr<const dolfinx::mesh::Mesh>,
           std::vector<std::int32_t>>
      _entity_maps;
};
} // namespace dolfinx::fem<|MERGE_RESOLUTION|>--- conflicted
+++ resolved
@@ -132,12 +132,7 @@
     if (!_mesh)
       throw std::runtime_error("No mesh could be associated with the Form.");
 
-<<<<<<< HEAD
-    // Set integral data (intentially copying)
-    // NOTE Could probably simplify Form by combining integral types
-=======
     // Store kernels, looping over integrals by domain type (dimension)
->>>>>>> 3a3dfa9c
     for (const auto& [type, kernels] : integrals)
     {
       // Loop over integrals kernels and set domains
