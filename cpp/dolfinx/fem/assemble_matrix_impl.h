--- conflicted
+++ resolved
@@ -134,14 +134,9 @@
 /// Execute kernel over exterior facets and  accumulate result in Mat
 template <typename T>
 void assemble_exterior_facets(
-<<<<<<< HEAD
-    la::MatSet<T> auto mat_set, const mesh::Geometry& geometry,
-    int num_cell_facets, std::span<const std::int32_t> facets,
-=======
     la::MatSet<T> auto mat_set,
     const mesh::Geometry<scalar_value_type_t<T>>& geometry,
-    std::span<const std::int32_t> facets,
->>>>>>> 2d6df0cf
+    int num_cell_facets, std::span<const std::int32_t> facets,
     const std::function<void(const std::span<T>&,
                              const std::span<const std::uint32_t>&,
                              std::int32_t, int)>& dof_transform,
@@ -527,16 +522,10 @@
         = coefficients.at({IntegralType::exterior_facet, i});
     const std::vector<std::int32_t>& facets = a.exterior_facet_domains(i);
     impl::assemble_exterior_facets(
-<<<<<<< HEAD
-        mat_set, mesh->geometry(), num_cell_facets, facets, dof_transform,
+        mat_set, geometry, num_cell_facets, facets, dof_transform,
         dofs0, bs0, dof_transform_to_transpose, dofs1, bs1, bc0, bc1, fn,
         coeffs, cstride, constants, cell_info_0, cell_info_1, entity_map_0,
         entity_map_1, get_perm, get_facet_perm);
-=======
-        mat_set, geometry, facets, dof_transform, dofs0, bs0,
-        dof_transform_to_transpose, dofs1, bs1, bc0, bc1, fn, coeffs, cstride,
-        constants, cell_info_0, cell_info_1, entity_map_0, entity_map_1);
->>>>>>> 2d6df0cf
   }
 
   if (a.num_integrals(IntegralType::interior_facet) > 0)
