// Copyright (C) 2018-2021 Garth N. Wells
//
// This file is part of DOLFINx (https://www.fenicsproject.org)
//
// SPDX-License-Identifier:    LGPL-3.0-or-later

#pragma once

#include "Constant.h"
#include "DirichletBC.h"
#include "DofMap.h"
#include "Form.h"
#include "FunctionSpace.h"
#include "utils.h"
#include <algorithm>
#include <dolfinx/common/IndexMap.h>
#include <dolfinx/graph/AdjacencyList.h>
#include <dolfinx/mesh/Geometry.h>
#include <dolfinx/mesh/Mesh.h>
#include <dolfinx/mesh/Topology.h>
#include <functional>
#include <memory>
#include <span>
#include <vector>

namespace dolfinx::fem::impl
{

/// Extract a sub-set of entities whose cell index (local to process) is marked
///
/// @param[in] entities The entities.
/// @param[in] cell_indicator An indicator vector. The size of cell_indicator
/// should be smaller than max(entities).
/// @tparam stride  The number of entries in each entity (1 for cells, 2 for
/// exterior facets, 4 for interior facets)
/// @returns A list of sub-entities
template <std::size_t stride>
std::vector<std::int32_t>
_extract_entities(std::span<const std::int32_t> entities,
                  std::span<const std::int8_t> cell_indicator)
{
  std::vector<std::int32_t> sub_entities;
  sub_entities.reserve(entities.size());
  for (std::size_t e = 0; e < entities.size(); e += stride)
  {
    if constexpr (stride == 1)
    {
      if (cell_indicator[entities[e]])
        sub_entities.push_back(entities[e]);
    }
    else if constexpr (stride == 2)
    {
      std::copy_n(std::next(entities.begin(), e), stride,
                  std::back_inserter(sub_entities));
    }
    else if constexpr (stride == 4)
    {
      if (cell_indicator[entities[e]] or cell_indicator[entities[e + 2]])
        std::copy_n(std::next(entities.begin(), e), stride,
                    std::back_inserter(sub_entities));
    }
  }
  return sub_entities;
}

/// Implementation of vector assembly

/// @brief Implementation of bc application
/// @tparam T The scalar type
/// @tparam _bs0 The block size of the form test function dof map. If
/// less than zero the block size is determined at runtime. If `_bs0` is
/// positive the block size is used as a compile-time constant, which
/// has performance benefits.
/// @tparam _bs1 The block size of the trial function dof map.
template <typename T, int _bs0 = -1, int _bs1 = -1>
void _lift_bc_cells(
    std::span<T> b, const mesh::Geometry& geometry, FEkernel<T> auto kernel,
    std::span<const std::int32_t> cells,
    const std::function<void(const std::span<T>&,
                             const std::span<const std::uint32_t>&,
                             std::int32_t, int)>& dof_transform,
    const graph::AdjacencyList<std::int32_t>& dofmap0, int bs0,
    const std::function<void(const std::span<T>&,
                             const std::span<const std::uint32_t>&,
                             std::int32_t, int)>& dof_transform_to_transpose,
    const graph::AdjacencyList<std::int32_t>& dofmap1, int bs1,
    std::span<const T> constants, std::span<const T> coeffs, int cstride,
    std::span<const std::uint32_t> cell_info, std::span<const T> bc_values1,
    std::span<const std::int8_t> bc_markers1, std::span<const T> x0,
    double scale)
{
  assert(_bs0 < 0 or _bs0 == bs0);
  assert(_bs1 < 0 or _bs1 == bs1);

  if (cells.empty())
    return;

  // Prepare cell geometry
  const graph::AdjacencyList<std::int32_t>& x_dofmap = geometry.dofmap();
  const std::size_t num_dofs_g = geometry.cmap().dim();
  std::span<const double> x = geometry.x();

  // Data structures used in bc application
  std::vector<scalar_value_type_t<T>> coordinate_dofs(3 * num_dofs_g);
  std::vector<T> Ae, be;
  const scalar_value_type_t<T> _scale
      = static_cast<scalar_value_type_t<T>>(scale);
  for (std::size_t index = 0; index < cells.size(); ++index)
  {
    std::int32_t c = cells[index];
    // Get dof maps for cell
    auto dmap1 = dofmap1.links(c);

    // Get cell coordinates/geometry
    auto x_dofs = x_dofmap.links(c);
    for (std::size_t i = 0; i < x_dofs.size(); ++i)
    {
      std::copy_n(std::next(x.begin(), 3 * x_dofs[i]), 3,
                  std::next(coordinate_dofs.begin(), 3 * i));
    }

    // Size data structure for assembly
    auto dmap0 = dofmap0.links(c);

    const int num_rows = bs0 * dmap0.size();
    const int num_cols = bs1 * dmap1.size();

    const T* coeff_array = coeffs.data() + index * cstride;
    Ae.resize(num_rows * num_cols);
    std::fill(Ae.begin(), Ae.end(), 0);
    kernel(Ae.data(), coeff_array, constants.data(), coordinate_dofs.data(),
           nullptr, nullptr);
    dof_transform(Ae, cell_info, c, num_cols);
    dof_transform_to_transpose(Ae, cell_info, c, num_rows);

    // Size data structure for assembly
    be.resize(num_rows);
    std::fill(be.begin(), be.end(), 0);
    for (std::size_t j = 0; j < dmap1.size(); ++j)
    {
      if constexpr (_bs1 > 0)
      {
        for (int k = 0; k < _bs1; ++k)
        {
          const std::int32_t jj = _bs1 * dmap1[j] + k;
          assert(jj < (int)bc_markers1.size());
          if (bc_markers1[jj])
          {
            const T bc = bc_values1[jj];
            const T _x0 = x0.empty() ? 0 : x0[jj];
            // be -= Ae.col(bs1 * j + k) * scale * (bc - _x0);
            for (int m = 0; m < num_rows; ++m)
              be[m] -= Ae[m * num_cols + _bs1 * j + k] * _scale * (bc - _x0);
          }
        }
      }
      else
      {
        for (int k = 0; k < bs1; ++k)
        {
          const std::int32_t jj = bs1 * dmap1[j] + k;
          assert(jj < (int)bc_markers1.size());
          if (bc_markers1[jj])
          {
            const T bc = bc_values1[jj];
            const T _x0 = x0.empty() ? 0.0 : x0[jj];
            // be -= Ae.col(bs1 * j + k) * scale * (bc - _x0);
            for (int m = 0; m < num_rows; ++m)
              be[m] -= Ae[m * num_cols + bs1 * j + k] * _scale * (bc - _x0);
          }
        }
      }
    }

    for (std::size_t i = 0; i < dmap0.size(); ++i)
    {
      if constexpr (_bs0 > 0)
      {
        for (int k = 0; k < _bs0; ++k)
          b[_bs0 * dmap0[i] + k] += be[_bs0 * i + k];
      }
      else
      {
        for (int k = 0; k < bs0; ++k)
          b[bs0 * dmap0[i] + k] += be[bs0 * i + k];
      }
    }
  }
}

/// @tparam T The scalar type
/// @tparam _bs0 The block size of the form test function dof map. If
/// less than zero the block size is determined at runtime. If `_bs0` is
/// positive the block size is used as a compile-time constant, which
/// has performance benefits.
/// @tparam _bs1 The block size of the trial function dof map.
template <typename T, int _bs = -1>
void _lift_bc_exterior_facets(
    std::span<T> b, const mesh::Geometry& geometry, FEkernel<T> auto kernel,
    std::span<const std::int32_t> facets,
    const std::function<void(const std::span<T>&,
                             const std::span<const std::uint32_t>&,
                             std::int32_t, int)>& dof_transform,
    const graph::AdjacencyList<std::int32_t>& dofmap0, int bs0,
    const std::function<void(const std::span<T>&,
                             const std::span<const std::uint32_t>&,
                             std::int32_t, int)>& dof_transform_to_transpose,
    const graph::AdjacencyList<std::int32_t>& dofmap1, int bs1,
    std::span<const T> constants, std::span<const T> coeffs, int cstride,
    std::span<const std::uint32_t> cell_info, std::span<const T> bc_values1,
    std::span<const std::int8_t> bc_markers1, std::span<const T> x0,
    double scale)
{
  if (facets.empty())
    return;

  // Prepare cell geometry
  const graph::AdjacencyList<std::int32_t>& x_dofmap = geometry.dofmap();
  const std::size_t num_dofs_g = geometry.cmap().dim();
  std::span<const double> x = geometry.x();

  // Data structures used in bc application
  std::vector<scalar_value_type_t<T>> coordinate_dofs(3 * num_dofs_g);
  std::vector<T> Ae, be;
  assert(facets.size() % 2 == 0);
  const scalar_value_type_t<T> _scale
      = static_cast<scalar_value_type_t<T>>(scale);
  for (std::size_t index = 0; index < facets.size(); index += 2)
  {
    std::int32_t cell = facets[index];
    std::int32_t local_facet = facets[index + 1];

    // Get dof maps for cell
    auto dmap1 = dofmap1.links(cell);

    // Get cell coordinates/geometry
    auto x_dofs = x_dofmap.links(cell);
    for (std::size_t i = 0; i < x_dofs.size(); ++i)
    {
      std::copy_n(std::next(x.begin(), 3 * x_dofs[i]), 3,
                  std::next(coordinate_dofs.begin(), 3 * i));
    }

    // Size data structure for assembly
    auto dmap0 = dofmap0.links(cell);
    const int num_rows = bs0 * dmap0.size();
    const int num_cols = bs1 * dmap1.size();

    const T* coeff_array = coeffs.data() + index / 2 * cstride;
    Ae.resize(num_rows * num_cols);
    std::fill(Ae.begin(), Ae.end(), 0);
    kernel(Ae.data(), coeff_array, constants.data(), coordinate_dofs.data(),
           &local_facet, nullptr);
    dof_transform(Ae, cell_info, cell, num_cols);
    dof_transform_to_transpose(Ae, cell_info, cell, num_rows);

    // Size data structure for assembly
    be.resize(num_rows);
    std::fill(be.begin(), be.end(), 0);
    for (std::size_t j = 0; j < dmap1.size(); ++j)
    {
      for (int k = 0; k < bs1; ++k)
      {
        const std::int32_t jj = bs1 * dmap1[j] + k;
        if (bc_markers1[jj])
        {
          const T bc = bc_values1[jj];
          const T _x0 = x0.empty() ? 0.0 : x0[jj];
          // be -= Ae.col(bs1 * j + k) * scale * (bc - _x0);
          for (int m = 0; m < num_rows; ++m)
            be[m] -= Ae[m * num_cols + bs1 * j + k] * _scale * (bc - _x0);
        }
      }
    }

    for (std::size_t i = 0; i < dmap0.size(); ++i)
      for (int k = 0; k < bs0; ++k)
        b[bs0 * dmap0[i] + k] += be[bs0 * i + k];
  }
}

/// @tparam T The scalar type
/// @tparam _bs0 The block size of the form test function dof map. If
/// less than zero the block size is determined at runtime. If `_bs0` is
/// positive the block size is used as a compile-time constant, which
/// has performance benefits.
/// @tparam _bs1 The block size of the trial function dof map.
template <typename T, int _bs = -1>
void _lift_bc_interior_facets(
    std::span<T> b, const mesh::Geometry& geometry, int num_cell_facets,
    FEkernel<T> auto kernel, std::span<const std::int32_t> facets,
    const std::function<void(const std::span<T>&,
                             const std::span<const std::uint32_t>&,
                             std::int32_t, int)>& dof_transform,
    const graph::AdjacencyList<std::int32_t>& dofmap0, int bs0,
    const std::function<void(const std::span<T>&,
                             const std::span<const std::uint32_t>&,
                             std::int32_t, int)>& dof_transform_to_transpose,
    const graph::AdjacencyList<std::int32_t>& dofmap1, int bs1,
    std::span<const T> constants, std::span<const T> coeffs, int cstride,
    std::span<const std::uint32_t> cell_info,
    const std::function<std::uint8_t(std::size_t)>& get_perm,
    std::span<const T> bc_values1, std::span<const std::int8_t> bc_markers1,
    std::span<const T> x0, double scale)
{
  if (facets.empty())
    return;

  // Prepare cell geometry
  const graph::AdjacencyList<std::int32_t>& x_dofmap = geometry.dofmap();
  const std::size_t num_dofs_g = geometry.cmap().dim();
  std::span<const double> x = geometry.x();

  // Data structures used in assembly
  using X = scalar_value_type_t<T>;
  std::vector<X> coordinate_dofs(2 * num_dofs_g * 3);
  std::span<X> cdofs0(coordinate_dofs.data(), num_dofs_g * 3);
  std::span<X> cdofs1(coordinate_dofs.data() + num_dofs_g * 3, num_dofs_g * 3);
  std::vector<T> Ae, be;

  // Temporaries for joint dofmaps
  std::vector<std::int32_t> dmapjoint0, dmapjoint1;
  assert(facets.size() % 4 == 0);

  const scalar_value_type_t<T> _scale
      = static_cast<scalar_value_type_t<T>>(scale);
  for (std::size_t index = 0; index < facets.size(); index += 4)
  {
    std::array<std::int32_t, 2> cells = {facets[index], facets[index + 2]};
    std::array<std::int32_t, 2> local_facet
        = {facets[index + 1], facets[index + 3]};

    // Get cell geometry
    auto x_dofs0 = x_dofmap.links(cells[0]);
    for (std::size_t i = 0; i < x_dofs0.size(); ++i)
    {
      std::copy_n(std::next(x.begin(), 3 * x_dofs0[i]), 3,
                  std::next(cdofs0.begin(), 3 * i));
    }
    auto x_dofs1 = x_dofmap.links(cells[1]);
    for (std::size_t i = 0; i < x_dofs1.size(); ++i)
    {
      std::copy_n(std::next(x.begin(), 3 * x_dofs1[i]), 3,
                  std::next(cdofs1.begin(), 3 * i));
    }

    // Get dof maps for cells and pack
    std::span<const std::int32_t> dmap0_cell0 = dofmap0.links(cells[0]);
    std::span<const std::int32_t> dmap0_cell1 = dofmap0.links(cells[1]);
    dmapjoint0.resize(dmap0_cell0.size() + dmap0_cell1.size());
    std::copy(dmap0_cell0.begin(), dmap0_cell0.end(), dmapjoint0.begin());
    std::copy(dmap0_cell1.begin(), dmap0_cell1.end(),
              std::next(dmapjoint0.begin(), dmap0_cell0.size()));

    std::span<const std::int32_t> dmap1_cell0 = dofmap1.links(cells[0]);
    std::span<const std::int32_t> dmap1_cell1 = dofmap1.links(cells[1]);
    dmapjoint1.resize(dmap1_cell0.size() + dmap1_cell1.size());
    std::copy(dmap1_cell0.begin(), dmap1_cell0.end(), dmapjoint1.begin());
    std::copy(dmap1_cell1.begin(), dmap1_cell1.end(),
              std::next(dmapjoint1.begin(), dmap1_cell0.size()));

    const int num_rows = bs0 * dmapjoint0.size();
    const int num_cols = bs1 * dmapjoint1.size();

    // Tabulate tensor
    Ae.resize(num_rows * num_cols);
    std::fill(Ae.begin(), Ae.end(), 0);
    const std::array perm{
        get_perm(cells[0] * num_cell_facets + local_facet[0]),
        get_perm(cells[1] * num_cell_facets + local_facet[1])};
    kernel(Ae.data(), coeffs.data() + index / 2 * cstride, constants.data(),
           coordinate_dofs.data(), local_facet.data(), perm.data());

    std::span<T> _Ae(Ae);
    std::span<T> sub_Ae0 = _Ae.subspan(bs0 * dmap0_cell0.size() * num_cols,
                                       bs0 * dmap0_cell1.size() * num_cols);
    std::span<T> sub_Ae1
        = _Ae.subspan(bs1 * dmap1_cell0.size(),
                      num_rows * num_cols - bs1 * dmap1_cell0.size());

    dof_transform(_Ae, cell_info, cells[0], num_cols);
    dof_transform(sub_Ae0, cell_info, cells[1], num_cols);
    dof_transform_to_transpose(_Ae, cell_info, cells[0], num_rows);
    dof_transform_to_transpose(sub_Ae1, cell_info, cells[1], num_rows);

    be.resize(num_rows);
    std::fill(be.begin(), be.end(), 0);

    // Compute b = b - A*b for cell0
    for (std::size_t j = 0; j < dmap1_cell0.size(); ++j)
    {
      for (int k = 0; k < bs1; ++k)
      {
        const std::int32_t jj = bs1 * dmap1_cell0[j] + k;
        if (bc_markers1[jj])
        {
          const T bc = bc_values1[jj];
          const T _x0 = x0.empty() ? 0.0 : x0[jj];
          // be -= Ae.col(bs1 * j + k) * scale * (bc - _x0);
          for (int m = 0; m < num_rows; ++m)
            be[m] -= Ae[m * num_cols + bs1 * j + k] * _scale * (bc - _x0);
        }
      }
    }

    // Compute b = b - A*b for cell1
    const int offset = bs1 * dmap1_cell0.size();
    for (std::size_t j = 0; j < dmap1_cell1.size(); ++j)
    {
      for (int k = 0; k < bs1; ++k)
      {
        const std::int32_t jj = bs1 * dmap1_cell1[j] + k;
        if (bc_markers1[jj])
        {
          const T bc = bc_values1[jj];
          const T _x0 = x0.empty() ? 0.0 : x0[jj];
          // be -= Ae.col(offset + bs1 * j + k) * scale * (bc - x0[jj]);
          for (int m = 0; m < num_rows; ++m)
          {
            be[m] -= Ae[m * num_cols + offset + bs1 * j + k] * _scale
                     * (bc - _x0);
          }
        }
      }
    }

    for (std::size_t i = 0; i < dmap0_cell0.size(); ++i)
      for (int k = 0; k < bs0; ++k)
        b[bs0 * dmap0_cell0[i] + k] += be[bs0 * i + k];

    const int offset_be = bs0 * dmap0_cell0.size();
    for (std::size_t i = 0; i < dmap0_cell1.size(); ++i)
      for (int k = 0; k < bs0; ++k)
        b[bs0 * dmap0_cell1[i] + k] += be[offset_be + bs0 * i + k];
  }
}
/// Execute kernel over cells and accumulate result in vector
/// @tparam T The scalar type
/// @tparam _bs The block size of the form test function dof map. If
/// less than zero the block size is determined at runtime. If `_bs` is
/// positive the block size is used as a compile-time constant, which
/// has performance benefits.
template <typename T, int _bs = -1>
void assemble_cells(
    const std::function<void(const std::span<T>&,
                             const std::span<const std::uint32_t>&,
                             std::int32_t, int)>& dof_transform,
    std::span<T> b, const mesh::Geometry& geometry,
    std::span<const std::int32_t> cells,
    const graph::AdjacencyList<std::int32_t>& dofmap, int bs,
    FEkernel<T> auto kernel, std::span<const T> constants,
    std::span<const T> coeffs, int cstride,
    std::span<const std::uint32_t> cell_info)
{
  assert(_bs < 0 or _bs == bs);

  if (cells.empty())
    return;

  // Prepare cell geometry
  const graph::AdjacencyList<std::int32_t>& x_dofmap = geometry.dofmap();
  const std::size_t num_dofs_g = geometry.cmap().dim();
  std::span<const double> x = geometry.x();

  // FIXME: Add proper interface for num_dofs
  // Create data structures used in assembly
  const int num_dofs = dofmap.links(0).size();
  std::vector<scalar_value_type_t<T>> coordinate_dofs(3 * num_dofs_g);
  std::vector<T> be(bs * num_dofs);
  std::span<T> _be(be);

  // Iterate over active cells
  for (std::size_t index = 0; index < cells.size(); ++index)
  {
    std::int32_t c = cells[index];

    // Get cell coordinates/geometry
    auto x_dofs = x_dofmap.links(c);
    for (std::size_t i = 0; i < x_dofs.size(); ++i)
    {
      std::copy_n(std::next(x.begin(), 3 * x_dofs[i]), 3,
                  std::next(coordinate_dofs.begin(), 3 * i));
    }

    // Tabulate vector for cell
    std::fill(be.begin(), be.end(), 0);
    kernel(be.data(), coeffs.data() + index * cstride, constants.data(),
           coordinate_dofs.data(), nullptr, nullptr);
    dof_transform(_be, cell_info, c, 1);

    // Scatter cell vector to 'global' vector array
    auto dofs = dofmap.links(c);
    if constexpr (_bs > 0)
    {
      for (int i = 0; i < num_dofs; ++i)
        for (int k = 0; k < _bs; ++k)
          b[_bs * dofs[i] + k] += be[_bs * i + k];
    }
    else
    {
      for (int i = 0; i < num_dofs; ++i)
        for (int k = 0; k < bs; ++k)
          b[bs * dofs[i] + k] += be[bs * i + k];
    }
  }
}

/// Execute kernel over cells and accumulate result in vector
/// @tparam T The scalar type
/// @tparam _bs The block size of the form test function dof map. If
/// less than zero the block size is determined at runtime. If `_bs` is
/// positive the block size is used as a compile-time constant, which
/// has performance benefits.
template <typename T, int _bs = -1>
void assemble_exterior_facets(
    const std::function<void(const std::span<T>&,
                             const std::span<const std::uint32_t>&,
                             std::int32_t, int)>& dof_transform,
    std::span<T> b, const mesh::Geometry& geometry,
    std::span<const std::int32_t> facets,
    const graph::AdjacencyList<std::int32_t>& dofmap, int bs,
    FEkernel<T> auto fn, std::span<const T> constants,
    std::span<const T> coeffs, int cstride,
    std::span<const std::uint32_t> cell_info)
{
  assert(_bs < 0 or _bs == bs);

  if (facets.empty())
    return;

  // Prepare cell geometry
  const graph::AdjacencyList<std::int32_t>& x_dofmap = geometry.dofmap();
  const std::size_t num_dofs_g = geometry.cmap().dim();
  std::span<const double> x = geometry.x();

  // FIXME: Add proper interface for num_dofs
  // Create data structures used in assembly
  const int num_dofs = dofmap.links(0).size();
  std::vector<scalar_value_type_t<T>> coordinate_dofs(3 * num_dofs_g);
  std::vector<T> be(bs * num_dofs);
  std::span<T> _be(be);
  assert(facets.size() % 2 == 0);
  for (std::size_t index = 0; index < facets.size(); index += 2)
  {
    std::int32_t cell = facets[index];
    std::int32_t local_facet = facets[index + 1];

    // Get cell coordinates/geometry
    auto x_dofs = x_dofmap.links(cell);
    for (std::size_t i = 0; i < x_dofs.size(); ++i)
    {
      std::copy_n(std::next(x.begin(), 3 * x_dofs[i]), 3,
                  std::next(coordinate_dofs.begin(), 3 * i));
    }

    // Tabulate element vector
    std::fill(be.begin(), be.end(), 0);
    fn(be.data(), coeffs.data() + index / 2 * cstride, constants.data(),
       coordinate_dofs.data(), &local_facet, nullptr);

    dof_transform(_be, cell_info, cell, 1);

    // Add element vector to global vector
    auto dofs = dofmap.links(cell);
    if constexpr (_bs > 0)
    {
      for (int i = 0; i < num_dofs; ++i)
        for (int k = 0; k < _bs; ++k)
          b[_bs * dofs[i] + k] += be[_bs * i + k];
    }
    else
    {
      for (int i = 0; i < num_dofs; ++i)
        for (int k = 0; k < bs; ++k)
          b[bs * dofs[i] + k] += be[bs * i + k];
    }
  }
}

/// Assemble linear form interior facet integrals into an vector
/// @tparam T The scalar type
/// @tparam _bs The block size of the form test function dof map. If
/// less than zero the block size is determined at runtime. If `_bs` is
/// positive the block size is used as a compile-time constant, which
/// has performance benefits.
template <typename T, int _bs = -1>
void assemble_interior_facets(
    const std::function<void(const std::span<T>&,
                             const std::span<const std::uint32_t>&,
                             std::int32_t, int)>& dof_transform,
    std::span<T> b, const mesh::Geometry& geometry, int num_cell_facets,
    std::span<const std::int32_t> facets, const fem::DofMap& dofmap,
    FEkernel<T> auto fn, std::span<const T> constants,
    std::span<const T> coeffs, int cstride,
    std::span<const std::uint32_t> cell_info,
    const std::function<std::uint8_t(std::size_t)>& get_perm)
{
  // Prepare cell geometry
  const graph::AdjacencyList<std::int32_t>& x_dofmap = geometry.dofmap();
  const std::size_t num_dofs_g = geometry.cmap().dim();
  std::span<const double> x = geometry.x();

  // Create data structures used in assembly
  using X = scalar_value_type_t<T>;
  std::vector<X> coordinate_dofs(2 * num_dofs_g * 3);
  std::span<X> cdofs0(coordinate_dofs.data(), num_dofs_g * 3);
  std::span<X> cdofs1(coordinate_dofs.data() + num_dofs_g * 3, num_dofs_g * 3);
  std::vector<T> be;

  const int bs = dofmap.bs();
  assert(_bs < 0 or _bs == bs);
  assert(facets.size() % 4 == 0);
  for (std::size_t index = 0; index < facets.size(); index += 4)
  {
    std::array<std::int32_t, 2> cells = {facets[index], facets[index + 2]};
    std::array<std::int32_t, 2> local_facet
        = {facets[index + 1], facets[index + 3]};

    // Get cell geometry
    auto x_dofs0 = x_dofmap.links(cells[0]);
    for (std::size_t i = 0; i < x_dofs0.size(); ++i)
    {
      std::copy_n(std::next(x.begin(), 3 * x_dofs0[i]), 3,
                  std::next(cdofs0.begin(), 3 * i));
    }
    auto x_dofs1 = x_dofmap.links(cells[1]);
    for (std::size_t i = 0; i < x_dofs1.size(); ++i)
    {
      std::copy_n(std::next(x.begin(), 3 * x_dofs1[i]), 3,
                  std::next(cdofs1.begin(), 3 * i));
    }

    // Get dofmaps for cells
    std::span<const std::int32_t> dmap0 = dofmap.cell_dofs(cells[0]);
    std::span<const std::int32_t> dmap1 = dofmap.cell_dofs(cells[1]);

    // Tabulate element vector
    be.resize(bs * (dmap0.size() + dmap1.size()));
    std::fill(be.begin(), be.end(), 0);
    const std::array perm{
        get_perm(cells[0] * num_cell_facets + local_facet[0]),
        get_perm(cells[1] * num_cell_facets + local_facet[1])};
    fn(be.data(), coeffs.data() + index / 2 * cstride, constants.data(),
       coordinate_dofs.data(), local_facet.data(), perm.data());

    std::span<T> _be(be);
    std::span<T> sub_be = _be.subspan(bs * dmap0.size(), bs * dmap1.size());

    dof_transform(be, cell_info, cells[0], 1);
    dof_transform(sub_be, cell_info, cells[1], 1);

    // Add element vector to global vector
    if constexpr (_bs > 0)
    {
      for (std::size_t i = 0; i < dmap0.size(); ++i)
        for (int k = 0; k < _bs; ++k)
          b[_bs * dmap0[i] + k] += be[_bs * i + k];
      for (std::size_t i = 0; i < dmap1.size(); ++i)
        for (int k = 0; k < _bs; ++k)
          b[_bs * dmap1[i] + k] += be[_bs * (i + dmap0.size()) + k];
    }
    else
    {
      for (std::size_t i = 0; i < dmap0.size(); ++i)
        for (int k = 0; k < bs; ++k)
          b[bs * dmap0[i] + k] += be[bs * i + k];
      for (std::size_t i = 0; i < dmap1.size(); ++i)
        for (int k = 0; k < bs; ++k)
          b[bs * dmap1[i] + k] += be[bs * (i + dmap0.size()) + k];
    }
  }
}

/// Modify RHS vector to account for boundary condition such that:
///
/// b <- b - scale * A (x_bc - x0)
///
/// @param[in,out] b The vector to be modified
/// @param[in] a The bilinear form that generates A
/// @param[in] constants Constants that appear in `a`
/// @param[in] coefficients Coefficients that appear in `a`
/// @param[in] bc_values1 The boundary condition 'values'
/// @param[in] bc_markers1 The indices (columns of A, rows of x) to
/// which bcs belong
/// @param[in] bc_cells1 The cells which are associated with any bc dof
/// @param[in] x0 The array used in the lifting, typically a 'current
/// solution' in a Newton method
/// @param[in] scale Scaling to apply
template <typename T>
void lift_bc(std::span<T> b, const Form<T>& a, std::span<const T> constants,
             const std::map<std::pair<IntegralType, int>,
                            std::pair<std::span<const T>, int>>& coefficients,
             std::span<const T> bc_values1,
             std::span<const std::int8_t> bc_markers1,
             std::span<const std::int8_t> bc_cells1, std::span<const T> x0,
             double scale)

{
  std::shared_ptr<const mesh::Mesh> mesh = a.mesh();
  assert(mesh);

  // Get dofmap for columns and rows of a
  assert(a.function_spaces().at(0));
  assert(a.function_spaces().at(1));
  const graph::AdjacencyList<std::int32_t>& dofmap0
      = a.function_spaces()[0]->dofmap()->list();
  const int bs0 = a.function_spaces()[0]->dofmap()->bs();
  std::shared_ptr<const fem::FiniteElement> element0
      = a.function_spaces()[0]->element();
  const graph::AdjacencyList<std::int32_t>& dofmap1
      = a.function_spaces()[1]->dofmap()->list();
  const int bs1 = a.function_spaces()[1]->dofmap()->bs();
  std::shared_ptr<const fem::FiniteElement> element1
      = a.function_spaces()[1]->element();

  const bool needs_transformation_data
      = element0->needs_dof_transformations()
        or element1->needs_dof_transformations()
        or a.needs_facet_permutations();

  std::span<const std::uint32_t> cell_info;
  if (needs_transformation_data)
  {
    mesh->topology_mutable().create_entity_permutations();
    cell_info = std::span(mesh->topology().get_cell_permutation_info());
  }

  const std::function<void(const std::span<T>&,
                           const std::span<const std::uint32_t>&, std::int32_t,
                           int)>
      dof_transform = element0->get_dof_transformation_function<T>();
  const std::function<void(const std::span<T>&,
                           const std::span<const std::uint32_t>&, std::int32_t,
                           int)>
      dof_transform_to_transpose
      = element1->get_dof_transformation_to_transpose_function<T>();

  for (int i : a.integral_ids(IntegralType::cell))
  {
    const auto& kernel = a.kernel(IntegralType::cell, i);
    const auto& [coeffs, cstride] = coefficients.at({IntegralType::cell, i});
    const std::vector<std::int32_t>& cells = a.cell_domains(i);
    const std::vector<std::int32_t> bc_cells
        = _extract_entities<1>(cells, bc_cells1);
    if (bs0 == 1 and bs1 == 1)
    {
      _lift_bc_cells<T, 1, 1>(
          b, mesh->geometry(), kernel, bc_cells, dof_transform, dofmap0, bs0,
          dof_transform_to_transpose, dofmap1, bs1, constants, coeffs, cstride,
          cell_info, bc_values1, bc_markers1, x0, scale);
    }
    else if (bs0 == 3 and bs1 == 3)
    {
      _lift_bc_cells<T, 3, 3>(
          b, mesh->geometry(), kernel, bc_cells, dof_transform, dofmap0, bs0,
          dof_transform_to_transpose, dofmap1, bs1, constants, coeffs, cstride,
          cell_info, bc_values1, bc_markers1, x0, scale);
    }
    else
    {
      _lift_bc_cells(b, mesh->geometry(), kernel, bc_cells, dof_transform,
                     dofmap0, bs0, dof_transform_to_transpose, dofmap1, bs1,
                     constants, coeffs, cstride, cell_info, bc_values1,
                     bc_markers1, x0, scale);
    }
  }

  for (int i : a.integral_ids(IntegralType::exterior_facet))
  {
    const auto& kernel = a.kernel(IntegralType::exterior_facet, i);
    const auto& [coeffs, cstride]
        = coefficients.at({IntegralType::exterior_facet, i});
    const std::vector<std::int32_t>& facets = a.exterior_facet_domains(i);
<<<<<<< HEAD
    const std::vector<std::int32_t> bc_facets
        = _extract_entities<2>(facets, bc_cells1);
    _lift_bc_exterior_facets(b, *mesh, kernel, bc_facets, dof_transform,
=======
    _lift_bc_exterior_facets(b, mesh->geometry(), kernel, facets, dof_transform,
>>>>>>> 3a287478
                             dofmap0, bs0, dof_transform_to_transpose, dofmap1,
                             bs1, constants, coeffs, cstride, cell_info,
                             bc_values1, bc_markers1, x0, scale);
  }

  if (a.num_integrals(IntegralType::interior_facet) > 0)
  {

    std::function<std::uint8_t(std::size_t)> get_perm;
    if (a.needs_facet_permutations())
    {
      mesh->topology_mutable().create_entity_permutations();
      const std::vector<std::uint8_t>& perms
          = mesh->topology().get_facet_permutations();
      get_perm = [&perms](std::size_t i) { return perms[i]; };
    }
    else
      get_perm = [](std::size_t) { return 0; };

    int num_cell_facets = mesh::cell_num_entities(mesh->topology().cell_type(),
                                                  mesh->topology().dim() - 1);
    for (int i : a.integral_ids(IntegralType::interior_facet))
    {
      const auto& kernel = a.kernel(IntegralType::interior_facet, i);
      const auto& [coeffs, cstride]
          = coefficients.at({IntegralType::interior_facet, i});
      const std::vector<std::int32_t>& facets = a.interior_facet_domains(i);
<<<<<<< HEAD
      const std::vector<std::int32_t> bc_facets
          = _extract_entities<4>(facets, bc_cells1);
      _lift_bc_interior_facets(
          b, *mesh, kernel, bc_facets, dof_transform, dofmap0, bs0,
          dof_transform_to_transpose, dofmap1, bs1, constants, coeffs, cstride,
          cell_info, get_perm, bc_values1, bc_markers1, x0, scale);
=======
      _lift_bc_interior_facets(b, mesh->geometry(), num_cell_facets, kernel,
                               facets, dof_transform, dofmap0, bs0,
                               dof_transform_to_transpose, dofmap1, bs1,
                               constants, coeffs, cstride, cell_info, get_perm,
                               bc_values1, bc_markers1, x0, scale);
>>>>>>> 3a287478
    }
  }
}

/// Modify b such that:
///
///   b <- b - scale * A_j (g_j - x0_j)
///
/// where j is a block (nest) row index. For a non-blocked problem j = 0.
/// The boundary conditions bc1 are on the trial spaces V_j. The forms
/// in [a] must have the same test space as L (from which b was built),
/// but the trial space may differ. If x0 is not supplied, then it is
/// treated as zero.
/// @param[in,out] b The vector to be modified
/// @param[in] a The bilinear forms, where a[j] is the form that
/// generates A_j
/// @param[in] constants Constants that appear in `a`
/// @param[in] coeffs Coefficients that appear in `a`
/// @param[in] bcs1 List of boundary conditions for each block, i.e.
/// bcs1[2] are the boundary conditions applied to the columns of a[2] /
/// x0[2] block
/// @param[in] x0 The vectors used in the lifting
/// @param[in] scale Scaling to apply
template <typename T>
void apply_lifting(
    std::span<T> b, const std::vector<std::shared_ptr<const Form<T>>> a,
    const std::vector<std::span<const T>>& constants,
    const std::vector<std::map<std::pair<IntegralType, int>,
                               std::pair<std::span<const T>, int>>>& coeffs,
    const std::vector<std::vector<std::shared_ptr<const DirichletBC<T>>>>& bcs1,
    const std::vector<std::span<const T>>& x0, double scale)
{
  // FIXME: make changes to reactivate this check
  if (!x0.empty() and x0.size() != a.size())
  {
    throw std::runtime_error(
        "Mismatch in size between x0 and bilinear form in assembler.");
  }

  if (a.size() != bcs1.size())
  {
    throw std::runtime_error(
        "Mismatch in size between a and bcs in assembler.");
  }

  for (std::size_t j = 0; j < a.size(); ++j)
  {
    std::vector<std::int8_t> bc_markers1;
    std::vector<std::int8_t> bc_cells1;
    std::vector<T> bc_values1;
    if (a[j] and !bcs1[j].empty())
    {
      assert(a[j]->function_spaces().at(0));

      auto V1 = a[j]->function_spaces()[1];
      assert(V1);
      auto map1 = V1->dofmap()->index_map;
      const int bs1 = V1->dofmap()->index_map_bs();
      assert(map1);
      const int crange = bs1 * (map1->size_local() + map1->num_ghosts());
      auto mesh = V1->mesh();
      auto c_imap = mesh->topology().index_map(mesh->topology().dim());
      assert(V1);
      assert(c_imap);
      const std::int32_t cell_range
          = c_imap->size_local() + c_imap->num_ghosts();
      bc_cells1.assign(cell_range, false);
      bc_markers1.assign(crange, false);
      bc_values1.assign(crange, 0.0);
      for (const std::shared_ptr<const DirichletBC<T>>& bc : bcs1[j])
      {
        bc->mark_dofs(bc_markers1);
        bc->dof_values(bc_values1);
        bc->mark_cells(bc_cells1);
      }

      if (!x0.empty())
      {
        lift_bc<T>(b, *a[j], constants[j], coeffs[j], bc_values1, bc_markers1,
                   bc_cells1, x0[j], scale);
      }
      else
      {
        lift_bc<T>(b, *a[j], constants[j], coeffs[j], bc_values1, bc_markers1,
                   bc_cells1, std::span<const T>(), scale);
      }
    }
  }
}

/// Assemble linear form into a vector
/// @param[in,out] b The vector to be assembled. It will not be zeroed
/// before assembly.
/// @param[in] L The linear forms to assemble into b
/// @param[in] constants Packed constants that appear in `L`
/// @param[in] coefficients Packed coefficients that appear in `L`
template <typename T>
void assemble_vector(
    std::span<T> b, const Form<T>& L, std::span<const T> constants,
    const std::map<std::pair<IntegralType, int>,
                   std::pair<std::span<const T>, int>>& coefficients)
{
  std::shared_ptr<const mesh::Mesh> mesh = L.mesh();
  assert(mesh);

  // Get dofmap data
  assert(L.function_spaces().at(0));
  std::shared_ptr<const fem::FiniteElement> element
      = L.function_spaces().at(0)->element();
  std::shared_ptr<const fem::DofMap> dofmap
      = L.function_spaces().at(0)->dofmap();
  assert(dofmap);
  const graph::AdjacencyList<std::int32_t>& dofs = dofmap->list();
  const int bs = dofmap->bs();

  const std::function<void(const std::span<T>&,
                           const std::span<const std::uint32_t>&, std::int32_t,
                           int)>
      dof_transform = element->get_dof_transformation_function<T>();

  const bool needs_transformation_data
      = element->needs_dof_transformations() or L.needs_facet_permutations();
  std::span<const std::uint32_t> cell_info;
  if (needs_transformation_data)
  {
    mesh->topology_mutable().create_entity_permutations();
    cell_info = std::span(mesh->topology().get_cell_permutation_info());
  }

  for (int i : L.integral_ids(IntegralType::cell))
  {
    const auto& fn = L.kernel(IntegralType::cell, i);
    const auto& [coeffs, cstride] = coefficients.at({IntegralType::cell, i});
    const std::vector<std::int32_t>& cells = L.cell_domains(i);
    if (bs == 1)
    {
      impl::assemble_cells<T, 1>(dof_transform, b, mesh->geometry(), cells,
                                 dofs, bs, fn, constants, coeffs, cstride,
                                 cell_info);
    }
    else if (bs == 3)
    {
      impl::assemble_cells<T, 3>(dof_transform, b, mesh->geometry(), cells,
                                 dofs, bs, fn, constants, coeffs, cstride,
                                 cell_info);
    }
    else
    {
      impl::assemble_cells(dof_transform, b, mesh->geometry(), cells, dofs, bs,
                           fn, constants, coeffs, cstride, cell_info);
    }
  }

  for (int i : L.integral_ids(IntegralType::exterior_facet))
  {
    const auto& fn = L.kernel(IntegralType::exterior_facet, i);
    const auto& [coeffs, cstride]
        = coefficients.at({IntegralType::exterior_facet, i});
    const std::vector<std::int32_t>& facets = L.exterior_facet_domains(i);
    if (bs == 1)
    {
      impl::assemble_exterior_facets<T, 1>(dof_transform, b, mesh->geometry(),
                                           facets, dofs, bs, fn, constants,
                                           coeffs, cstride, cell_info);
    }
    else if (bs == 3)
    {
      impl::assemble_exterior_facets<T, 3>(dof_transform, b, mesh->geometry(),
                                           facets, dofs, bs, fn, constants,
                                           coeffs, cstride, cell_info);
    }
    else
    {
      impl::assemble_exterior_facets(dof_transform, b, mesh->geometry(), facets,
                                     dofs, bs, fn, constants, coeffs, cstride,
                                     cell_info);
    }
  }

  if (L.num_integrals(IntegralType::interior_facet) > 0)
  {
    std::function<std::uint8_t(std::size_t)> get_perm;
    if (L.needs_facet_permutations())
    {
      mesh->topology_mutable().create_entity_permutations();
      const std::vector<std::uint8_t>& perms
          = mesh->topology().get_facet_permutations();
      get_perm = [&perms](std::size_t i) { return perms[i]; };
    }
    else
      get_perm = [](std::size_t) { return 0; };

    int num_cell_facets = mesh::cell_num_entities(mesh->topology().cell_type(),
                                                  mesh->topology().dim() - 1);
    for (int i : L.integral_ids(IntegralType::interior_facet))
    {
      const auto& fn = L.kernel(IntegralType::interior_facet, i);
      const auto& [coeffs, cstride]
          = coefficients.at({IntegralType::interior_facet, i});
      const std::vector<std::int32_t>& facets = L.interior_facet_domains(i);
      if (bs == 1)
      {
        impl::assemble_interior_facets<T, 1>(
            dof_transform, b, mesh->geometry(), num_cell_facets, facets,
            *dofmap, fn, constants, coeffs, cstride, cell_info, get_perm);
      }
      else if (bs == 3)
      {
        impl::assemble_interior_facets<T, 3>(
            dof_transform, b, mesh->geometry(), num_cell_facets, facets,
            *dofmap, fn, constants, coeffs, cstride, cell_info, get_perm);
      }
      else
      {
        impl::assemble_interior_facets(
            dof_transform, b, mesh->geometry(), num_cell_facets, facets,
            *dofmap, fn, constants, coeffs, cstride, cell_info, get_perm);
      }
    }
  }
}
} // namespace dolfinx::fem::impl<|MERGE_RESOLUTION|>--- conflicted
+++ resolved
@@ -771,16 +771,12 @@
     const auto& [coeffs, cstride]
         = coefficients.at({IntegralType::exterior_facet, i});
     const std::vector<std::int32_t>& facets = a.exterior_facet_domains(i);
-<<<<<<< HEAD
     const std::vector<std::int32_t> bc_facets
         = _extract_entities<2>(facets, bc_cells1);
-    _lift_bc_exterior_facets(b, *mesh, kernel, bc_facets, dof_transform,
-=======
-    _lift_bc_exterior_facets(b, mesh->geometry(), kernel, facets, dof_transform,
->>>>>>> 3a287478
-                             dofmap0, bs0, dof_transform_to_transpose, dofmap1,
-                             bs1, constants, coeffs, cstride, cell_info,
-                             bc_values1, bc_markers1, x0, scale);
+    _lift_bc_exterior_facets(
+        b, mesh->geometry(), kernel, bc_facets, dof_transform, dofmap0, bs0,
+        dof_transform_to_transpose, dofmap1, bs1, constants, coeffs, cstride,
+        cell_info, bc_values1, bc_markers1, x0, scale);
   }
 
   if (a.num_integrals(IntegralType::interior_facet) > 0)
@@ -805,20 +801,13 @@
       const auto& [coeffs, cstride]
           = coefficients.at({IntegralType::interior_facet, i});
       const std::vector<std::int32_t>& facets = a.interior_facet_domains(i);
-<<<<<<< HEAD
       const std::vector<std::int32_t> bc_facets
           = _extract_entities<4>(facets, bc_cells1);
-      _lift_bc_interior_facets(
-          b, *mesh, kernel, bc_facets, dof_transform, dofmap0, bs0,
-          dof_transform_to_transpose, dofmap1, bs1, constants, coeffs, cstride,
-          cell_info, get_perm, bc_values1, bc_markers1, x0, scale);
-=======
       _lift_bc_interior_facets(b, mesh->geometry(), num_cell_facets, kernel,
-                               facets, dof_transform, dofmap0, bs0,
+                               bc_facets, dof_transform, dofmap0, bs0,
                                dof_transform_to_transpose, dofmap1, bs1,
                                constants, coeffs, cstride, cell_info, get_perm,
                                bc_values1, bc_markers1, x0, scale);
->>>>>>> 3a287478
     }
   }
 }
