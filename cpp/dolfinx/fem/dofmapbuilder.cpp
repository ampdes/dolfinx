// Copyright (C) 2008-2018 Anders Logg, Ola Skavhaug and Garth N. Wells
//
// This file is part of DOLFINx (https://www.fenicsproject.org)
//
// SPDX-License-Identifier:    LGPL-3.0-or-later

#include "dofmapbuilder.h"
#include "ElementDofLayout.h"
#include <algorithm>
#include <basix/mdspan.hpp>
#include <cstdint>
#include <cstdlib>
#include <dolfinx/common/IndexMap.h>
#include <dolfinx/common/MPI.h>
#include <dolfinx/common/Timer.h>
#include <dolfinx/graph/AdjacencyList.h>
#include <dolfinx/mesh/Topology.h>
#include <dolfinx/mesh/cell_types.h>

#include <iostream>
#include <iterator>
#include <memory>
#include <numeric>
#include <random>
#include <utility>
#include <vector>

using namespace dolfinx;

namespace
{
template <typename T>
using mdspan2_t = MDSPAN_IMPL_STANDARD_NAMESPACE::mdspan<
    T, MDSPAN_IMPL_STANDARD_NAMESPACE::dextents<std::size_t, 2>>;

//-----------------------------------------------------------------------------

/// Build a graph for owned dofs and apply graph reordering function
/// @param[in] dofmap The local dofmap (cell -> dofs)
/// @param[in] owned_size Number of dofs owned by this process
/// @param[in] original_to_contiguous Map from dof indices in @p dofmap
/// to new indices that are ordered such that owned indices are [0,
/// owned_size)
/// @param[in] reorder_fn The graph reordering function to apply
/// @return Map from original_to_contiguous[i] to new index after
/// reordering
std::vector<int>
reorder_owned(mdspan2_t<const std::int32_t> dofmap, std::int32_t owned_size,
              const std::vector<int>& original_to_contiguous,
              const std::function<std::vector<int>(
                  const graph::AdjacencyList<std::int32_t>&)>& reorder_fn)
{
  std::vector<std::int32_t> graph_data, graph_offsets;

  // Compute maximum number of graph out edges edges per dof
  std::vector<int> num_edges(owned_size);
  for (std::size_t cell = 0; cell < dofmap.extent(0); ++cell)
  {
    std::span<const std::int32_t> nodes(
        dofmap.data_handle() + cell * dofmap.extent(1), dofmap.extent(1));
    for (auto n0 : nodes)
    {
      const std::int32_t node_0 = original_to_contiguous[n0];

      // Skip unowned node
      if (node_0 >= owned_size)
        continue;
      for (auto n1 : nodes)
      {
        if (n0 != n1 and original_to_contiguous[n1] < owned_size)
          ++num_edges[node_0];
      }
    }
  }

  // Compute adjacency list with duplicate edges
  std::vector<std::int32_t> offsets(num_edges.size() + 1, 0);
  std::partial_sum(num_edges.begin(), num_edges.end(),
                   std::next(offsets.begin(), 1));
  std::vector<std::int32_t> edges(offsets.back());
  for (std::size_t cell = 0; cell < dofmap.extent(0); ++cell)
  {
    std::span<const std::int32_t> nodes(
        dofmap.data_handle() + cell * dofmap.extent(1), dofmap.extent(1));
    for (auto n0 : nodes)
    {
      const std::int32_t node_0 = original_to_contiguous[n0];
      if (node_0 >= owned_size)
        continue;
      for (auto n1 : nodes)
      {
        if (const std::int32_t node_1 = original_to_contiguous[n1];
            n0 != n1 and node_1 < owned_size)
        {
          edges[offsets[node_0]++] = node_1;
        }
      }
    }
  }

  // Eliminate duplicate edges and create AdjacencyList
  graph_offsets.resize(num_edges.size() + 1, 0);
  std::int32_t current_offset = 0;
  for (std::size_t i = 0; i < num_edges.size(); ++i)
  {
    std::sort(std::next(edges.begin(), current_offset),
              std::next(edges.begin(), current_offset + num_edges[i]));
    const auto it
        = std::unique(std::next(edges.begin(), current_offset),
                      std::next(edges.begin(), current_offset + num_edges[i]));
    graph_data.insert(graph_data.end(),
                      std::next(edges.begin(), current_offset), it);
    graph_offsets[i + 1]
        = graph_offsets[i]
          + std::distance(std::next(edges.begin(), current_offset), it);
    current_offset += num_edges[i];
  }

  // Re-order graph and return re-odering
  assert(reorder_fn);
  return reorder_fn(
      graph::AdjacencyList(std::move(graph_data), std::move(graph_offsets)));
}

//-----------------------------------------------------------------------------

/// Build a simple dofmap from ElementDofmap based on mesh entity
/// indices (local and global)
///
/// @param [in] mesh The mesh to build the dofmap on
/// @param [in] topology The mesh topology
<<<<<<< HEAD
/// @param [in] element_dof_layout The layout of dofs on a cell
/// @return Returns {dofmaps for each element type (local to the process),
/// local-to-global map to get the global index of local dof i, dof indices,
/// vector of {dimension, mesh entity index} for each local dof i}
std::tuple<std::vector<std::vector<std::int32_t>>, std::vector<std::int64_t>,
=======
/// @param [in] element_dof_layouts The layout of dofs on each cell type
/// @return Returns: * dofmap for first element type [0] (local to the process)
///                  * local-to-global map for each local dof
///                  * local-to-entity map for each local dof
/// Entities are represented as {dimension, mesh entity index}.
std::tuple<std::vector<std::int32_t>, std::vector<std::int64_t>,
>>>>>>> 1fa7d174
           std::vector<std::pair<std::int8_t, std::int32_t>>>
build_basic_dofmap(
    const mesh::Topology& topology,
    const std::vector<fem::ElementDofLayout>& element_dof_layouts)
{
  // Start timer for dofmap initialization
  common::Timer t0("Init dofmap from element dofmap");

  // Topological dimension
  const std::size_t D = topology.dim();

  // Basic sanity checks for mixed topology
  if (element_dof_layouts.size() != topology.cell_types().size())
    throw std::runtime_error("Mixed topology mismatch: cell types");

  // Should be 2*n+1 cell group offsets in topology for n elements
  if (element_dof_layouts.size() * 2 + 1
      != topology.entity_group_offsets(D).size())
  {
    throw std::runtime_error("Mixed topology mismatch: groups");
  }

  // Generate and number required mesh entities
  std::vector<std::int8_t> needs_entities(D + 1, false);
  std::vector<std::int32_t> num_mesh_entities_local(D + 1, 0);
  // Number of dofs on this process
  std::int32_t local_size = 0;
  for (std::size_t d = 0; d < D; ++d)
  {
    if (element_dof_layouts[0].num_entity_dofs(d) > 0)
    {
      if (!topology.connectivity(d, 0))
      {
        throw std::runtime_error(
            "Cannot create basic dofmap. Missing entities of dimension "
            + std::to_string(d) + " .");
      }
      needs_entities[d] = true;
<<<<<<< HEAD
      num_mesh_entities_local[d] = topology.connectivity(d, 0)->num_nodes();
=======
      num_mesh_entities_local[d] = topology.index_map(d)->size_local()
                                   + topology.index_map(d)->num_ghosts();
>>>>>>> 1fa7d174
    }

    local_size += num_mesh_entities_local[d]
                  * element_dof_layouts[0].num_entity_dofs(d);

    // Check that number of entity dofs is the same for all element types on
    // vertices, edges and facets
    for (std::size_t j = 1; j < element_dof_layouts.size(); ++j)
    {
      if (element_dof_layouts[j].num_entity_dofs(d)
          != element_dof_layouts[0].num_entity_dofs(d))
      {
<<<<<<< HEAD
        throw std::runtime_error("Mismatch between elements.");
=======
        throw std::runtime_error("Incompatible elements.");
>>>>>>> 1fa7d174
      }
    }
  }
  // Take care of cell dofs (dimension D), which may vary between
  // element types
<<<<<<< HEAD
  const std::size_t nelem = element_dof_layouts.size();
  const std::vector<std::int32_t>& group_offsets
      = topology.entity_group_offsets(D);
  for (std::size_t i = 0; i < 2 * nelem; ++i)
  {
    int ndofs_D = element_dof_layouts[i % nelem].num_entity_dofs(D);
    int ncells_D = group_offsets[i + 1] - group_offsets[i];
=======
  const std::size_t num_elem_types = element_dof_layouts.size();
  const std::vector<std::int32_t>& group_offsets
      = topology.entity_group_offsets(D);
  for (std::size_t i = 0; i < 2 * num_elem_types; ++i)
  {
    std::int32_t ndofs_D
        = element_dof_layouts[i % num_elem_types].num_entity_dofs(D);
    std::int32_t ncells_D = group_offsets[i + 1] - group_offsets[i];
>>>>>>> 1fa7d174
    if (ndofs_D > 0)
      num_mesh_entities_local[D] += ncells_D;
    local_size += ncells_D * ndofs_D;
  }
  if (num_mesh_entities_local[D] > 0)
    needs_entities[D] = true;
<<<<<<< HEAD

  // Collect cell -> entity connectivities
  std::vector<std::shared_ptr<const graph::AdjacencyList<std::int32_t>>>
      connectivity;
  for (std::size_t d = 0; d <= D; ++d)
    connectivity.push_back(topology.connectivity(D, d));

  // Allocate dofmap memory
  const int num_cells = connectivity[0]->num_nodes();
  assert(group_offsets.back() == num_cells);

  std::vector<std::int32_t> dm_width(nelem);
  std::vector<std::vector<std::int32_t>> dofs(nelem);
  // Entity dofs on cell (dof = entity_dofs[element][dim][entity][index])
  std::vector<std::vector<std::vector<std::vector<int>>>> entity_dofs(nelem);
  for (std::size_t i = 0; i < nelem; ++i)
  {
    entity_dofs[i] = element_dof_layouts[i].entity_dofs_all();
    dm_width[i] = element_dof_layouts[i].num_dofs();
    int ncells_i = (group_offsets[i + 1] - group_offsets[i])
                   + (group_offsets[i + nelem + 1] - group_offsets[i + nelem]);
    dofs[i].resize(dm_width[i] * ncells_i);
  }

=======

  // Collect cell -> entity connectivities
  std::vector<std::shared_ptr<const graph::AdjacencyList<std::int32_t>>>
      connectivity;
  for (std::size_t d = 0; d < D; ++d)
    connectivity.push_back(topology.connectivity(D, d));

  // Allocate dofmap memory
  const std::int32_t num_cells = connectivity[0]->num_nodes();
  assert(group_offsets.back() == num_cells);

  std::vector<std::vector<std::int32_t>> dofs(num_elem_types);
  for (std::size_t i = 0; i < num_elem_types; ++i)
  {
    std::int32_t dofmap_width = element_dof_layouts[i].num_dofs();
    std::int32_t num_cells_i = (group_offsets[i + 1] - group_offsets[i])
                               + (group_offsets[i + num_elem_types + 1]
                                  - group_offsets[i + num_elem_types]);
    dofs[i].resize(dofmap_width * num_cells_i);
  }

>>>>>>> 1fa7d174
  // Loop over cells, group by group, and build dofmaps from respective
  // ElementDofmap
  for (std::size_t i = 0; i < 2 * num_elem_types; ++i)
  {
<<<<<<< HEAD
    const int elem = i % nelem;
    for (int c = group_offsets[i]; c < group_offsets[i + 1]; ++c)
    {
      // Get span of dofs for this cell to fill
      int off = (c - group_offsets[i]);
      // Add offset for ghosts
      if (i >= nelem)
        off += group_offsets[elem + 1] - group_offsets[elem];
      off *= dm_width[elem];
      std::span<std::int32_t> dofs_c(dofs[elem].data() + off, dm_width[elem]);
=======
    const int elem = i % num_elem_types;
    // Entity dofs on cell (dof = entity_dofs[dim][entity][index])
    std::vector<std::vector<std::vector<int>>> entity_dofs
        = element_dof_layouts[elem].entity_dofs_all();
    std::int32_t dofmap_width = element_dof_layouts[elem].num_dofs();

    for (int c = group_offsets[i]; c < group_offsets[i + 1]; ++c)
    {
      // Get span of dofs for this cell to fill
      std::int32_t dof_offset = (c - group_offsets[i]);
      // Add offset for ghosts
      if (i >= num_elem_types)
        dof_offset += group_offsets[elem + 1] - group_offsets[elem];
      dof_offset *= dofmap_width;
      std::span<std::int32_t> dofs_c(dofs[elem].data() + dof_offset,
                                     dofmap_width);
>>>>>>> 1fa7d174

      // Iterate over each topological dimension for this element (twice, once
      // for regular, and later for ghosts).
      std::int32_t offset_local = 0;
<<<<<<< HEAD
      assert(entity_dofs[elem].size() == D + 1);
=======
      assert(entity_dofs.size() == D + 1);
>>>>>>> 1fa7d174
      for (std::size_t d = 0; d <= D; ++d)
      {
        if (needs_entities[d])
        {
<<<<<<< HEAD
          const std::vector<std::vector<int>>& e_dofs_d = entity_dofs[elem][d];

          // Iterate over each entity of current dimension d
          const std::size_t num_entity_dofs = e_dofs_d[0].size();
=======
          const std::vector<std::vector<int>>& e_dofs_d = entity_dofs[d];

          // Iterate over each entity of current dimension d
          const std::size_t num_entity_dofs = e_dofs_d[0].size();
          const std::int32_t* cell_entity_conn
              = (d == D) ? nullptr : connectivity[d]->links(c).data();
>>>>>>> 1fa7d174
          for (std::size_t e = 0; e < e_dofs_d.size(); ++e)
          {
            assert(e_dofs_d[e].size() == num_entity_dofs);

<<<<<<< HEAD
            std::int32_t e_index_local
                = (d == D) ? c : connectivity[d]->links(c)[e];
=======
            std::int32_t e_index_local = (d == D) ? c : cell_entity_conn[e];
>>>>>>> 1fa7d174

            // Loop over dofs belonging to entity e of dimension d (d, e)
            // d: topological dimension
            // e: local entity index
            // dof_local: local index of dof at (d, e)
            for (std::size_t i = 0; i < num_entity_dofs; ++i)
            {
<<<<<<< HEAD
              const int dof_local = e_dofs_d[e][i];
              // FIXME: mixed topology - e.g. P2/Q2 when d=D
=======
              const std::int32_t dof_local = e_dofs_d[e][i];
              // FIXME: mixed topology - e.g. P2/Q2 when d==D
>>>>>>> 1fa7d174
              dofs_c[dof_local]
                  = offset_local + num_entity_dofs * e_index_local + i;
            }
          }
          offset_local += num_entity_dofs * num_mesh_entities_local[d];
        }
      }
    }
  }

  // Global index computations
  // FIXME: separate function

  // Create local to global map and dof entity map. NOTE this must be done
  // outside of the above loop as some processes may have vertices that don't
  // belong to a cell on that process.
  std::int32_t offset_local = 0;
  std::int64_t offset_global = 0;
  // Dof -> (dim, entity index) marker
  std::vector<std::pair<std::int8_t, std::int32_t>> dof_entity(local_size);
  // Storage for local-to-global map
  std::vector<std::int64_t> local_to_global(local_size);

  for (std::size_t d = 0; d <= D; ++d)
  {
    if (needs_entities[d])
    {
      auto map = topology.index_map(d);
      assert(map);
      std::vector<std::int64_t> global_indices = map->global_indices();

<<<<<<< HEAD
      auto num_entity_dofs = entity_dofs[0][d][0].size();
=======
      // FIXME: invalid for d==D when cells are different, e.g. P2/Q2
      std::int32_t num_entity_dofs = element_dof_layouts[0].num_entity_dofs(d);
>>>>>>> 1fa7d174
      for (std::int32_t e_index_local = 0;
           e_index_local < num_mesh_entities_local[d]; ++e_index_local)
      {
        auto e_index_global = global_indices[e_index_local];

        for (std::int32_t count = 0; count < num_entity_dofs; ++count)
        {
          const std::int32_t dof
              = offset_local + num_entity_dofs * e_index_local + count;
          local_to_global[dof]
              = offset_global + num_entity_dofs * e_index_global + count;
          dof_entity[dof] = {d, e_index_local};
        }
      }
      offset_local += num_entity_dofs * num_mesh_entities_local[d];
      offset_global += num_entity_dofs * map->size_global();
    }
  }

<<<<<<< HEAD
  std::stringstream s;
  for (std::size_t i = 0; i < nelem; ++i)
  {
    s << "dofs for dofmap " << i << ": ("
      << group_offsets[i + 1] - group_offsets[i] << ")\n";
    for (int j = group_offsets[i]; j < group_offsets[i + 1]; ++j)
    {
      int off = j - group_offsets[i];
      s << "l:[";
      for (int k = 0; k < dm_width[i]; ++k)
        s << dofs[i][off * dm_width[i] + k] << " ";
      s << "] g:[";
      for (int k = 0; k < dm_width[i]; ++k)
        s << local_to_global[dofs[i][off * dm_width[i] + k]] << " ";
      s << "]\n";
    }
    s << "ghost cells: ("
      << group_offsets[i + nelem + 1] - group_offsets[i + nelem] << ")\n";
    for (int j = group_offsets[i + nelem]; j < group_offsets[i + nelem + 1];
         ++j)
    {
      int off = j - group_offsets[i + nelem];
      s << "[";
      for (int k = 0; k < dm_width[i]; ++k)
        s << dofs[i][off * dm_width[i] + k] << " ";
      s << "]\n";
    }
  }
  // std::cout << s.str();

  return {std::move(dofs), std::move(local_to_global), std::move(dof_entity)};
=======
  return {std::move(dofs[0]), std::move(local_to_global),
          std::move(dof_entity)};
>>>>>>> 1fa7d174
}
//-----------------------------------------------------------------------------

/// Compute re-ordering map from old local index to new local index. The
/// M dofs owned by this process are reordered for locality and fill the
/// positions [0, ..., M). Dof owned by another process are placed at
/// the end, i.e. in the positions [M, ..., N), where N is the total
/// number of dofs on this process.
///
/// @param [in] dofmap The basic dofmap data
/// @param [in] dof_entity Map from dof index to (dim, entity_index),
/// where entity_index is the process-wise mesh entity index
/// @param [in] topology The mesh topology
/// @param [in] reorder_fn Graph reordering function that is applied for
/// dof re-ordering
/// @return The pair (old-to-new local index map, M), where M is the
/// number of dofs owned by this process
std::pair<std::vector<std::int32_t>, std::int32_t> compute_reordering_map(
    const std::vector<std::vector<std::int32_t>>& dofmaps,
    const std::vector<fem::ElementDofLayout>& element_dof_layouts,
    const std::vector<std::pair<std::int8_t, std::int32_t>>& dof_entity,
    const mesh::Topology& topology,
    const std::function<std::vector<int>(
        const graph::AdjacencyList<std::int32_t>&)>& reorder_fn)
{
  common::Timer t0("Compute dof reordering map");

  // Get mesh entity ownership offset for each topological dimension
  const int D = topology.dim();
  std::vector<std::int32_t> offset(D + 1, -1);
  for (std::size_t d = 0; d < offset.size(); ++d)
  {
    auto map = topology.index_map(d);
    if (map)
      offset[d] = map->size_local();
  }

  // Compute the number of dofs 'owned' by this process
  const std::int32_t owned_size = std::accumulate(
      dof_entity.begin(), dof_entity.end(), std::int32_t(0),
      [&offset = std::as_const(offset)](std::int32_t a, auto b)
      { return b.second < offset[b.first] ? a + 1 : a; });

  // Re-order dofs, increasing local dof index by iterating over cells

  // Create map from old index to new contiguous numbering for locally
  // owned dofs. Set to -1 for unowned dofs.
  std::vector<int> original_to_contiguous(dof_entity.size(), -1);
  std::int32_t counter_owned(0), counter_unowned(owned_size);

  for (std::size_t el = 0; el < element_dof_layouts.size(); ++el)
  {
    int dm_width = element_dof_layouts[el].num_dofs();
    mdspan2_t<const std::int32_t> dofmap(
        dofmaps[el].data(), dofmaps[el].size() / dm_width, dm_width);
    for (std::size_t cell = 0; cell < dofmap.extent(0); ++cell)
    {
      auto dofs = MDSPAN_IMPL_STANDARD_NAMESPACE::
          MDSPAN_IMPL_PROPOSED_NAMESPACE::submdspan(
              dofmap, cell, MDSPAN_IMPL_STANDARD_NAMESPACE::full_extent);
      for (std::size_t i = 0; i < dofs.size(); ++i)
      {
        if (original_to_contiguous[dofs[i]] == -1)
        {
          const std::pair<std::int8_t, std::int32_t>& e = dof_entity[dofs[i]];
          if (e.second < offset[e.first])
            original_to_contiguous[dofs[i]] = counter_owned++;
          else
            original_to_contiguous[dofs[i]] = counter_unowned++;
        }
      }
    }
  }

  // Check for any -1's remaining in `original_to_contiguous` due to vertices
  // on the process that don't belong to a cell. Determine if the dof is owned
  // or a ghost and map to the ends of the owned and ghost "parts" of the
  // contiguous array respectively.
  for (std::size_t dof = 0; dof < original_to_contiguous.size(); ++dof)
  {
    if (original_to_contiguous[dof] == -1)
    {
      if (auto e = dof_entity[dof]; e.second < offset[e.first])
        original_to_contiguous[dof] = counter_owned++;
      else
        original_to_contiguous[dof] = counter_unowned++;
    }
  }

  if (reorder_fn)
  {
    // Re-order using graph ordering

    // Apply graph reordering to owned dofs
    for (std::size_t el = 0; el < element_dof_layouts.size(); ++el)
    {
      int dm_width = element_dof_layouts[el].num_dofs();
      mdspan2_t<const std::int32_t> dofmap(
          dofmaps[el].data(), dofmaps[el].size() / dm_width, dm_width);

      const std::vector<int> node_remap = reorder_owned(
          dofmap, owned_size, original_to_contiguous, reorder_fn);

      std::transform(original_to_contiguous.begin(),
                     original_to_contiguous.end(),
                     original_to_contiguous.begin(),
                     [&node_remap, owned_size](auto index) {
                       return index < owned_size ? node_remap[index] : index;
                     });
    }
  }

  return {std::move(original_to_contiguous), owned_size};
}
//-----------------------------------------------------------------------------

/// Get global indices for unowned dofs
/// @param [in] topology The mesh topology
/// @param [in] num_owned The number of nodes owned by this process
/// @param [in] process_offset The node offset for this process, i.e.
/// the global index of owned node i is i + process_offset
/// @param [in] global_indices_old The old global index of the old local
/// node i
/// @param [in] old_to_new The old local index to new local index map
/// @param [in] dof_entity The ith entry gives (topological dim, local
/// index) of the mesh entity to which node i (old local index) is
/// associated
/// @returns The (0) global indices for unowned dofs, (1) owner rank of
/// each unowned dof
std::pair<std::vector<std::int64_t>, std::vector<int>> get_global_indices(
    const mesh::Topology& topology, const std::int32_t num_owned,
    const std::int64_t process_offset,
    const std::vector<std::int64_t>& global_indices_old,
    const std::vector<std::int32_t>& old_to_new,
    const std::vector<std::pair<std::int8_t, std::int32_t>>& dof_entity)
{
  assert(dof_entity.size() == global_indices_old.size());

  const int D = topology.dim();

  // Build list of flags for owned mesh entities that are shared, i.e.
  // are a ghost on a neighbor
  std::vector<std::vector<std::int8_t>> shared_entity(D + 1);
  for (std::size_t d = 0; d < shared_entity.size(); ++d)
  {
    auto map = topology.index_map(d);
    if (map)
    {
      shared_entity[d] = std::vector<std::int8_t>(map->size_local(), false);
      const std::vector<std::int32_t> forward_indices = map->shared_indices();
      std::for_each(forward_indices.begin(), forward_indices.end(),
                    [&entities = shared_entity[d]](auto idx)
                    { entities[idx] = true; });
    }
  }

  // Build list of (global old, global new) index pairs for dofs that
  // are ghosted on other processes
  std::vector<std::vector<std::int64_t>> global(D + 1);

  // Loop over all dofs
  for (std::size_t i = 0; i < dof_entity.size(); ++i)
  {
    // Topological dimension of mesh entity that dof is associated with
    const int d = dof_entity[i].first;

    // Index of mesh entity that dof is associated with
    const int entity = dof_entity[i].second;
    if (entity < (int)shared_entity[d].size() and shared_entity[d][entity])
    {
      global[d].push_back(global_indices_old[i]);
      global[d].push_back(old_to_new[i] + process_offset);
    }
  }

  std::vector<int> requests_dim;
  std::vector<MPI_Request> requests(D + 1);
  std::vector<MPI_Comm> comm(D + 1, MPI_COMM_NULL);
  std::vector<std::vector<std::int64_t>> all_dofs_received(D + 1);
  std::vector<std::vector<int>> disp_recv(D + 1);
  for (int d = 0; d <= D; ++d)
  {
    // FIXME: This should check which dimension are needed by the dofmap
    auto map = topology.index_map(d);
    if (map)
    {
      const std::vector<int>& src = map->src();
      const std::vector<int>& dest = map->dest();

      MPI_Dist_graph_create_adjacent(
          map->comm(), src.size(), src.data(), MPI_UNWEIGHTED, dest.size(),
          dest.data(), MPI_UNWEIGHTED, MPI_INFO_NULL, false, &comm[d]);

      // Number and values to send and receive
      const int num_indices = global[d].size();
      std::vector<int> size_recv;
      size_recv.reserve(1); // ensure data is not a nullptr
      size_recv.resize(src.size());
      MPI_Neighbor_allgather(&num_indices, 1, MPI_INT, size_recv.data(), 1,
                             MPI_INT, comm[d]);

      // Compute displacements for data to receive. Last entry has total
      // number of received items.
      disp_recv[d].resize(src.size() + 1);
      std::partial_sum(size_recv.begin(), size_recv.begin() + src.size(),
                       disp_recv[d].begin() + 1);

      // TODO: use MPI_Ineighbor_alltoallv
      // Send global index of dofs to neighbors
      all_dofs_received[d].resize(disp_recv[d].back());
      MPI_Ineighbor_allgatherv(global[d].data(), global[d].size(), MPI_INT64_T,
                               all_dofs_received[d].data(), size_recv.data(),
                               disp_recv[d].data(), MPI_INT64_T, comm[d],
                               &requests[requests_dim.size()]);
      requests_dim.push_back(d);
    }
  }

  // Build  [local_new - num_owned] -> global old array  broken down by
  // dimension
  std::vector<std::vector<std::int64_t>> local_new_to_global_old(D + 1);
  for (std::size_t i = 0; i < global_indices_old.size(); ++i)
  {
    const int d = dof_entity[i].first;
    const std::int32_t local_new = old_to_new[i] - num_owned;
    if (local_new >= 0)
    {
      local_new_to_global_old[d].push_back(global_indices_old[i]);
      local_new_to_global_old[d].push_back(local_new);
    }
  }

  std::vector<std::int64_t> local_to_global_new(old_to_new.size() - num_owned);
  std::vector<int> local_to_global_new_owner(old_to_new.size() - num_owned);
  for (std::size_t i = 0; i < requests_dim.size(); ++i)
  {
    int idx, d;
    MPI_Waitany(requests_dim.size(), requests.data(), &idx, MPI_STATUS_IGNORE);
    d = requests_dim[idx];

    const std::vector<int>& src = topology.index_map(d)->src();

    // Build (global old, global new) map for dofs of dimension d
    std::vector<std::pair<std::int64_t, std::pair<int64_t, int>>>
        global_old_new;
    global_old_new.reserve(disp_recv[d].back());
    for (std::size_t j = 0; j < all_dofs_received[d].size(); j += 2)
    {
      const auto pos
          = std::upper_bound(disp_recv[d].begin(), disp_recv[d].end(), j);
      const int owner = std::distance(disp_recv[d].begin(), pos) - 1;
      global_old_new.push_back(
          {all_dofs_received[d][j], {all_dofs_received[d][j + 1], src[owner]}});
    }
    std::sort(global_old_new.begin(), global_old_new.end());

    // Build the dimension d part of local_to_global_new vector
    for (std::size_t i = 0; i < local_new_to_global_old[d].size(); i += 2)
    {
      std::pair<std::int64_t, std::pair<int64_t, int>> idx_old
          = {local_new_to_global_old[d][i], {0, 0}};

      auto it = std::lower_bound(
          global_old_new.begin(), global_old_new.end(), idx_old,
          [](auto& a, auto& b) { return a.first < b.first; });
      assert(it != global_old_new.end() and it->first == idx_old.first);

      local_to_global_new[local_new_to_global_old[d][i + 1]] = it->second.first;
      local_to_global_new_owner[local_new_to_global_old[d][i + 1]]
          = it->second.second;
    }
  }

  for (std::size_t i = 0; i < comm.size(); ++i)
  {
    if (comm[i] != MPI_COMM_NULL)
      MPI_Comm_free(&comm[i]);
  }

  return {std::move(local_to_global_new), std::move(local_to_global_new_owner)};
}
//-----------------------------------------------------------------------------
} // namespace

//-----------------------------------------------------------------------------
std::tuple<common::IndexMap, int, std::vector<std::vector<std::int32_t>>>
fem::build_dofmap_data(
    MPI_Comm comm, const mesh::Topology& topology,
    const std::vector<ElementDofLayout>& element_dof_layouts,
    const std::function<std::vector<int>(
        const graph::AdjacencyList<std::int32_t>&)>& reorder_fn)
{
  common::Timer t0("Build dofmap data");

  const int D = topology.dim();

  // Build a simple dofmap based on mesh entity numbering, returning (i)
  // a local dofmap, (ii) local-to-global map for dof indices, and (iii)
  // pair {dimension, mesh entity index} giving the mesh entity that dof
  // i is associated with.
  const auto [node_graph0, local_to_global0, dof_entity0]
      = build_basic_dofmap(topology, element_dof_layouts);

  // Compute global dofmap offset
  std::int64_t offset = 0;
  for (int d = 0; d <= D; ++d)
  {
    if (element_dof_layouts[0].num_entity_dofs(d) > 0)
    {
      assert(topology.index_map(d));
      // FIXME: this will be wrong for mixed topology
      // if different cell types have different number of dofs on dim D
      // e.g. P2/Q2
      offset += topology.index_map(d)->local_range()[0]
                * element_dof_layouts[0].num_entity_dofs(d);
    }
  }

  // Build re-ordering map for data locality and get number of owned
  // nodes
  const auto [old_to_new, num_owned] = compute_reordering_map(
      node_graph0, element_dof_layouts, dof_entity0, topology, reorder_fn);

  std::stringstream s;
  s << "Reorder map: ";
  for (auto q : old_to_new)
    s << q << " ";
  s << "\n";

  // Get global indices for unowned dofs
  const auto [local_to_global_unowned, local_to_global_owner]
      = get_global_indices(topology, num_owned, offset, local_to_global0,
                           old_to_new, dof_entity0);
  assert(local_to_global_unowned.size() == local_to_global_owner.size());

  // Create IndexMap for dofs range on this process
  common::IndexMap index_map(comm, num_owned, local_to_global_unowned,
                             local_to_global_owner);

  // Build re-ordered dofmaps
  std::vector<std::vector<std::int32_t>> dofmaps(node_graph0.size());
  for (std::size_t el = 0; el < element_dof_layouts.size(); ++el)
  {
    dofmaps[el].resize(node_graph0[el].size());
    int dm_width = element_dof_layouts[el].num_dofs();
    assert(dofmaps[el].size() % dm_width == 0);

    for (std::size_t cell = 0; cell < dofmaps[el].size() / dm_width; ++cell)
    {
      // Get dof order on this cell
      std::span<const std::int32_t> old_nodes(
          node_graph0[el].data() + cell * dm_width, dm_width);
      std::span<std::int32_t> dofs(dofmaps[el].data() + cell * dm_width,
                                   dm_width);
      for (std::int32_t j = 0; j < dm_width; ++j)
      {
        std::int32_t old_node = old_nodes[j];
        dofs[j] = old_to_new[old_node];
      }
    }
  }

  std::size_t nelem = element_dof_layouts.size();
  const std::vector<int>& group_offsets
      = topology.entity_group_offsets(topology.dim());
  for (std::size_t i = 0; i < nelem; ++i)
  {
    int dm_width = element_dof_layouts[i].num_dofs();
    s << " Reordered dofs for dofmap " << i << ": ("
      << group_offsets[i + 1] - group_offsets[i] << ")\n";
    for (int j = group_offsets[i]; j < group_offsets[i + 1]; ++j)
    {
      int off = j - group_offsets[i];
      s << "local:[";
      for (int k = 0; k < dm_width; ++k)
        s << dofmaps[i][off * dm_width + k] << " ";
      s << "] \n";
    }
  }
  // std::cout << s.str();

  // Mixed-topology check bs same for all elements
  int bs = element_dof_layouts[0].block_size();
  for (auto el : element_dof_layouts)
    if (el.block_size() != bs)
    {
      throw std::runtime_error("Incompatible block size between elements.");
    }

  return {std::move(index_map), bs, std::move(dofmaps)};
}
//-----------------------------------------------------------------------------<|MERGE_RESOLUTION|>--- conflicted
+++ resolved
@@ -129,20 +129,12 @@
 ///
 /// @param [in] mesh The mesh to build the dofmap on
 /// @param [in] topology The mesh topology
-<<<<<<< HEAD
-/// @param [in] element_dof_layout The layout of dofs on a cell
-/// @return Returns {dofmaps for each element type (local to the process),
-/// local-to-global map to get the global index of local dof i, dof indices,
-/// vector of {dimension, mesh entity index} for each local dof i}
-std::tuple<std::vector<std::vector<std::int32_t>>, std::vector<std::int64_t>,
-=======
 /// @param [in] element_dof_layouts The layout of dofs on each cell type
 /// @return Returns: * dofmap for first element type [0] (local to the process)
 ///                  * local-to-global map for each local dof
 ///                  * local-to-entity map for each local dof
 /// Entities are represented as {dimension, mesh entity index}.
 std::tuple<std::vector<std::int32_t>, std::vector<std::int64_t>,
->>>>>>> 1fa7d174
            std::vector<std::pair<std::int8_t, std::int32_t>>>
 build_basic_dofmap(
     const mesh::Topology& topology,
@@ -181,12 +173,8 @@
             + std::to_string(d) + " .");
       }
       needs_entities[d] = true;
-<<<<<<< HEAD
-      num_mesh_entities_local[d] = topology.connectivity(d, 0)->num_nodes();
-=======
       num_mesh_entities_local[d] = topology.index_map(d)->size_local()
                                    + topology.index_map(d)->num_ghosts();
->>>>>>> 1fa7d174
     }
 
     local_size += num_mesh_entities_local[d]
@@ -199,25 +187,12 @@
       if (element_dof_layouts[j].num_entity_dofs(d)
           != element_dof_layouts[0].num_entity_dofs(d))
       {
-<<<<<<< HEAD
-        throw std::runtime_error("Mismatch between elements.");
-=======
         throw std::runtime_error("Incompatible elements.");
->>>>>>> 1fa7d174
       }
     }
   }
   // Take care of cell dofs (dimension D), which may vary between
   // element types
-<<<<<<< HEAD
-  const std::size_t nelem = element_dof_layouts.size();
-  const std::vector<std::int32_t>& group_offsets
-      = topology.entity_group_offsets(D);
-  for (std::size_t i = 0; i < 2 * nelem; ++i)
-  {
-    int ndofs_D = element_dof_layouts[i % nelem].num_entity_dofs(D);
-    int ncells_D = group_offsets[i + 1] - group_offsets[i];
-=======
   const std::size_t num_elem_types = element_dof_layouts.size();
   const std::vector<std::int32_t>& group_offsets
       = topology.entity_group_offsets(D);
@@ -226,39 +201,12 @@
     std::int32_t ndofs_D
         = element_dof_layouts[i % num_elem_types].num_entity_dofs(D);
     std::int32_t ncells_D = group_offsets[i + 1] - group_offsets[i];
->>>>>>> 1fa7d174
     if (ndofs_D > 0)
       num_mesh_entities_local[D] += ncells_D;
     local_size += ncells_D * ndofs_D;
   }
   if (num_mesh_entities_local[D] > 0)
     needs_entities[D] = true;
-<<<<<<< HEAD
-
-  // Collect cell -> entity connectivities
-  std::vector<std::shared_ptr<const graph::AdjacencyList<std::int32_t>>>
-      connectivity;
-  for (std::size_t d = 0; d <= D; ++d)
-    connectivity.push_back(topology.connectivity(D, d));
-
-  // Allocate dofmap memory
-  const int num_cells = connectivity[0]->num_nodes();
-  assert(group_offsets.back() == num_cells);
-
-  std::vector<std::int32_t> dm_width(nelem);
-  std::vector<std::vector<std::int32_t>> dofs(nelem);
-  // Entity dofs on cell (dof = entity_dofs[element][dim][entity][index])
-  std::vector<std::vector<std::vector<std::vector<int>>>> entity_dofs(nelem);
-  for (std::size_t i = 0; i < nelem; ++i)
-  {
-    entity_dofs[i] = element_dof_layouts[i].entity_dofs_all();
-    dm_width[i] = element_dof_layouts[i].num_dofs();
-    int ncells_i = (group_offsets[i + 1] - group_offsets[i])
-                   + (group_offsets[i + nelem + 1] - group_offsets[i + nelem]);
-    dofs[i].resize(dm_width[i] * ncells_i);
-  }
-
-=======
 
   // Collect cell -> entity connectivities
   std::vector<std::shared_ptr<const graph::AdjacencyList<std::int32_t>>>
@@ -280,23 +228,10 @@
     dofs[i].resize(dofmap_width * num_cells_i);
   }
 
->>>>>>> 1fa7d174
   // Loop over cells, group by group, and build dofmaps from respective
   // ElementDofmap
   for (std::size_t i = 0; i < 2 * num_elem_types; ++i)
   {
-<<<<<<< HEAD
-    const int elem = i % nelem;
-    for (int c = group_offsets[i]; c < group_offsets[i + 1]; ++c)
-    {
-      // Get span of dofs for this cell to fill
-      int off = (c - group_offsets[i]);
-      // Add offset for ghosts
-      if (i >= nelem)
-        off += group_offsets[elem + 1] - group_offsets[elem];
-      off *= dm_width[elem];
-      std::span<std::int32_t> dofs_c(dofs[elem].data() + off, dm_width[elem]);
-=======
     const int elem = i % num_elem_types;
     // Entity dofs on cell (dof = entity_dofs[dim][entity][index])
     std::vector<std::vector<std::vector<int>>> entity_dofs
@@ -313,43 +248,26 @@
       dof_offset *= dofmap_width;
       std::span<std::int32_t> dofs_c(dofs[elem].data() + dof_offset,
                                      dofmap_width);
->>>>>>> 1fa7d174
 
       // Iterate over each topological dimension for this element (twice, once
       // for regular, and later for ghosts).
       std::int32_t offset_local = 0;
-<<<<<<< HEAD
-      assert(entity_dofs[elem].size() == D + 1);
-=======
       assert(entity_dofs.size() == D + 1);
->>>>>>> 1fa7d174
       for (std::size_t d = 0; d <= D; ++d)
       {
         if (needs_entities[d])
         {
-<<<<<<< HEAD
-          const std::vector<std::vector<int>>& e_dofs_d = entity_dofs[elem][d];
-
-          // Iterate over each entity of current dimension d
-          const std::size_t num_entity_dofs = e_dofs_d[0].size();
-=======
           const std::vector<std::vector<int>>& e_dofs_d = entity_dofs[d];
 
           // Iterate over each entity of current dimension d
           const std::size_t num_entity_dofs = e_dofs_d[0].size();
           const std::int32_t* cell_entity_conn
               = (d == D) ? nullptr : connectivity[d]->links(c).data();
->>>>>>> 1fa7d174
           for (std::size_t e = 0; e < e_dofs_d.size(); ++e)
           {
             assert(e_dofs_d[e].size() == num_entity_dofs);
 
-<<<<<<< HEAD
-            std::int32_t e_index_local
-                = (d == D) ? c : connectivity[d]->links(c)[e];
-=======
             std::int32_t e_index_local = (d == D) ? c : cell_entity_conn[e];
->>>>>>> 1fa7d174
 
             // Loop over dofs belonging to entity e of dimension d (d, e)
             // d: topological dimension
@@ -357,13 +275,8 @@
             // dof_local: local index of dof at (d, e)
             for (std::size_t i = 0; i < num_entity_dofs; ++i)
             {
-<<<<<<< HEAD
-              const int dof_local = e_dofs_d[e][i];
-              // FIXME: mixed topology - e.g. P2/Q2 when d=D
-=======
               const std::int32_t dof_local = e_dofs_d[e][i];
               // FIXME: mixed topology - e.g. P2/Q2 when d==D
->>>>>>> 1fa7d174
               dofs_c[dof_local]
                   = offset_local + num_entity_dofs * e_index_local + i;
             }
@@ -395,12 +308,8 @@
       assert(map);
       std::vector<std::int64_t> global_indices = map->global_indices();
 
-<<<<<<< HEAD
-      auto num_entity_dofs = entity_dofs[0][d][0].size();
-=======
       // FIXME: invalid for d==D when cells are different, e.g. P2/Q2
       std::int32_t num_entity_dofs = element_dof_layouts[0].num_entity_dofs(d);
->>>>>>> 1fa7d174
       for (std::int32_t e_index_local = 0;
            e_index_local < num_mesh_entities_local[d]; ++e_index_local)
       {
@@ -420,7 +329,6 @@
     }
   }
 
-<<<<<<< HEAD
   std::stringstream s;
   for (std::size_t i = 0; i < nelem; ++i)
   {
@@ -452,10 +360,6 @@
   // std::cout << s.str();
 
   return {std::move(dofs), std::move(local_to_global), std::move(dof_entity)};
-=======
-  return {std::move(dofs[0]), std::move(local_to_global),
-          std::move(dof_entity)};
->>>>>>> 1fa7d174
 }
 //-----------------------------------------------------------------------------
 
