--- conflicted
+++ resolved
@@ -526,7 +526,7 @@
   }
 }
 //----------------------------------------------------------------------------
-/// Interpolate from one finite element Function to another one
+/// Interpolate from one finite element Function to another
 /// @param[out] u The function to interpolate into
 /// @param[in] v The function to be interpolated
 /// @param[in] cells List of cell indices to interpolate on
@@ -537,7 +537,6 @@
   assert(u.function_space());
   assert(v.function_space());
 
-<<<<<<< HEAD
   std::shared_ptr<const mesh::Mesh> mesh = u.function_space()->mesh();
   std::shared_ptr<const mesh::Mesh> mesh_v = v.function_space()->mesh();
 
@@ -589,21 +588,6 @@
 }
 
 } // namespace impl
-=======
-/// Compute the evaluation points in the physical space at which an
-/// expression should be computed to interpolate it in a finite elemenet
-/// space.
-///
-/// @param[in] element The element to be interpolated into
-/// @param[in] mesh The domain
-/// @param[in] cells Indices of the cells in the mesh to compute
-/// interpolation coordinates for
-/// @return The coordinates in the physical space at which to evaluate
-/// an expression. The shape is (3, num_points) and storage is row-major.
-std::vector<double>
-interpolation_coords(const FiniteElement& element, const mesh::Mesh& mesh,
-                     const xtl::span<const std::int32_t>& cells);
->>>>>>> 1b27281a
 
 template <typename T>
 void interpolate(Function<T>& u, const xt::xarray<T>& f,
@@ -926,7 +910,6 @@
 
         assert(element1->block_size() == element0->block_size());
 
-<<<<<<< HEAD
         // Get dofmaps
         std::shared_ptr<const fem::DofMap> dofmap0
             = v.function_space()->dofmap();
@@ -934,13 +917,6 @@
         std::shared_ptr<const fem::DofMap> dofmap1
             = u.function_space()->dofmap();
         assert(dofmap1);
-=======
-      // Get dofmaps
-      std::shared_ptr<const DofMap> dofmap0 = v.function_space()->dofmap();
-      assert(dofmap0);
-      std::shared_ptr<const DofMap> dofmap1 = u.function_space()->dofmap();
-      assert(dofmap1);
->>>>>>> 1b27281a
 
         xtl::span<T> u1_array = u.x()->mutable_array();
         xtl::span<const T> u0_array = v.x()->array();
