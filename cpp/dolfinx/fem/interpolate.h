// Copyright (C) 2020-2021 Garth N. Wells, Igor A. Baratta
// and Jørgen S.Dokken
//
// This file is part of DOLFINx (https://www.fenicsproject.org)
//
// SPDX-License-Identifier:    LGPL-3.0-or-later

#pragma once

#include "CoordinateElement.h"
#include "DofMap.h"
#include "FiniteElement.h"
#include "FunctionSpace.h"
#include <dolfinx/common/IndexMap.h>
#include <dolfinx/la/Vector.h>
#include <dolfinx/mesh/Mesh.h>
#include <functional>
#include <numeric>
#include <span>
#include <vector>
#include <xtensor/xarray.hpp>
#include <xtensor/xtensor.hpp>
#include <xtensor/xview.hpp>

namespace dolfinx::fem
{
template <typename T>
class Function;

namespace impl
{
/// Apply interpolation operator Pi to data to evaluate the dof
/// coefficients
/// @param[in] Pi The interpolation matrix (shape = (num dofs,
/// num_points * value_size))
/// @param[in] data Function evaluations, by point, e.g. (f0(x0),
/// f1(x0), f0(x1), f1(x1), ...)
/// @param[out] coeffs The degrees of freedom to compute
/// @param[in] bs The block size
template <typename U, typename V, typename T>
void interpolation_apply(const U& Pi, const V& data, std::vector<T>& coeffs,
                         int bs)
{
  // Compute coefficients = Pi * x (matrix-vector multiply)
  if (bs == 1)
  {
    assert(data.shape(0) * data.shape(1) == Pi.shape(1));
    for (std::size_t i = 0; i < Pi.shape(0); ++i)
    {
      coeffs[i] = 0.0;
      for (std::size_t k = 0; k < data.shape(1); ++k)
        for (std::size_t j = 0; j < data.shape(0); ++j)
          coeffs[i] += Pi(i, k * data.shape(0) + j) * data(j, k);
    }
  }
  else
  {
    const std::size_t cols = Pi.shape(1);
    assert(data.shape(0) == Pi.shape(1));
    assert(data.shape(1) == bs);
    for (int k = 0; k < bs; ++k)
    {
      for (std::size_t i = 0; i < Pi.shape(0); ++i)
      {
        T acc = 0;
        for (std::size_t j = 0; j < cols; ++j)
          acc += Pi(i, j) * data(j, k);
        coeffs[bs * i + k] = acc;
      }
    }
  }
}

/// Interpolate from one finite element Function to another on the same
/// mesh. The function is for cases where the finite element basis
/// functions are mapped in the same way, e.g. both use the same Piola
/// map.
/// @param[out] u1 The function to interpolate to
/// @param[in] u0 The function to interpolate from
/// @param[in] cells The cells to interpolate on
/// @pre The functions `u1` and `u0` must share the same mesh and the
/// elements must share the same basis function map. Neither is checked
/// by the function.
template <typename T>
void interpolate_same_map(Function<T>& u1, const Function<T>& u0,
                          const std::span<const std::int32_t>& cells)
{
  auto V0 = u0.function_space();
  assert(V0);
  auto V1 = u1.function_space();
  assert(V1);
  auto mesh = V0->mesh();
  assert(mesh);

  std::shared_ptr<const FiniteElement> element0 = V0->element();
  assert(element0);
  std::shared_ptr<const FiniteElement> element1 = V1->element();
  assert(element1);

  const int tdim = mesh->topology().dim();
  auto map = mesh->topology().index_map(tdim);
  assert(map);
  std::span<T> u1_array = u1.x()->mutable_array();
  std::span<const T> u0_array = u0.x()->array();

  std::span<const std::uint32_t> cell_info;
  if (element1->needs_dof_transformations()
      or element0->needs_dof_transformations())
  {
    mesh->topology_mutable().create_entity_permutations();
    cell_info = std::span(mesh->topology().get_cell_permutation_info());
  }

  // Get dofmaps
  auto dofmap1 = V1->dofmap();
  auto dofmap0 = V0->dofmap();

  // Create interpolation operator
  const xt::xtensor<double, 2> i_m
      = element1->create_interpolation_operator(*element0);

  // Get block sizes and dof transformation operators
  const int bs1 = dofmap1->bs();
  const int bs0 = dofmap0->bs();
  auto apply_dof_transformation
      = element0->get_dof_transformation_function<T>(false, true, false);
  auto apply_inverse_dof_transform
      = element1->get_dof_transformation_function<T>(true, true, false);

  // Creat working array
  std::vector<T> local0(element0->space_dimension());
  std::vector<T> local1(element1->space_dimension());

  // Iterate over mesh and interpolate on each cell
  for (auto c : cells)
  {
    std::span<const std::int32_t> dofs0 = dofmap0->cell_dofs(c);
    for (std::size_t i = 0; i < dofs0.size(); ++i)
      for (int k = 0; k < bs0; ++k)
        local0[bs0 * i + k] = u0_array[bs0 * dofs0[i] + k];

    apply_dof_transformation(local0, cell_info, c, 1);

    // FIXME: Get compile-time ranges from Basix
    // Apply interpolation operator
    std::fill(local1.begin(), local1.end(), 0);
    for (std::size_t i = 0; i < i_m.shape(0); ++i)
      for (std::size_t j = 0; j < i_m.shape(1); ++j)
        local1[i] += i_m(i, j) * local0[j];

    apply_inverse_dof_transform(local1, cell_info, c, 1);

    std::span<const std::int32_t> dofs1 = dofmap1->cell_dofs(c);
    for (std::size_t i = 0; i < dofs1.size(); ++i)
      for (int k = 0; k < bs1; ++k)
        u1_array[bs1 * dofs1[i] + k] = local1[bs1 * i + k];
  }
}

/// Interpolate from one finite element Function to another on the same
/// mesh. The function is for cases where the finite element basis
/// functions for the two elements are mapped differently, e.g. one may
/// be Piola mapped and the other with a standard isoparametric map.
/// @param[out] u1 The function to interpolate to
/// @param[in] u0 The function to interpolate from
/// @param[in] cells The cells to interpolate on
/// @pre The functions `u1` and `u0` must share the same mesh. This is
/// not checked by the function.
template <typename T>
void interpolate_nonmatching_maps(Function<T>& u1, const Function<T>& u0,
                                  const std::span<const std::int32_t>& cells)
{
  // Get mesh
  auto V0 = u0.function_space();
  assert(V0);
  auto mesh = V0->mesh();
  assert(mesh);

  // Mesh dims
  const int tdim = mesh->topology().dim();
  const int gdim = mesh->geometry().dim();

  // Get elements
  auto V1 = u1.function_space();
  assert(V1);
  std::shared_ptr<const FiniteElement> element0 = V0->element();
  assert(element0);
  std::shared_ptr<const FiniteElement> element1 = V1->element();
  assert(element1);

  std::span<const std::uint32_t> cell_info;
  if (element1->needs_dof_transformations()
      or element0->needs_dof_transformations())
  {
    mesh->topology_mutable().create_entity_permutations();
    cell_info = std::span(mesh->topology().get_cell_permutation_info());
  }

  // Get dofmaps
  auto dofmap0 = V0->dofmap();
  auto dofmap1 = V1->dofmap();

  const xt::xtensor<double, 2> X = element1->interpolation_points();

  // Get block sizes and dof transformation operators
  const int bs0 = element0->block_size();
  const int bs1 = element1->block_size();
  const auto apply_dof_transformation0
      = element0->get_dof_transformation_function<double>(false, false, false);
  const auto apply_inverse_dof_transform1
      = element1->get_dof_transformation_function<T>(true, true, false);

  // Get sizes of elements
  const std::size_t dim0 = element0->space_dimension() / bs0;
  const std::size_t value_size_ref0 = element0->reference_value_size() / bs0;
  const std::size_t value_size0 = element0->value_size() / bs0;

  // Get geometry data
  const CoordinateElement& cmap = mesh->geometry().cmap();
  const graph::AdjacencyList<std::int32_t>& x_dofmap
      = mesh->geometry().dofmap();
  const std::size_t num_dofs_g = cmap.dim();
  std::span<const double> x_g = mesh->geometry().x();

  // Evaluate coordinate map basis at reference interpolation points
  xt::xtensor<double, 4> phi(cmap.tabulate_shape(1, X.shape(0)));
  xt::xtensor<double, 2> dphi;
  cmap.tabulate(1, X, phi);
  dphi = xt::view(phi, xt::range(1, tdim + 1), 0, xt::all(), 0);

  // Evaluate v basis functions at reference interpolation points
  const xt::xtensor<double, 4> basis_derivatives_reference0
      = element0->tabulate(X, 0);

  // Create working arrays
  std::vector<T> local1(element1->space_dimension());
  std::vector<T> coeffs0(element0->space_dimension());
  xt::xtensor<double, 3> basis0({X.shape(0), dim0, value_size0});
  xt::xtensor<double, 3> basis_reference0({X.shape(0), dim0, value_size_ref0});
  xt::xtensor<T, 3> values0({X.shape(0), 1, element1->value_size()});
  xt::xtensor<T, 3> mapped_values0({X.shape(0), 1, element1->value_size()});
  xt::xtensor<double, 2> coordinate_dofs({num_dofs_g, gdim});
  xt::xtensor<double, 3> J({X.shape(0), gdim, tdim});
  xt::xtensor<double, 3> K({X.shape(0), tdim, gdim});
  std::vector<double> detJ(X.shape(0));

  // Get interpolation operator
  const xt::xtensor<double, 2> Pi_1 = element1->interpolation_operator();

  namespace stdex = std::experimental;
  using u_t = stdex::mdspan<double, stdex::dextents<std::size_t, 2>>;
  using U_t = stdex::mdspan<const double, stdex::dextents<std::size_t, 2>>;
  using J_t = stdex::mdspan<const double, stdex::dextents<std::size_t, 2>>;
  using K_t = stdex::mdspan<const double, stdex::dextents<std::size_t, 2>>;
  auto push_forward_fn0
      = element0->basix_element().map_fn<u_t, U_t, J_t, K_t>();

  using v_t = stdex::mdspan<const T, stdex::dextents<std::size_t, 2>>;
  using V_t = stdex::mdspan<T, stdex::dextents<std::size_t, 2>>;
  auto pull_back_fn1 = element1->basix_element().map_fn<V_t, v_t, K_t, J_t>();

  // Iterate over mesh and interpolate on each cell
  std::span<const T> array0 = u0.x()->array();
  std::span<T> array1 = u1.x()->mutable_array();
  for (auto c : cells)
  {
    // Get cell geometry (coordinate dofs)
    auto x_dofs = x_dofmap.links(c);
    for (std::size_t i = 0; i < num_dofs_g; ++i)
    {
      const int pos = 3 * x_dofs[i];
      for (std::size_t j = 0; j < gdim; ++j)
        coordinate_dofs(i, j) = x_g[pos + j];
    }

    // Compute Jacobians and reference points for current cell
    J.fill(0);
    for (std::size_t p = 0; p < X.shape(0); ++p)
    {
      auto _J = xt::view(J, p, xt::all(), xt::all());
      cmap.compute_jacobian(dphi, coordinate_dofs, _J);
      cmap.compute_jacobian_inverse(_J, xt::view(K, p, xt::all(), xt::all()));
      detJ[p] = cmap.compute_jacobian_determinant(_J);
    }

    // Get evaluated basis on reference, apply DOF transformations, and
    // push forward to physical element
    for (std::size_t k0 = 0; k0 < basis_reference0.shape(0); ++k0)
      for (std::size_t k1 = 0; k1 < basis_reference0.shape(1); ++k1)
        for (std::size_t k2 = 0; k2 < basis_reference0.shape(2); ++k2)
          basis_reference0(k0, k1, k2)
              = basis_derivatives_reference0(0, k0, k1, k2);

    for (std::size_t p = 0; p < X.shape(0); ++p)
    {
      apply_dof_transformation0(
          std::span(basis_reference0.data() + p * dim0 * value_size_ref0,
                    dim0 * value_size_ref0),
          cell_info, c, value_size_ref0);
    }

    for (std::size_t i = 0; i < basis0.shape(0); ++i)
    {
      u_t _u(basis0.data() + i * basis0.shape(1) * basis0.shape(2),
             basis0.shape(1), basis0.shape(2));
      U_t _U(basis_reference0.data()
                 + i * basis_reference0.shape(1) * basis_reference0.shape(2),
             basis_reference0.shape(1), basis_reference0.shape(2));
      K_t _K(K.data() + i * K.shape(1) * K.shape(2), K.shape(1), K.shape(2));
      J_t _J(J.data() + i * J.shape(1) * J.shape(2), J.shape(1), J.shape(2));
      push_forward_fn0(_u, _U, _J, detJ[i], _K);
    }

    // Copy expansion coefficients for v into local array
    const int dof_bs0 = dofmap0->bs();
    std::span<const std::int32_t> dofs0 = dofmap0->cell_dofs(c);
    for (std::size_t i = 0; i < dofs0.size(); ++i)
      for (int k = 0; k < dof_bs0; ++k)
        coeffs0[dof_bs0 * i + k] = array0[dof_bs0 * dofs0[i] + k];

    // Evaluate v at the interpolation points (physical space values)
    for (std::size_t p = 0; p < X.shape(0); ++p)
    {
      for (int k = 0; k < bs0; ++k)
      {
        for (std::size_t j = 0; j < value_size0; ++j)
        {
          T acc = 0;
          for (std::size_t i = 0; i < dim0; ++i)
            acc += coeffs0[bs0 * i + k] * basis0(p, i, j);
          values0(p, 0, j * bs0 + k) = acc;
        }
      }
    }

    // Pull back the physical values to the u reference
    for (std::size_t i = 0; i < values0.shape(0); ++i)
    {
      v_t _v(values0.data() + i * values0.shape(1) * values0.shape(2),
             values0.shape(1), values0.shape(2));
      V_t _V(mapped_values0.data()
                 + i * mapped_values0.shape(1) * mapped_values0.shape(2),
             mapped_values0.shape(1), mapped_values0.shape(2));
      K_t _K(K.data() + i * K.shape(1) * K.shape(2), K.shape(1), K.shape(2));
      J_t _J(J.data() + i * J.shape(1) * J.shape(2), J.shape(1), J.shape(2));
      pull_back_fn1(_V, _v, _K, 1.0 / detJ[i], _J);
    }

    auto _mapped_values0 = xt::view(mapped_values0, xt::all(), 0, xt::all());
    interpolation_apply(Pi_1, _mapped_values0, local1, bs1);
    apply_inverse_dof_transform1(local1, cell_info, c, 1);

    // Copy local coefficients to the correct position in u dof array
    const int dof_bs1 = dofmap1->bs();
    std::span<const std::int32_t> dofs1 = dofmap1->cell_dofs(c);
    for (std::size_t i = 0; i < dofs1.size(); ++i)
      for (int k = 0; k < dof_bs1; ++k)
        array1[dof_bs1 * dofs1[i] + k] = local1[dof_bs1 * i + k];
  }
}
} // namespace impl

/// Compute the evaluation points in the physical space at which an
/// expression should be computed to interpolate it in a finite elemenet
/// space.
///
/// @param[in] element The element to be interpolated into
/// @param[in] mesh The domain
/// @param[in] cells Indices of the cells in the mesh to compute
/// interpolation coordinates for
/// @return The coordinates in the physical space at which to evaluate
/// an expression. The shape is (3, num_points) and storage is row-major.
std::vector<double>
interpolation_coords(const FiniteElement& element, const mesh::Mesh& mesh,
                     const std::span<const std::int32_t>& cells);

/// Interpolate an expression f(x) in a finite element space
///
/// @param[out] u The function to interpolate into
/// @param[in] f Evaluation of the function `f(x)` at the physical
/// points `x` given by fem::interpolation_coords. The element used in
/// fem::interpolation_coords should be the same element as associated
/// with `u`. The shape of `f` should be (value_size, num_points), or if
/// value_size=1 the shape can be (num_points,).
/// @param[in] cells Indices of the cells in the mesh on which to
/// interpolate. Should be the same as the list used when calling
/// fem::interpolation_coords.
template <typename T>
void interpolate(Function<T>& u, const xt::xarray<T>& f,
                 const std::span<const std::int32_t>& cells)
{
  const std::shared_ptr<const FiniteElement> element
      = u.function_space()->element();
  assert(element);
  const int element_bs = element->block_size();
  if (int num_sub = element->num_sub_elements();
      num_sub > 0 and num_sub != element_bs)
  {
    throw std::runtime_error("Cannot directly interpolate a mixed space. "
                             "Interpolate into subspaces.");
  }

  // Get mesh
  assert(u.function_space());
  auto mesh = u.function_space()->mesh();
  assert(mesh);

  const int gdim = mesh->geometry().dim();
  const int tdim = mesh->topology().dim();

  std::span<const std::uint32_t> cell_info;
  if (element->needs_dof_transformations())
  {
    mesh->topology_mutable().create_entity_permutations();
    cell_info = std::span(mesh->topology().get_cell_permutation_info());
  }

  if (f.dimension() == 1)
  {
    if (element->value_size() != 1)
      throw std::runtime_error("Interpolation data has the wrong shape/size.");
  }
  else if (f.dimension() == 2)
  {
    if (f.shape(0) != element->value_size())
      throw std::runtime_error("Interpolation data has the wrong shape/size.");
  }
  else
    throw std::runtime_error("Interpolation data has wrong shape.");

  const std::span<const T> _f(f.data(), f.size());
  const std::size_t f_shape1 = _f.size() / element->value_size();

  // Get dofmap
  const auto dofmap = u.function_space()->dofmap();
  assert(dofmap);
  const int dofmap_bs = dofmap->bs();

  // Loop over cells and compute interpolation dofs
  const int num_scalar_dofs = element->space_dimension() / element_bs;
  const int value_size = element->value_size() / element_bs;

<<<<<<< HEAD
  // Create a copy of the function's vector to work with. The values are
  // initialised to NAN so that only the correct values are copied back
  // into the original vector later
  la::Vector temp_x(*u.x());
  temp_x.set(NAN);
  xtl::span<T> coeffs = temp_x.mutable_array();
=======
  std::span<T> coeffs = u.x()->mutable_array();
>>>>>>> 4d90344f
  std::vector<T> _coeffs(num_scalar_dofs);

  // This assumes that any element with an identity interpolation matrix
  // is a point evaluation
  if (element->interpolation_ident())
  {
    if (!element->map_ident())
      throw std::runtime_error("Element does not have identity map.");

    auto apply_inv_transpose_dof_transformation
        = element->get_dof_transformation_function<T>(true, true, true);

    // Loop over cells
    for (std::size_t c = 0; c < cells.size(); ++c)
    {
      const std::int32_t cell = cells[c];
      std::span<const std::int32_t> dofs = dofmap->cell_dofs(cell);
      for (int k = 0; k < element_bs; ++k)
      {
        // num_scalar_dofs is the number of interpolation points per
        // cell in this case (interpolation matrix is identity)
        std::copy_n(std::next(_f.begin(), k * f_shape1 + c * num_scalar_dofs),
                    num_scalar_dofs, _coeffs.begin());
        apply_inv_transpose_dof_transformation(_coeffs, cell_info, cell, 1);
        for (int i = 0; i < num_scalar_dofs; ++i)
        {
          const int dof = i * element_bs + k;
          std::div_t pos = std::div(dof, dofmap_bs);
          coeffs[dofmap_bs * dofs[pos.quot] + pos.rem] = _coeffs[i];
        }
      }
    }
  }
  else if (element->map_ident())
  {
    if (f.dimension() != 1)
      throw std::runtime_error("Interpolation data has the wrong shape.");

    // Get interpolation operator
    const xt::xtensor<double, 2>& Pi = element->interpolation_operator();
    const std::size_t num_interp_points = Pi.shape(1);
    assert(Pi.shape(0) == num_scalar_dofs);

    auto apply_inv_transpose_dof_transformation
        = element->get_dof_transformation_function<T>(true, true, true);

    // Loop over cells
    xt::xtensor<T, 2> reference_data({num_interp_points, 1});
    for (std::size_t c = 0; c < cells.size(); ++c)
    {
      const std::int32_t cell = cells[c];
      std::span<const std::int32_t> dofs = dofmap->cell_dofs(cell);
      for (int k = 0; k < element_bs; ++k)
      {
        std::copy_n(std::next(_f.begin(), k * f_shape1 + c * num_interp_points),
                    num_interp_points, reference_data.begin());

        impl::interpolation_apply(Pi, reference_data, _coeffs, element_bs);

        apply_inv_transpose_dof_transformation(_coeffs, cell_info, cell, 1);
        for (int i = 0; i < num_scalar_dofs; ++i)
        {
          const int dof = i * element_bs + k;
          std::div_t pos = std::div(dof, dofmap_bs);
          coeffs[dofmap_bs * dofs[pos.quot] + pos.rem] = _coeffs[i];
        }
      }
    }
  }
  else
  {
    // Get the interpolation points on the reference cells
    const xt::xtensor<double, 2> X = element->interpolation_points();
    if (X.shape(0) == 0)
    {
      throw std::runtime_error(
          "Interpolation into this space is not yet supported.");
    }

    if (f.shape(1) != cells.size() * X.shape(0))
      throw std::runtime_error("Interpolation data has the wrong shape.");

    // Get coordinate map
    const CoordinateElement& cmap = mesh->geometry().cmap();

    // Get geometry data
    const graph::AdjacencyList<std::int32_t>& x_dofmap
        = mesh->geometry().dofmap();
    const int num_dofs_g = cmap.dim();
    std::span<const double> x_g = mesh->geometry().x();

    // Create data structures for Jacobian info
    xt::xtensor<double, 3> J = xt::empty<double>({int(X.shape(0)), gdim, tdim});
    xt::xtensor<double, 3> K = xt::empty<double>({int(X.shape(0)), tdim, gdim});
    xt::xtensor<double, 1> detJ = xt::empty<double>({X.shape(0)});

    xt::xtensor<double, 2> coordinate_dofs
        = xt::empty<double>({num_dofs_g, gdim});

    xt::xtensor<T, 3> reference_data({X.shape(0), 1, value_size});
    xt::xtensor<T, 3> _vals({X.shape(0), 1, value_size});

    // Tabulate 1st order derivatives of shape functions at interpolation coords
    xt::xtensor<double, 3> dphi = xt::view(
        cmap.tabulate(1, X), xt::range(1, tdim + 1), xt::all(), xt::all(), 0);

    const std::function<void(const std::span<T>&,
                             const std::span<const std::uint32_t>&,
                             std::int32_t, int)>
        apply_inverse_transpose_dof_transformation
        = element->get_dof_transformation_function<T>(true, true);

    // Get interpolation operator
    const xt::xtensor<double, 2>& Pi = element->interpolation_operator();

    namespace stdex = std::experimental;
    using u_t = stdex::mdspan<const T, stdex::dextents<std::size_t, 2>>;
    using U_t = stdex::mdspan<T, stdex::dextents<std::size_t, 2>>;
    using J_t = stdex::mdspan<const double, stdex::dextents<std::size_t, 2>>;
    using K_t = stdex::mdspan<const double, stdex::dextents<std::size_t, 2>>;
    auto pull_back_fn = element->basix_element().map_fn<U_t, u_t, J_t, K_t>();

    for (std::size_t c = 0; c < cells.size(); ++c)
    {
      const std::int32_t cell = cells[c];
      auto x_dofs = x_dofmap.links(cell);
      for (int i = 0; i < num_dofs_g; ++i)
      {
        const int pos = 3 * x_dofs[i];
        for (int j = 0; j < gdim; ++j)
          coordinate_dofs(i, j) = x_g[pos + j];
      }

      // Compute J, detJ and K
      J.fill(0);
      for (std::size_t p = 0; p < X.shape(0); ++p)
      {
        cmap.compute_jacobian(xt::view(dphi, xt::all(), p, xt::all()),
                              coordinate_dofs,
                              xt::view(J, p, xt::all(), xt::all()));
        cmap.compute_jacobian_inverse(xt::view(J, p, xt::all(), xt::all()),
                                      xt::view(K, p, xt::all(), xt::all()));
        detJ[p] = cmap.compute_jacobian_determinant(
            xt::view(J, p, xt::all(), xt::all()));
      }

      std::span<const std::int32_t> dofs = dofmap->cell_dofs(cell);
      for (int k = 0; k < element_bs; ++k)
      {
        // Extract computed expression values for element block k
        for (int m = 0; m < value_size; ++m)
        {
          std::copy_n(std::next(_f.begin(), f_shape1 * (k * value_size + m)
                                                + c * X.shape(0)),
                      X.shape(0), xt::view(_vals, xt::all(), 0, m).begin());
        }

        // Get element degrees of freedom for block
        for (std::size_t i = 0; i < X.shape(0); ++i)
        {
          u_t _u(_vals.data() + i * _vals.shape(1) * _vals.shape(2),
                 _vals.shape(1), _vals.shape(2));
          U_t _U(reference_data.data()
                     + i * reference_data.shape(1) * reference_data.shape(2),
                 reference_data.shape(1), reference_data.shape(2));
          K_t _K(K.data() + i * K.shape(1) * K.shape(2), K.shape(1),
                 K.shape(2));
          J_t _J(J.data() + i * J.shape(1) * J.shape(2), J.shape(1),
                 J.shape(2));
          pull_back_fn(_U, _u, _K, 1.0 / detJ[i], _J);
        }

        auto ref_data = xt::view(reference_data, xt::all(), 0, xt::all());
        impl::interpolation_apply(Pi, ref_data, _coeffs, element_bs);
        apply_inverse_transpose_dof_transformation(_coeffs, cell_info, cell, 1);

        // Copy interpolation dofs into coefficient vector
        assert(_coeffs.size() == num_scalar_dofs);
        for (int i = 0; i < num_scalar_dofs; ++i)
        {
          const int dof = i * element_bs + k;
          std::div_t pos = std::div(dof, dofmap_bs);
          coeffs[dofmap_bs * dofs[pos.quot] + pos.rem] = _coeffs[i];
        }
      }
    }
  }

  // If there are owned dofs on this process that do not belong to a cell on
  // this process, their values will not have been set by the above. Hence,
  // communicate the values of ghost dofs to their owners.
  temp_x.scatter_rev(
      [](auto a, auto b)
      {
        if (!std::isnan(std::abs(b)))
          return b;
        else
          return a;
      });

  // Copy the data back to the original vector
  // FIXME See if this can be done with something like a copy_if
  for (int i = 0; i < temp_x.array().size(); ++i)
  {
    if (!std::isnan(std::abs(coeffs[i])))
    {
      u.x()->mutable_array()[i] = coeffs[i];
    }
  }
}

/// Interpolate from one finite element Function to another on the same
/// mesh
/// @param[out] u The function to interpolate into
/// @param[in] v The function to be interpolated
/// @param[in] cells List of cell indices to interpolate on
template <typename T>
void interpolate(Function<T>& u, const Function<T>& v,
                 const std::span<const std::int32_t>& cells)
{
  assert(u.function_space());
  assert(v.function_space());
  std::shared_ptr<const mesh::Mesh> mesh = u.function_space()->mesh();
  assert(mesh);

  auto cell_map0 = mesh->topology().index_map(mesh->topology().dim());
  assert(cell_map0);
  std::size_t num_cells0 = cell_map0->size_local() + cell_map0->num_ghosts();
  if (u.function_space() == v.function_space() and cells.size() == num_cells0)
  {
    // Same function spaces and on whole mesh
    std::span<T> u1_array = u.x()->mutable_array();
    std::span<const T> u0_array = v.x()->array();
    std::copy(u0_array.begin(), u0_array.end(), u1_array.begin());
  }
  else
  {
    // Get mesh and check that functions share the same mesh
    if (mesh != v.function_space()->mesh())
    {
      throw std::runtime_error(
          "Interpolation on different meshes not supported (yet).");
    }

    // Get elements and check value shape
    auto element0 = v.function_space()->element();
    assert(element0);
    auto element1 = u.function_space()->element();
    assert(element1);
    if (element0->value_shape().size() != element1->value_shape().size()
        or !std::equal(element0->value_shape().begin(),
                       element0->value_shape().end(),
                       element1->value_shape().begin()))
    {
      throw std::runtime_error(
          "Interpolation: elements have different value dimensions");
    }

    if (*element1 == *element0)
    {
      // Same element, different dofmaps (or just a subset of cells)

      const int tdim = mesh->topology().dim();
      auto cell_map = mesh->topology().index_map(tdim);
      assert(cell_map);

      assert(element1->block_size() == element0->block_size());

      // Get dofmaps
      std::shared_ptr<const DofMap> dofmap0 = v.function_space()->dofmap();
      assert(dofmap0);
      std::shared_ptr<const DofMap> dofmap1 = u.function_space()->dofmap();
      assert(dofmap1);

      std::span<T> u1_array = u.x()->mutable_array();
      std::span<const T> u0_array = v.x()->array();

      // Iterate over mesh and interpolate on each cell
      const int bs0 = dofmap0->bs();
      const int bs1 = dofmap1->bs();
      for (auto c : cells)
      {
        std::span<const std::int32_t> dofs0 = dofmap0->cell_dofs(c);
        std::span<const std::int32_t> dofs1 = dofmap1->cell_dofs(c);
        assert(bs0 * dofs0.size() == bs1 * dofs1.size());
        for (std::size_t i = 0; i < dofs0.size(); ++i)
        {
          for (int k = 0; k < bs0; ++k)
          {
            int index = bs0 * i + k;
            std::div_t dv1 = std::div(index, bs1);
            u1_array[bs1 * dofs1[dv1.quot] + dv1.rem]
                = u0_array[bs0 * dofs0[i] + k];
          }
        }
      }
    }
    else if (element1->map_type() == element0->map_type())
    {
      // Different elements, same basis function map type
      impl::interpolate_same_map(u, v, cells);
    }
    else
    {
      //  Different elements with different maps for basis functions
      impl::interpolate_nonmatching_maps(u, v, cells);
    }
  }
}

} // namespace dolfinx::fem<|MERGE_RESOLUTION|>--- conflicted
+++ resolved
@@ -440,16 +440,12 @@
   const int num_scalar_dofs = element->space_dimension() / element_bs;
   const int value_size = element->value_size() / element_bs;
 
-<<<<<<< HEAD
   // Create a copy of the function's vector to work with. The values are
   // initialised to NAN so that only the correct values are copied back
   // into the original vector later
   la::Vector temp_x(*u.x());
   temp_x.set(NAN);
-  xtl::span<T> coeffs = temp_x.mutable_array();
-=======
-  std::span<T> coeffs = u.x()->mutable_array();
->>>>>>> 4d90344f
+  std::span<T> coeffs = temp_x.mutable_array();
   std::vector<T> _coeffs(num_scalar_dofs);
 
   // This assumes that any element with an identity interpolation matrix
