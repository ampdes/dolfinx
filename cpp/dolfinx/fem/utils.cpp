// Copyright (C) 2013-2019 Johan Hake, Jan Blechta and Garth N. Wells
//
// This file is part of DOLFINx (https://www.fenicsproject.org)
//
// SPDX-License-Identifier:    LGPL-3.0-or-later

#include "utils.h"
#include "Constant.h"
#include "DofMap.h"
#include "FiniteElement.h"
#include "Form.h"
#include "Function.h"
#include "FunctionSpace.h"
#include "dofmapbuilder.h"
#include <array>
#include <dolfinx/common/IndexMap.h>
#include <dolfinx/common/Timer.h>
#include <dolfinx/common/log.h>
#include <dolfinx/la/SparsityPattern.h>
#include <dolfinx/mesh/Mesh.h>
#include <dolfinx/mesh/Topology.h>
#include <dolfinx/mesh/topologycomputation.h>
#include <memory>
#include <string>
#include <ufcx.h>

using namespace dolfinx;

//-----------------------------------------------------------------------------
la::SparsityPattern fem::create_sparsity_pattern(
    const mesh::Topology& topology,
    const std::array<std::reference_wrapper<const DofMap>, 2>& dofmaps,
    const std::set<IntegralType>& integrals,
    const std::array<
        const std::function<std::int32_t(std::span<const std::int32_t>)>, 2>&
        cell_maps,
    const std::array<
        const std::function<std::int32_t(std::span<const std::int32_t>)>, 2>&
        facet_maps)
{
  common::Timer t0("Build sparsity");

  // Get common::IndexMaps for each dimension
  const std::array index_maps{dofmaps[0].get().index_map,
                              dofmaps[1].get().index_map};
  const std::array bs
      = {dofmaps[0].get().index_map_bs(), dofmaps[1].get().index_map_bs()};

  // Create and build sparsity pattern
  assert(dofmaps[0].get().index_map);
  la::SparsityPattern pattern(dofmaps[0].get().index_map->comm(), index_maps,
                              bs);
  for (auto type : integrals)
  {
    switch (type)
    {
    case IntegralType::cell:
      sparsitybuild::cells(pattern, topology, {{dofmaps[0], dofmaps[1]}},
                           cell_maps);
      break;
    case IntegralType::interior_facet:
      sparsitybuild::interior_facets(pattern, topology,
                                     {{dofmaps[0], dofmaps[1]}});
      break;
    case IntegralType::exterior_facet:
      sparsitybuild::exterior_facets(pattern, topology,
                                     {{dofmaps[0], dofmaps[1]}}, facet_maps);
      break;
    default:
      throw std::runtime_error("Unsupported integral type");
    }
  }

  t0.stop();

  return pattern;
}
//-----------------------------------------------------------------------------
fem::ElementDofLayout
fem::create_element_dof_layout(const ufcx_dofmap& dofmap,
                               const mesh::CellType cell_type,
                               const std::vector<int>& parent_map)
{
  const int element_block_size = dofmap.block_size;

  // Copy over number of dofs per entity type
  std::array<int, 4> num_entity_dofs, num_entity_closure_dofs;
  std::copy_n(dofmap.num_entity_dofs, 4, num_entity_dofs.begin());
  std::copy_n(dofmap.num_entity_closure_dofs, 4,
              num_entity_closure_dofs.begin());

  // Fill entity dof indices
  const int tdim = mesh::cell_dim(cell_type);
  std::vector<std::vector<std::vector<int>>> entity_dofs(tdim + 1);
  std::vector<std::vector<std::vector<int>>> entity_closure_dofs(tdim + 1);
  for (int dim = 0; dim <= tdim; ++dim)
  {
    const int num_entities = mesh::cell_num_entities(cell_type, dim);
    entity_dofs[dim].resize(num_entities);
    entity_closure_dofs[dim].resize(num_entities);
    for (int i = 0; i < num_entities; ++i)
    {
      entity_dofs[dim][i].resize(num_entity_dofs[dim]);
      dofmap.tabulate_entity_dofs(entity_dofs[dim][i].data(), dim, i);

      entity_closure_dofs[dim][i].resize(num_entity_closure_dofs[dim]);
      dofmap.tabulate_entity_closure_dofs(entity_closure_dofs[dim][i].data(),
                                          dim, i);
    }
  }

  // TODO: UFC dofmaps just use simple offset for each field but this
  // could be different for custom dofmaps. This data should come
  // directly from the UFC interface in place of the implicit
  // assumption.

  // Create UFC subdofmaps and compute offset
  std::vector<int> offsets(1, 0);
  std::vector<ElementDofLayout> sub_doflayout;
  for (int i = 0; i < dofmap.num_sub_dofmaps; ++i)
  {
    ufcx_dofmap* ufcx_sub_dofmap = dofmap.sub_dofmaps[i];
    if (element_block_size == 1)
    {
      offsets.push_back(offsets.back()
                        + ufcx_sub_dofmap->num_element_support_dofs
                              * ufcx_sub_dofmap->block_size);
    }
    else
      offsets.push_back(offsets.back() + 1);

    std::vector<int> parent_map_sub(ufcx_sub_dofmap->num_element_support_dofs
                                    * ufcx_sub_dofmap->block_size);
    for (std::size_t j = 0; j < parent_map_sub.size(); ++j)
      parent_map_sub[j] = offsets[i] + element_block_size * j;
    sub_doflayout.push_back(
        create_element_dof_layout(*ufcx_sub_dofmap, cell_type, parent_map_sub));
  }

  // Check for "block structure". This should ultimately be replaced,
  // but keep for now to mimic existing code
  return ElementDofLayout(element_block_size, entity_dofs, entity_closure_dofs,
                          parent_map, sub_doflayout);
}
//-----------------------------------------------------------------------------
fem::DofMap
fem::create_dofmap(MPI_Comm comm, const ElementDofLayout& layout,
                   mesh::Topology& topology,
                   const std::function<std::vector<int>(
                       const graph::AdjacencyList<std::int32_t>&)>& reorder_fn,
                   const FiniteElement& element)
{
  // Create required mesh entities
  const int D = topology.dim();
  for (int d = 0; d < D; ++d)
  {
    if (layout.num_entity_dofs(d) > 0)
      topology.create_entities(d);
  }

  auto [_index_map, bs, dofmap]
      = build_dofmap_data(comm, topology, layout, reorder_fn);
  auto index_map = std::make_shared<common::IndexMap>(std::move(_index_map));

  // If the element's DOF transformations are permutations, permute the
  // DOF numbering on each cell
  if (element.needs_dof_permutations())
  {
    const int D = topology.dim();
    const int num_cells = topology.connectivity(D, 0)->num_nodes();
    topology.create_entity_permutations();
    const std::vector<std::uint32_t>& cell_info
        = topology.get_cell_permutation_info();

    const std::function<void(const std::span<std::int32_t>&, std::uint32_t)>
        unpermute_dofs = element.get_dof_permutation_function(true, true);
    for (std::int32_t cell = 0; cell < num_cells; ++cell)
      unpermute_dofs(dofmap.links(cell), cell_info[cell]);
  }

  return DofMap(layout, index_map, bs, std::move(dofmap), bs);
}
//-----------------------------------------------------------------------------
std::vector<std::string> fem::get_coefficient_names(const ufcx_form& ufcx_form)
{
  std::vector<std::string> coefficients;
  const char** names = ufcx_form.coefficient_name_map();
  for (int i = 0; i < ufcx_form.num_coefficients; ++i)
    coefficients.push_back(names[i]);
  return coefficients;
}
//-----------------------------------------------------------------------------
std::vector<std::string> fem::get_constant_names(const ufcx_form& ufcx_form)
{
  std::vector<std::string> constants;
  const char** names = ufcx_form.constant_name_map();
  for (int i = 0; i < ufcx_form.num_constants; ++i)
    constants.push_back(names[i]);
  return constants;
}
//-----------------------------------------------------------------------------
fem::FunctionSpace fem::create_functionspace(
    std::shared_ptr<mesh::Mesh> mesh, const basix::FiniteElement& e, int bs,
    const std::function<std::vector<int>(
        const graph::AdjacencyList<std::int32_t>&)>& reorder_fn)
{
  assert(mesh);

  // Create a DOLFINx element
  auto _e = std::make_shared<FiniteElement>(e, bs);

  // Create UFC subdofmaps and compute offset
  assert(_e);
  const int num_sub_elements = _e->num_sub_elements();
  std::vector<ElementDofLayout> sub_doflayout;
  sub_doflayout.reserve(num_sub_elements);
  for (int i = 0; i < num_sub_elements; ++i)
  {
    auto sub_element = _e->extract_sub_element({i});
    std::vector<int> parent_map_sub(sub_element->space_dimension());
    for (std::size_t j = 0; j < parent_map_sub.size(); ++j)
      parent_map_sub[j] = i + bs * j;
    sub_doflayout.emplace_back(1, e.entity_dofs(), e.entity_closure_dofs(),
                               parent_map_sub, std::vector<ElementDofLayout>());
  }

  // Create a dofmap
  ElementDofLayout layout(bs, e.entity_dofs(), e.entity_closure_dofs(), {},
                          sub_doflayout);
  auto dofmap = std::make_shared<const DofMap>(
      create_dofmap(mesh->comm(), layout, mesh->topology(), reorder_fn, *_e));

  return FunctionSpace(mesh, _e, dofmap);
}
//-----------------------------------------------------------------------------
fem::FunctionSpace fem::create_functionspace(
    ufcx_function_space* (*fptr)(const char*), const std::string& function_name,
    std::shared_ptr<mesh::Mesh> mesh,
    const std::function<std::vector<int>(
        const graph::AdjacencyList<std::int32_t>&)>& reorder_fn)
{
  ufcx_function_space* space = fptr(function_name.c_str());
  if (!space)
  {
    throw std::runtime_error(
        "Could not create UFC function space with function name "
        + function_name);
  }

  ufcx_finite_element* ufcx_element = space->finite_element;
  assert(ufcx_element);

  if (space->geometry_degree != mesh->geometry().cmap().degree()
      or static_cast<basix::cell::type>(space->geometry_basix_cell)
             != mesh::cell_type_to_basix_type(
                 mesh->geometry().cmap().cell_shape())
      or static_cast<basix::element::lagrange_variant>(
             space->geometry_basix_variant)
             != mesh->geometry().cmap().variant())
  {
    throw std::runtime_error("UFL mesh and CoordinateElement do not match.");
  }

  auto element = std::make_shared<FiniteElement>(*ufcx_element);
  assert(element);
  ufcx_dofmap* ufcx_map = space->dofmap;
  assert(ufcx_map);
  ElementDofLayout layout
      = create_element_dof_layout(*ufcx_map, mesh->topology().cell_type());
  return FunctionSpace(
      mesh, element,
      std::make_shared<DofMap>(create_dofmap(
          mesh->comm(), layout, mesh->topology(), reorder_fn, *element)));
}
//-----------------------------------------------------------------------------
<<<<<<< HEAD
std::map<int, std::vector<std::int32_t>>
fem::compute_integration_domains(const fem::IntegralType integral_type,
                                 const mesh::MeshTags<int>& meshtags)
{
  std::map<int, std::vector<std::int32_t>> integrals;

=======
std::vector<std::pair<int, std::vector<std::int32_t>>>
fem::compute_integration_domains(const fem::IntegralType integral_type,
                                 const mesh::MeshTags<int>& meshtags)
{
>>>>>>> 3a3dfa9c
  std::shared_ptr<const mesh::Mesh> mesh = meshtags.mesh();
  const mesh::Topology& topology = mesh->topology();
  const int tdim = topology.dim();
  int dim = integral_type == IntegralType::cell ? tdim : tdim - 1;
  if (dim != meshtags.dim())
<<<<<<< HEAD
  {
    throw std::runtime_error("Invalid MeshTags dimension: "
                             + std::to_string(meshtags.dim()));
  }
=======
    throw std::runtime_error("Invalid MeshTags dimension: "
                             + std::to_string(meshtags.dim()));
>>>>>>> 3a3dfa9c

  std::span<const std::int32_t> entities = meshtags.indices();
  std::span<const int> values = meshtags.values();
  assert(topology.index_map(dim));
  auto it0 = entities.begin();
  auto it1 = std::lower_bound(it0, entities.end(),
                              topology.index_map(dim)->size_local());
  entities = entities.first(std::distance(it0, it1));
<<<<<<< HEAD

=======
  values = values.first(std::distance(it0, it1));

  // Structure to store (meshtag value, entity) pairs
  std::vector<std::pair<int, std::vector<std::int32_t>>> value_entity_pairs;
  value_entity_pairs.reserve(values.size());
>>>>>>> 3a3dfa9c
  switch (integral_type)
  {
    // TODO Sort pairs or use std::iota
  case fem::IntegralType::cell:
  {
<<<<<<< HEAD
    for (std::size_t j = 0; j < entities.size(); ++j)
    {
      // TODO Avoid map lookup in loop
      integrals[values[j]].push_back(entities[j]);
    }
=======
    for (std::size_t i = 0; i < values.size(); ++i)
      value_entity_pairs.push_back({values[i], {entities[i]}});
>>>>>>> 3a3dfa9c
  }
  break;
  default:
    mesh->topology_mutable().create_connectivity(dim, tdim);
    mesh->topology_mutable().create_connectivity(tdim, dim);

    auto f_to_c = topology.connectivity(tdim - 1, tdim);
    assert(f_to_c);
    auto c_to_f = topology.connectivity(tdim, tdim - 1);
    assert(c_to_f);
    switch (integral_type)
    {
    case IntegralType::exterior_facet:
    {
      // Create list of tagged boundary facets
      const std::vector bfacets = mesh::exterior_facet_indices(topology);
      std::vector<std::int32_t> facets;
      std::set_intersection(entities.begin(), entities.end(), bfacets.begin(),
                            bfacets.end(), std::back_inserter(facets));
      for (auto f : facets)
      {
        auto index_it = std::lower_bound(entities.begin(), entities.end(), f);
        assert(index_it != entities.end() and *index_it == f);
        std::size_t pos = std::distance(entities.begin(), index_it);
        auto facet
            = impl::get_cell_facet_pairs<1>(f, f_to_c->links(f), *c_to_f);
<<<<<<< HEAD
        integrals[values[pos]].insert(integrals[values[pos]].end(),
                                      facet.begin(), facet.end());
=======
        value_entity_pairs.push_back(
            {values[pos],
             std::vector<std::int32_t>(facet.begin(), facet.end())});
>>>>>>> 3a3dfa9c
      }
    }
    break;
    case IntegralType::interior_facet:
    {
      for (std::size_t j = 0; j < entities.size(); ++j)
      {
        const std::int32_t f = entities[j];
        if (f_to_c->num_links(f) == 2)
        {
          // Get the facet as a pair of (cell, local facet) pairs, one
          // for each cell
          auto facets
              = impl::get_cell_facet_pairs<2>(f, f_to_c->links(f), *c_to_f);

<<<<<<< HEAD
          integrals[values[j]].insert(integrals[values[j]].end(),
                                      facets.begin(), facets.end());
=======
          value_entity_pairs.push_back(
              {values[j],
               std::vector<std::int32_t>(facets.begin(), facets.end())});
>>>>>>> 3a3dfa9c
        }
      }
    }
    break;
    default:
      throw std::runtime_error(
          "Cannot compute integration domains. Integral type not supported.");
    }
  }
<<<<<<< HEAD
=======
  // Sort pairs by meshtag value so that entities can be grouped
  std::sort(value_entity_pairs.begin(), value_entity_pairs.end());

  std::vector<std::pair<int, std::vector<std::int32_t>>> integrals;
  // Iterator to mark the start of the group
  auto group_start_it = value_entity_pairs.begin();
  while (group_start_it != value_entity_pairs.end())
  {
    // Get iterator pointing to end of group
    auto val = (*group_start_it).first;
    auto group_end_it = std::lower_bound(
        value_entity_pairs.begin(), value_entity_pairs.end(), val,
        [](auto& pair, auto val) { return pair.first <= val; });

    // Meshtag value for this group
    const int id = (*group_start_it).first;
    // List to store entities in this group
    std::vector<std::int32_t> group_entities;
    // Loop through entities in this group and add
    for (auto it = group_start_it; it != group_end_it; ++it)
    {
      const auto entity = (*it).second;
      group_entities.insert(group_entities.end(), entity.begin(), entity.end());
    }
    integrals.push_back({id, std::move(group_entities)});
    group_start_it = group_end_it;
  }
>>>>>>> 3a3dfa9c
  return integrals;
}
//-----------------------------------------------------------------------------<|MERGE_RESOLUTION|>--- conflicted
+++ resolved
@@ -273,33 +273,17 @@
           mesh->comm(), layout, mesh->topology(), reorder_fn, *element)));
 }
 //-----------------------------------------------------------------------------
-<<<<<<< HEAD
-std::map<int, std::vector<std::int32_t>>
-fem::compute_integration_domains(const fem::IntegralType integral_type,
-                                 const mesh::MeshTags<int>& meshtags)
-{
-  std::map<int, std::vector<std::int32_t>> integrals;
-
-=======
 std::vector<std::pair<int, std::vector<std::int32_t>>>
 fem::compute_integration_domains(const fem::IntegralType integral_type,
                                  const mesh::MeshTags<int>& meshtags)
 {
->>>>>>> 3a3dfa9c
   std::shared_ptr<const mesh::Mesh> mesh = meshtags.mesh();
   const mesh::Topology& topology = mesh->topology();
   const int tdim = topology.dim();
   int dim = integral_type == IntegralType::cell ? tdim : tdim - 1;
   if (dim != meshtags.dim())
-<<<<<<< HEAD
-  {
     throw std::runtime_error("Invalid MeshTags dimension: "
                              + std::to_string(meshtags.dim()));
-  }
-=======
-    throw std::runtime_error("Invalid MeshTags dimension: "
-                             + std::to_string(meshtags.dim()));
->>>>>>> 3a3dfa9c
 
   std::span<const std::int32_t> entities = meshtags.indices();
   std::span<const int> values = meshtags.values();
@@ -308,30 +292,18 @@
   auto it1 = std::lower_bound(it0, entities.end(),
                               topology.index_map(dim)->size_local());
   entities = entities.first(std::distance(it0, it1));
-<<<<<<< HEAD
-
-=======
   values = values.first(std::distance(it0, it1));
 
   // Structure to store (meshtag value, entity) pairs
   std::vector<std::pair<int, std::vector<std::int32_t>>> value_entity_pairs;
   value_entity_pairs.reserve(values.size());
->>>>>>> 3a3dfa9c
   switch (integral_type)
   {
     // TODO Sort pairs or use std::iota
   case fem::IntegralType::cell:
   {
-<<<<<<< HEAD
-    for (std::size_t j = 0; j < entities.size(); ++j)
-    {
-      // TODO Avoid map lookup in loop
-      integrals[values[j]].push_back(entities[j]);
-    }
-=======
     for (std::size_t i = 0; i < values.size(); ++i)
       value_entity_pairs.push_back({values[i], {entities[i]}});
->>>>>>> 3a3dfa9c
   }
   break;
   default:
@@ -358,14 +330,9 @@
         std::size_t pos = std::distance(entities.begin(), index_it);
         auto facet
             = impl::get_cell_facet_pairs<1>(f, f_to_c->links(f), *c_to_f);
-<<<<<<< HEAD
-        integrals[values[pos]].insert(integrals[values[pos]].end(),
-                                      facet.begin(), facet.end());
-=======
         value_entity_pairs.push_back(
             {values[pos],
              std::vector<std::int32_t>(facet.begin(), facet.end())});
->>>>>>> 3a3dfa9c
       }
     }
     break;
@@ -381,14 +348,9 @@
           auto facets
               = impl::get_cell_facet_pairs<2>(f, f_to_c->links(f), *c_to_f);
 
-<<<<<<< HEAD
-          integrals[values[j]].insert(integrals[values[j]].end(),
-                                      facets.begin(), facets.end());
-=======
           value_entity_pairs.push_back(
               {values[j],
                std::vector<std::int32_t>(facets.begin(), facets.end())});
->>>>>>> 3a3dfa9c
         }
       }
     }
@@ -398,8 +360,6 @@
           "Cannot compute integration domains. Integral type not supported.");
     }
   }
-<<<<<<< HEAD
-=======
   // Sort pairs by meshtag value so that entities can be grouped
   std::sort(value_entity_pairs.begin(), value_entity_pairs.end());
 
@@ -427,7 +387,6 @@
     integrals.push_back({id, std::move(group_entities)});
     group_start_it = group_end_it;
   }
->>>>>>> 3a3dfa9c
   return integrals;
 }
 //-----------------------------------------------------------------------------