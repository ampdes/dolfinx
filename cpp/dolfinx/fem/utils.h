--- conflicted
+++ resolved
@@ -91,9 +91,9 @@
 /// Kernel functions that can be passed to an assembler for execution
 /// must satisfy this concept.
 template <class U, class T>
-concept FEkernel = std::is_invocable_v < U,
-        T*, const T*, const T*, const impl::scalar_value_type_t<T>
-*, const int*, const std::uint8_t* > ;
+concept FEkernel = std::is_invocable_v<U, T*, const T*, const T*,
+                                       const impl::scalar_value_type_t<T>*,
+                                       const int*, const std::uint8_t*>;
 
 /// @brief Extract test (0) and trial (1) function spaces pairs for each
 /// bilinear form for a rectangular array of forms.
@@ -272,14 +272,10 @@
             const std::map<IntegralType,
                            std::map<std::int32_t, std::vector<std::int32_t>>>&
                 subdomains,
-<<<<<<< HEAD
             std::shared_ptr<const mesh::Mesh> mesh = nullptr,
     const std::map<std::shared_ptr<const dolfinx::mesh::Mesh>,
                    std::vector<std::int32_t>>& entity_maps
     = {})
-=======
-            std::shared_ptr<const mesh::Mesh> mesh = nullptr)
->>>>>>> 9b36c4ab
 {
   if (ufcx_form.rank != (int)spaces.size())
     throw std::runtime_error("Wrong number of argument spaces for Form.");
