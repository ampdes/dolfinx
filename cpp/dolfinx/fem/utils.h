--- conflicted
+++ resolved
@@ -294,7 +294,6 @@
 /// @param[in] mesh The mesh of the domain
 /// @param[in] entity_maps The entity maps for the form
 template <typename T>
-<<<<<<< HEAD
 Form<T>
 create_form(const ufcx_form& ufcx_form,
             const std::vector<std::shared_ptr<const FunctionSpace>>& spaces,
@@ -304,15 +303,6 @@
                            std::map<std::int32_t, std::vector<std::int32_t>>>&
                 subdomains,
             std::shared_ptr<const mesh::Mesh> mesh = nullptr,
-=======
-Form<T> create_form(
-    const ufcx_form& ufcx_form,
-    const std::vector<std::shared_ptr<const FunctionSpace>>& spaces,
-    const std::vector<std::shared_ptr<const Function<T>>>& coefficients,
-    const std::vector<std::shared_ptr<const Constant<T>>>& constants,
-    const std::map<IntegralType, const mesh::MeshTags<int>*>& subdomains,
-    std::shared_ptr<const mesh::Mesh> mesh = nullptr,
->>>>>>> eaaf8f83
     const std::map<std::shared_ptr<const dolfinx::mesh::Mesh>,
                    std::vector<std::int32_t>>& entity_maps
     = {})
