// Copyright (C) 2013-2020 Johan Hake, Jan Blechta and Garth N. Wells
//
// This file is part of DOLFINx (https://www.fenicsproject.org)
//
// SPDX-License-Identifier:    LGPL-3.0-or-later

#pragma once

#include "Constant.h"
#include "CoordinateElement.h"
#include "DofMap.h"
#include "ElementDofLayout.h"
#include "Expression.h"
#include "Form.h"
#include "Function.h"
#include "sparsitybuild.h"
#include <array>
#include <concepts>
#include <dolfinx/la/SparsityPattern.h>
#include <dolfinx/mesh/cell_types.h>
#include <functional>
#include <memory>
#include <set>
#include <span>
#include <stdexcept>
#include <string>
#include <type_traits>
#include <ufcx.h>
#include <utility>
#include <vector>

/// @file utils.h
/// @brief Functions supporting finite element method operations

namespace basix
{
class FiniteElement;
}

namespace dolfinx::common
{
class IndexMap;
}

namespace dolfinx::mesh
{
class Mesh;
class Topology;
} // namespace dolfinx::mesh

namespace dolfinx::fem
{
class FunctionSpace;

namespace impl
{
// TODO REMOVE Mesh version of this func
/// Helper function to get an array of of (cell, local_facet) pairs
/// corresponding to a given facet index.
/// @param[in] f Facet index
/// @param[in] cells List of cells incident to the facet
/// @param[in] c_to_f Cell to facet connectivity
/// @return Vector of (cell, local_facet) pairs
template <int num_cells>
std::array<std::int32_t, 2 * num_cells>
get_cell_facet_pairs(std::int32_t f, const std::span<const std::int32_t>& cells,
                     const graph::AdjacencyList<std::int32_t>& c_to_f)
{
  // Loop over cells sharing facet
  assert(cells.size() == num_cells);
  std::array<std::int32_t, 2 * num_cells> cell_local_facet_pairs;
  for (int c = 0; c < num_cells; ++c)
  {
    // Get local index of facet with respect to the cell
    std::int32_t cell = cells[c];
    auto cell_facets = c_to_f.links(cell);
    auto facet_it = std::find(cell_facets.begin(), cell_facets.end(), f);
    assert(facet_it != cell_facets.end());
    int local_f = std::distance(cell_facets.begin(), facet_it);
    cell_local_facet_pairs[2 * c] = cell;
    cell_local_facet_pairs[2 * c + 1] = local_f;
  }

  return cell_local_facet_pairs;
}

/// @private These structs are used to get the float/value type from a
/// template argument, including support for complex types.
template <typename T, typename = void>
struct scalar_value_type
{
  /// @internal
  typedef T value_type;
};
/// @private
template <typename T>
struct scalar_value_type<T, std::void_t<typename T::value_type>>
{
  typedef typename T::value_type value_type;
};
/// @private Convenience typedef
template <typename T>
using scalar_value_type_t = typename scalar_value_type<T>::value_type;

} // namespace impl

/// @brief Given an integral type and meshtags, this function computes
/// the entities that should be integrated over (i.e. local cell indices
/// for cell integrals, local facets on the boundary as
/// (cell, local facet index) pairs for exterior facet integrals etc.)
/// @param[in] integral_type The integral type
/// @param[in] meshtags The meshtags
<<<<<<< HEAD
/// @return A map from the integral id to the entities in the integration
/// domain
std::map<int, std::vector<std::int32_t>>
=======
/// @return A list of (integral id, entities) pairs
std::vector<std::pair<int, std::vector<std::int32_t>>>
>>>>>>> 3a3dfa9c
compute_integration_domains(const IntegralType integral_type,
                            const mesh::MeshTags<int>& meshtags);

/// @brief Finite element cell kernel concept.
///
/// Kernel functions that can be passed to an assembler for execution
/// must satisfy this concept.
template <class U, class T>
concept FEkernel = std::is_invocable_v<U, T*, const T*, const T*,
                                       const impl::scalar_value_type_t<T>*,
                                       const int*, const std::uint8_t*>;

/// @brief Extract test (0) and trial (1) function spaces pairs for each
/// bilinear form for a rectangular array of forms.
///
/// @param[in] a A rectangular block on bilinear forms
/// @return Rectangular array of the same shape as `a` with a pair of
/// function spaces in each array entry. If a form is null, then the
/// returned function space pair is (null, null).
template <typename T>
std::vector<std::vector<std::array<std::shared_ptr<const FunctionSpace>, 2>>>
extract_function_spaces(const std::vector<std::vector<const Form<T>*>>& a)
{
  std::vector<std::vector<std::array<std::shared_ptr<const FunctionSpace>, 2>>>
      spaces(a.size(),
             std::vector<std::array<std::shared_ptr<const FunctionSpace>, 2>>(
                 a[0].size()));
  for (std::size_t i = 0; i < a.size(); ++i)
  {
    for (std::size_t j = 0; j < a[i].size(); ++j)
    {
      if (const Form<T>* form = a[i][j]; form)
        spaces[i][j] = {form->function_spaces()[0], form->function_spaces()[1]};
    }
  }
  return spaces;
}

/// @brief Create a sparsity pattern for a given form.
/// @note The pattern is not finalised, i.e. the caller is responsible
/// for calling SparsityPattern::assemble.
la::SparsityPattern create_sparsity_pattern(
    const mesh::Topology& topology,
    const std::array<std::reference_wrapper<const DofMap>, 2>& dofmaps,
    const std::set<IntegralType>& integrals,
    const std::array<
        const std::function<std::int32_t(std::span<const std::int32_t>)>, 2>&
        cell_maps
    = {[](auto e) { return e.front(); }, [](auto e) { return e.front(); }},
    const std::array<
        const std::function<std::int32_t(std::span<const std::int32_t>)>, 2>&
        facet_maps
    = {[](auto e) { return e.front(); }, [](auto e) { return e.front(); }});

/// @brief Create a sparsity pattern for a given form.
/// @note The pattern is not finalised, i.e. the caller is responsible
/// for calling SparsityPattern::assemble.
/// @param[in] a A bilinear form
/// @return The corresponding sparsity pattern
template <typename T>
la::SparsityPattern create_sparsity_pattern(const Form<T>& a)
{
  if (a.rank() != 2)
  {
    throw std::runtime_error(
        "Cannot create sparsity pattern. Form is not a bilinear form");
  }

  // Get dof maps and mesh
  std::array<std::reference_wrapper<const DofMap>, 2> dofmaps{
      *a.function_spaces().at(0)->dofmap(),
      *a.function_spaces().at(1)->dofmap()};
  std::shared_ptr mesh = a.mesh();
  assert(mesh);

  const std::set<IntegralType> types = a.integral_types();
  if (types.find(IntegralType::interior_facet) != types.end()
      or types.find(IntegralType::exterior_facet) != types.end())
  {
    // FIXME: cleanup these calls? Some of the happen internally again.
    const int tdim = mesh->topology().dim();
    mesh->topology_mutable().create_entities(tdim - 1);
    mesh->topology_mutable().create_connectivity(tdim - 1, tdim);
  }

  common::Timer t0("Build sparsity");

  // Get common::IndexMaps for each dimension
  const std::array index_maps{dofmaps[0].get().index_map,
                              dofmaps[1].get().index_map};
  const std::array bs
      = {dofmaps[0].get().index_map_bs(), dofmaps[1].get().index_map_bs()};

  const auto entity_map_0
      = a.function_space_to_entity_map(*a.function_spaces().at(0));
  const auto entity_map_1
      = a.function_space_to_entity_map(*a.function_spaces().at(1));
  std::array<const std::function<std::int32_t(std::span<const int>)>, 2>
      entity_maps = {entity_map_0, entity_map_1};

  // Create and build sparsity pattern
  la::SparsityPattern pattern(mesh->comm(), index_maps, bs);
  for (auto type : types)
  {
    std::vector<int> ids = a.integral_ids(type);
    switch (type)
    {
    case IntegralType::cell:
      for (int id : ids)
      {
        const std::vector<std::int32_t>& cells = a.cell_domains(id);
        sparsitybuild::cells(pattern, cells, {{dofmaps[0], dofmaps[1]}},
                             entity_maps);
      }
      break;
    case IntegralType::interior_facet:
      for (int id : ids)
      {
        const std::vector<std::int32_t>& facets = a.interior_facet_domains(id);
        sparsitybuild::interior_facets(pattern, facets,
                                       {{dofmaps[0], dofmaps[1]}}, entity_maps);
      }
      break;
    case IntegralType::exterior_facet:
      for (int id : ids)
      {
        const std::vector<std::int32_t>& facets = a.exterior_facet_domains(id);
        sparsitybuild::exterior_facets(pattern, facets,
                                       {{dofmaps[0], dofmaps[1]}}, entity_maps);
      }
      break;
    default:
      throw std::runtime_error("Unsupported integral type");
    }
  }

  t0.stop();

  return pattern;
}

/// Create an ElementDofLayout from a ufcx_dofmap
ElementDofLayout create_element_dof_layout(const ufcx_dofmap& dofmap,
                                           const mesh::CellType cell_type,
                                           const std::vector<int>& parent_map
                                           = {});

/// @brief Create a dof map on mesh
/// @param[in] comm MPI communicator
/// @param[in] layout The dof layout on an element
/// @param[in] topology The mesh topology
/// @param[in] element The finite element
/// @param[in] reorder_fn The graph reordering function called on the
/// dofmap
/// @return A new dof map
DofMap
create_dofmap(MPI_Comm comm, const ElementDofLayout& layout,
              mesh::Topology& topology,
              const std::function<std::vector<int>(
                  const graph::AdjacencyList<std::int32_t>&)>& reorder_fn,
              const FiniteElement& element);

/// Get the name of each coefficient in a UFC form
/// @param[in] ufcx_form The UFC form
/// @return The name of each coefficient
std::vector<std::string> get_coefficient_names(const ufcx_form& ufcx_form);

/// @brief Get the name of each constant in a UFC form
/// @param[in] ufcx_form The UFC form
/// @return The name of each constant
std::vector<std::string> get_constant_names(const ufcx_form& ufcx_form);

/// @brief Create a Form from UFC input
/// @param[in] ufcx_form The UFC form
/// @param[in] spaces Vector of function spaces
/// @param[in] coefficients Coefficient fields in the form
/// @param[in] constants Spatial constants in the form
/// @param[in] subdomains Subdomain markers
/// @pre Each value in `subdomains` must be sorted by domain id
/// @param[in] mesh The mesh of the domain
/// @param[in] entity_maps The entity maps for the form
template <typename T>
<<<<<<< HEAD
Form<T>
create_form(const ufcx_form& ufcx_form,
            const std::vector<std::shared_ptr<const FunctionSpace>>& spaces,
            const std::vector<std::shared_ptr<const Function<T>>>& coefficients,
            const std::vector<std::shared_ptr<const Constant<T>>>& constants,
            const std::map<IntegralType,
                           std::map<std::int32_t, std::vector<std::int32_t>>>&
                subdomains,
            std::shared_ptr<const mesh::Mesh> mesh = nullptr,
    const std::map<std::shared_ptr<const dolfinx::mesh::Mesh>,
                   std::vector<std::int32_t>>& entity_maps
    = {})
=======
Form<T> create_form(
    const ufcx_form& ufcx_form,
    const std::vector<std::shared_ptr<const FunctionSpace>>& spaces,
    const std::vector<std::shared_ptr<const Function<T>>>& coefficients,
    const std::vector<std::shared_ptr<const Constant<T>>>& constants,
    const std::map<
        IntegralType,
        std::vector<std::pair<std::int32_t, std::vector<std::int32_t>>>>&
        subdomains,
    std::shared_ptr<const mesh::Mesh> mesh = nullptr)
>>>>>>> 3a3dfa9c
{
  // FIXME Change subdomains to remove second map(like Form)
  if (ufcx_form.rank != (int)spaces.size())
    throw std::runtime_error("Wrong number of argument spaces for Form.");
  if (ufcx_form.num_coefficients != (int)coefficients.size())
  {
    throw std::runtime_error(
        "Mismatch between number of expected and provided Form coefficients.");
  }
  if (ufcx_form.num_constants != (int)constants.size())
  {
    throw std::runtime_error(
        "Mismatch between number of expected and provided Form constants.");
  }

  // Check argument function spaces
#ifndef NDEBUG
  for (std::size_t i = 0; i < spaces.size(); ++i)
  {
    assert(spaces[i]->element());
    ufcx_finite_element* ufcx_element = ufcx_form.finite_elements[i];
    assert(ufcx_element);
    if (std::string(ufcx_element->signature)
        != spaces[i]->element()->signature())
    {
      throw std::runtime_error(
          "Cannot create form. Wrong type of function space for argument.");
    }
  }
#endif

  // Extract mesh from FunctionSpace, and check they are the same
  if (!mesh and !spaces.empty())
    mesh = spaces[0]->mesh();
  for (auto& V : spaces)
  {
    if (mesh != V->mesh() and entity_maps.find(V->mesh()) == entity_maps.end())
      throw std::runtime_error(
          "Incompatible mesh. entity_maps must be provided.");
  }
  if (!mesh)
    throw std::runtime_error("No mesh could be associated with the Form.");

  const mesh::Topology& topology = mesh->topology();
  const int tdim = topology.dim();

  // Create facets, if required
  if (ufcx_form.num_integrals(exterior_facet) > 0
      or ufcx_form.num_integrals(interior_facet) > 0)
  {
    mesh->topology_mutable().create_entities(tdim - 1);
    mesh->topology_mutable().create_connectivity(tdim - 1, tdim);
    mesh->topology_mutable().create_connectivity(tdim, tdim - 1);
  }

  // Get list of integral IDs, and load tabulate tensor into memory for
  // each
  using kern = std::function<void(
      T*, const T*, const T*,
      const typename impl::scalar_value_type<T>::value_type*, const int*,
      const std::uint8_t*)>;
  std::map<IntegralType,
           std::vector<std::tuple<int, kern, std::vector<std::int32_t>>>>
      integral_data;

  bool needs_facet_permutations = false;

  // Attach cell kernels
  {
    std::span<const int> ids(ufcx_form.integral_ids(cell),
                             ufcx_form.num_integrals(cell));
    auto itg = integral_data.insert({IntegralType::cell, {}});
    auto sd = subdomains.find(IntegralType::cell);
    for (int i = 0; i < ufcx_form.num_integrals(cell); ++i)
    {
      const int id = ids[i];
      ufcx_integral* integral = ufcx_form.integrals(cell)[i];
      assert(integral);

      kern k = nullptr;
      if constexpr (std::is_same_v<T, float>)
        k = integral->tabulate_tensor_float32;
      else if constexpr (std::is_same_v<T, std::complex<float>>)
      {
        k = reinterpret_cast<void (*)(
            T*, const T*, const T*,
            const typename impl::scalar_value_type<T>::value_type*, const int*,
            const unsigned char*)>(integral->tabulate_tensor_complex64);
      }
      else if constexpr (std::is_same_v<T, double>)
        k = integral->tabulate_tensor_float64;
      else if constexpr (std::is_same_v<T, std::complex<double>>)
      {
        k = reinterpret_cast<void (*)(
            T*, const T*, const T*,
            const typename impl::scalar_value_type<T>::value_type*, const int*,
            const unsigned char*)>(integral->tabulate_tensor_complex128);
      }
      assert(k);

      // Build list of entities to assembler over
      if (id == -1)
      {
        // Default kernel, operates on all (owned) cells
        assert(topology.index_map(tdim));
        std::vector<std::int32_t> e;
        e.resize(topology.index_map(tdim)->size_local(), 0);
        std::iota(e.begin(), e.end(), 0);
        itg.first->second.emplace_back(id, k, std::move(e));
      }
<<<<<<< HEAD
      // NOTE sd->second check might not work or be needed (used to be a
      // pointer)
      else if (sd != subdomains.end())
      {
        // FIXME id may not be in subdomain map on all processes
        if (sd->second.count(id))
          itg.first->second.emplace_back(id, k, sd->second.at(id));
=======
      else if (sd != subdomains.end())
      {
        // NOTE This assumes pairs are sorted
        auto it = std::lower_bound(sd->second.begin(), sd->second.end(), id,
                                   [](auto& pair, auto val)
                                   { return pair.first < val; });
        if (it != sd->second.end() && (*it).first == id)
          itg.first->second.emplace_back(id, k, (*it).second);
>>>>>>> 3a3dfa9c
      }

      if (integral->needs_facet_permutations)
        needs_facet_permutations = true;
    }
  }

  // Attach exterior facet kernels
  {
    std::span<const int> ids(ufcx_form.integral_ids(exterior_facet),
                             ufcx_form.num_integrals(exterior_facet));
    auto itg = integral_data.insert({IntegralType::exterior_facet, {}});
    auto sd = subdomains.find(IntegralType::exterior_facet);
    for (int i = 0; i < ufcx_form.num_integrals(exterior_facet); ++i)
    {
      const int id = ids[i];
      ufcx_integral* integral = ufcx_form.integrals(exterior_facet)[i];
      assert(integral);

      kern k = nullptr;
      if constexpr (std::is_same_v<T, float>)
        k = integral->tabulate_tensor_float32;
      else if constexpr (std::is_same_v<T, std::complex<float>>)
      {
        k = reinterpret_cast<void (*)(
            T*, const T*, const T*,
            const typename impl::scalar_value_type<T>::value_type*, const int*,
            const unsigned char*)>(integral->tabulate_tensor_complex64);
      }
      else if constexpr (std::is_same_v<T, double>)
        k = integral->tabulate_tensor_float64;
      else if constexpr (std::is_same_v<T, std::complex<double>>)
      {
        k = reinterpret_cast<void (*)(
            T*, const T*, const T*,
            const typename impl::scalar_value_type<T>::value_type*, const int*,
            const unsigned char*)>(integral->tabulate_tensor_complex128);
      }
      assert(k);

      // Build list of entities to assembler over
      const std::vector bfacets = mesh::exterior_facet_indices(topology);
      auto f_to_c = topology.connectivity(tdim - 1, tdim);
      assert(f_to_c);
      auto c_to_f = topology.connectivity(tdim, tdim - 1);
      assert(c_to_f);
      if (id == -1)
      {
        // Default kernel, operates on all (owned) exterior facets
        std::vector<std::int32_t> e;
        e.reserve(2 * bfacets.size());
        for (std::int32_t f : bfacets)
        {
          // There will only be one pair for an exterior facet integral
          auto pair
              = impl::get_cell_facet_pairs<1>(f, f_to_c->links(f), *c_to_f);
          e.insert(e.end(), pair.begin(), pair.end());
        }
        itg.first->second.emplace_back(id, k, std::move(e));
      }
      else if (sd != subdomains.end())
      {
<<<<<<< HEAD
        // FIXME id may not be in subdomain map on all processes
        if (sd->second.count(id))
          itg.first->second.emplace_back(id, k, sd->second.at(id));
=======
        // NOTE This assumes pairs are sorted
        auto it = std::lower_bound(sd->second.begin(), sd->second.end(), id,
                                   [](auto& pair, auto val)
                                   { return pair.first < val; });
        if (it != sd->second.end() && (*it).first == id)
          itg.first->second.emplace_back(id, k, (*it).second);
>>>>>>> 3a3dfa9c
      }

      if (integral->needs_facet_permutations)
        needs_facet_permutations = true;
    }
  }

  // Attach interior facet kernels
  {
    std::span<const int> ids(ufcx_form.integral_ids(interior_facet),
                             ufcx_form.num_integrals(interior_facet));
    auto itg = integral_data.insert({IntegralType::interior_facet, {}});
    auto sd = subdomains.find(IntegralType::interior_facet);
    for (int i = 0; i < ufcx_form.num_integrals(interior_facet); ++i)
    {
      const int id = ids[i];
      ufcx_integral* integral = ufcx_form.integrals(interior_facet)[i];
      assert(integral);

      kern k = nullptr;
      if constexpr (std::is_same_v<T, float>)
        k = integral->tabulate_tensor_float32;
      else if constexpr (std::is_same_v<T, std::complex<float>>)
      {
        k = reinterpret_cast<void (*)(
            T*, const T*, const T*,
            const typename impl::scalar_value_type<T>::value_type*, const int*,
            const unsigned char*)>(integral->tabulate_tensor_complex64);
      }
      else if constexpr (std::is_same_v<T, double>)
        k = integral->tabulate_tensor_float64;
      else if constexpr (std::is_same_v<T, std::complex<double>>)
      {
        k = reinterpret_cast<void (*)(
            T*, const T*, const T*,
            const typename impl::scalar_value_type<T>::value_type*, const int*,
            const unsigned char*)>(integral->tabulate_tensor_complex128);
      }
      assert(k);

      // Build list of entities to assembler over
      auto f_to_c = topology.connectivity(tdim - 1, tdim);
      assert(f_to_c);
      auto c_to_f = topology.connectivity(tdim, tdim - 1);
      assert(c_to_f);
      if (id == -1)
      {
        // Default kernel, operates on all (owned) interior facets
        std::vector<std::int32_t> e;
        assert(topology.index_map(tdim - 1));
        std::int32_t num_facets = topology.index_map(tdim - 1)->size_local();
        e.reserve(4 * num_facets);
        for (std::int32_t f = 0; f < num_facets; ++f)
        {
          if (f_to_c->num_links(f) == 2)
          {
            auto pairs
                = impl::get_cell_facet_pairs<2>(f, f_to_c->links(f), *c_to_f);
            e.insert(e.end(), pairs.begin(), pairs.end());
          }
        }
        itg.first->second.emplace_back(id, k, std::move(e));
      }
      else if (sd != subdomains.end())
      {
<<<<<<< HEAD
        // FIXME id may not be in subdomain map on all processes
        if (sd->second.count(id))
          itg.first->second.emplace_back(id, k, sd->second.at(id));
=======
        auto it = std::lower_bound(sd->second.begin(), sd->second.end(), id,
                                   [](auto& pair, auto val)
                                   { return pair.first < val; });
        if (it != sd->second.end() && (*it).first == id)
          itg.first->second.emplace_back(id, k, (*it).second);
>>>>>>> 3a3dfa9c
      }

      if (integral->needs_facet_permutations)
        needs_facet_permutations = true;
    }
  }

  return Form<T>(spaces, integral_data, coefficients, constants,
                 needs_facet_permutations, mesh, entity_maps);
}

/// @brief Create a Form from UFC input
/// @param[in] ufcx_form The UFC form
/// @param[in] spaces The function spaces for the Form arguments
/// @param[in] coefficients Coefficient fields in the form (by name)
/// @param[in] constants Spatial constants in the form (by name)
/// @param[in] subdomains Subdomain makers
/// @pre Each value in `subdomains` must be sorted by domain id
/// @param[in] mesh The mesh of the domain. This is required if the form
/// has no arguments, e.g. a functional
/// @return A Form
template <typename T>
Form<T> create_form(
    const ufcx_form& ufcx_form,
    const std::vector<std::shared_ptr<const FunctionSpace>>& spaces,
    const std::map<std::string, std::shared_ptr<const Function<T>>>&
        coefficients,
    const std::map<std::string, std::shared_ptr<const Constant<T>>>& constants,
<<<<<<< HEAD
    const std::map<IntegralType,
                   std::map<std::int32_t, std::vector<std::int32_t>>>&
=======
    const std::map<
        IntegralType,
        std::vector<std::pair<std::int32_t, std::vector<std::int32_t>>>>&
>>>>>>> 3a3dfa9c
        subdomains,
    std::shared_ptr<const mesh::Mesh> mesh = nullptr)
{
  // Place coefficients in appropriate order
  std::vector<std::shared_ptr<const Function<T>>> coeff_map;
  for (const std::string& name : get_coefficient_names(ufcx_form))
  {
    if (auto it = coefficients.find(name); it != coefficients.end())
      coeff_map.push_back(it->second);
    else
    {
      throw std::runtime_error("Form coefficient \"" + name
                               + "\" not provided.");
    }
  }

  // Place constants in appropriate order
  std::vector<std::shared_ptr<const Constant<T>>> const_map;
  for (const std::string& name : get_constant_names(ufcx_form))
  {
    if (auto it = constants.find(name); it != constants.end())
      const_map.push_back(it->second);
    else
      throw std::runtime_error("Form constant \"" + name + "\" not provided.");
  }

  return create_form(ufcx_form, spaces, coeff_map, const_map, subdomains, mesh);
}

/// @brief Create a Form using a factory function that returns a pointer
/// to a ufcx_form
/// @param[in] fptr pointer to a function returning a pointer to
/// ufcx_form
/// @param[in] spaces The function spaces for the Form arguments
/// @param[in] coefficients Coefficient fields in the form (by name)
/// @param[in] constants Spatial constants in the form (by name)
/// @param[in] subdomains Subdomain markers
/// @pre Each value in `subdomains` must be sorted by domain id
/// @param[in] mesh The mesh of the domain. This is required if the form
/// has no arguments, e.g. a functional.
/// @return A Form
template <typename T>
Form<T> create_form(
    ufcx_form* (*fptr)(),
    const std::vector<std::shared_ptr<const FunctionSpace>>& spaces,
    const std::map<std::string, std::shared_ptr<const Function<T>>>&
        coefficients,
    const std::map<std::string, std::shared_ptr<const Constant<T>>>& constants,
<<<<<<< HEAD
    const std::map<IntegralType,
                   std::map<std::int32_t, std::vector<std::int32_t>>>&
=======
    const std::map<
        IntegralType,
        std::vector<std::pair<std::int32_t, std::vector<std::int32_t>>>>&
>>>>>>> 3a3dfa9c
        subdomains,
    std::shared_ptr<const mesh::Mesh> mesh = nullptr)
{
  ufcx_form* form = fptr();
  Form<T> L = create_form<T>(*form, spaces, coefficients, constants, subdomains,
                             mesh);
  std::free(form);
  return L;
}

/// @brief Create a FunctionSpace from a Basix element
/// @param[in] mesh Mesh
/// @param[in] e Basix finite element
/// @param[in] bs The block size, e.g. 3 for a 'vector' Lagrange element
/// in 3D
/// @param[in] reorder_fn The graph reordering function to call on the
/// dofmap. If `nullptr`, the default re-ordering is used.
/// @return The created function space
FunctionSpace create_functionspace(
    std::shared_ptr<mesh::Mesh> mesh, const basix::FiniteElement& e, int bs,
    const std::function<
        std::vector<int>(const graph::AdjacencyList<std::int32_t>&)>& reorder_fn
    = nullptr);

/// Create a FunctionSpace from UFC data
///
/// @param[in] fptr Function Pointer to a ufcx_function_space_create
/// function
/// @param[in] function_name Name of a function whose function space to
/// create. Function name is the name of Python variable for
/// ufl.Coefficient, ufl.TrialFunction or ufl.TestFunction as defined in
/// the UFL file.
/// @param[in] mesh Mesh
/// @param[in] reorder_fn The graph reordering function to call on the
/// dofmap. If `nullptr`, the default re-ordering is used.
/// @return The created function space
FunctionSpace create_functionspace(
    ufcx_function_space* (*fptr)(const char*), const std::string& function_name,
    std::shared_ptr<mesh::Mesh> mesh,
    const std::function<
        std::vector<int>(const graph::AdjacencyList<std::int32_t>&)>& reorder_fn
    = nullptr);

/// @private
namespace impl
{
/// @private
template <typename T>
std::span<const std::uint32_t>
get_cell_orientation_info(const Function<T>& coefficient)
{
  std::span<const std::uint32_t> cell_info;
  if (coefficient.function_space()->element()->needs_dof_transformations())
  {
    auto mesh = coefficient.function_space()->mesh();
    mesh->topology_mutable().create_entity_permutations();
    cell_info = std::span(mesh->topology().get_cell_permutation_info());
  }

  return cell_info;
}

/// Pack a single coefficient for a single cell
template <typename T, int _bs>
void pack(std::span<T> coeffs, std::int32_t cell, int bs, std::span<const T> v,
          std::span<const std::uint32_t> cell_info, const DofMap& dofmap,
          auto transform)
{
  auto dofs = dofmap.cell_dofs(cell);
  for (std::size_t i = 0; i < dofs.size(); ++i)
  {
    if constexpr (_bs < 0)
    {
      const int pos_c = bs * i;
      const int pos_v = bs * dofs[i];
      for (int k = 0; k < bs; ++k)
        coeffs[pos_c + k] = v[pos_v + k];
    }
    else
    {
      const int pos_c = _bs * i;
      const int pos_v = _bs * dofs[i];
      for (int k = 0; k < _bs; ++k)
        coeffs[pos_c + k] = v[pos_v + k];
    }
  }

  transform(coeffs, cell_info, cell, 1);
}

/// @private
/// @brief  Concepts for function that returns cell index
template <typename F>
concept FetchCells
    = requires(F&& f, std::span<const std::int32_t> v) {
        requires std::invocable<F, std::span<const std::int32_t>>;
        {
          f(v)
          } -> std::convertible_to<std::int32_t>;
      };

/// @brief Pack a single coefficient for a set of active entities.
///
/// @param[out] c The coefficient to be packed
/// @param[in] cstride The total number of coefficient values to pack
/// for each entity
/// @param[in] u The function to extract coefficient data from
/// @param[in] cell_info Array of bytes describing which transformation
/// has to be applied on the cell to map it to the reference element
/// @param[in] entities The set of active entities
/// @param[in] estride The stride for each entity in active entities.
/// @param[in] fetch_cells Function that fetches the cell index for an
/// entity in active_entities.
/// @param[in] offset The offset for c
template <typename T>
void pack_coefficient_entity(std::span<T> c, int cstride, const Function<T>& u,
                             std::span<const std::uint32_t> cell_info,
                             std::span<const std::int32_t> entities,
                             std::size_t estride, FetchCells auto&& fetch_cells,
                             std::int32_t offset)
{
  // Read data from coefficient Function u
  std::span<const T> v = u.x()->array();
  const DofMap& dofmap = *u.function_space()->dofmap();
  std::shared_ptr<const FiniteElement> element = u.function_space()->element();
  assert(element);
  int space_dim = element->space_dimension();
  const auto transformation
      = element->get_dof_transformation_function<T>(false, true);

  const int bs = dofmap.bs();
  switch (bs)
  {
  case 1:
    for (std::size_t e = 0; e < entities.size(); e += estride)
    {
      auto entity = entities.subspan(e, estride);
      std::int32_t cell = fetch_cells(entity);
      assert(cell >= 0);
      auto cell_coeff = c.subspan((e / estride) * cstride + offset, space_dim);
      pack<T, 1>(cell_coeff, cell, bs, v, cell_info, dofmap, transformation);
    }
    break;
  case 2:
    for (std::size_t e = 0; e < entities.size(); e += estride)
    {
      auto entity = entities.subspan(e, estride);
      std::int32_t cell = fetch_cells(entity);
      assert(cell >= 0);
      auto cell_coeff = c.subspan((e / estride) * cstride + offset, space_dim);
      pack<T, 2>(cell_coeff, cell, bs, v, cell_info, dofmap, transformation);
    }
    break;
  case 3:
    for (std::size_t e = 0; e < entities.size(); e += estride)
    {
      auto entity = entities.subspan(e, estride);
      std::int32_t cell = fetch_cells(entity);
      assert(cell >= 0);
      auto cell_coeff = c.subspan(e / estride * cstride + offset, space_dim);
      pack<T, 3>(cell_coeff, cell, bs, v, cell_info, dofmap, transformation);
    }
    break;
  default:
    for (std::size_t e = 0; e < entities.size(); e += estride)
    {
      auto entity = entities.subspan(e, estride);
      std::int32_t cell = fetch_cells(entity);
      assert(cell >= 0);
      auto cell_coeff = c.subspan((e / estride) * cstride + offset, space_dim);
      pack<T, -1>(cell_coeff, cell, bs, v, cell_info, dofmap, transformation);
    }
    break;
  }
}

} // namespace impl

/// @brief Allocate storage for coefficients of a pair (integral_type,
/// id) from a fem::Form form
/// @param[in] form The Form
/// @param[in] integral_type Type of integral
/// @param[in] id The id of the integration domain
/// @return A storage container and the column stride
template <typename T>
std::pair<std::vector<T>, int>
allocate_coefficient_storage(const Form<T>& form, IntegralType integral_type,
                             int id)
{
  // Get form coefficient offsets and dofmaps
  const std::vector<std::shared_ptr<const Function<T>>>& coefficients
      = form.coefficients();
  const std::vector<int> offsets = form.coefficient_offsets();

  std::size_t num_entities = 0;
  int cstride = 0;
  if (!coefficients.empty())
  {
    cstride = offsets.back();
    switch (integral_type)
    {
    case IntegralType::cell:
      num_entities = form.cell_domains(id).size();
      break;
    case IntegralType::exterior_facet:
      num_entities = form.exterior_facet_domains(id).size() / 2;
      break;
    case IntegralType::interior_facet:
      num_entities = form.interior_facet_domains(id).size() / 2;
      break;
    default:
      throw std::runtime_error("Could not allocate coefficient data. "
                               "Integral type not supported.");
    }
  }

  return {std::vector<T>(num_entities * cstride), cstride};
}

/// @brief Allocate memory for packed coefficients of a Form
/// @param[in] form The Form
/// @return A map from a form (integral_type, domain_id) pair to a
/// (coeffs, cstride) pair
template <typename T>
std::map<std::pair<IntegralType, int>, std::pair<std::vector<T>, int>>
allocate_coefficient_storage(const Form<T>& form)
{
  std::map<std::pair<IntegralType, int>, std::pair<std::vector<T>, int>> coeffs;
  for (auto integral_type : form.integral_types())
  {
    for (int id : form.integral_ids(integral_type))
    {
      coeffs.emplace_hint(
          coeffs.end(), std::pair(integral_type, id),
          allocate_coefficient_storage(form, integral_type, id));
    }
  }

  return coeffs;
}

/// @brief Pack coefficients of a Form for a given integral type and
/// domain id
/// @param[in] form The Form
/// @param[in] integral_type Type of integral
/// @param[in] id The id of the integration domain
/// @param[in] c The coefficient array
/// @param[in] cstride The coefficient stride
template <typename T>
void pack_coefficients(const Form<T>& form, IntegralType integral_type, int id,
                       std::span<T> c, int cstride)
{
  // Get form coefficient offsets and dofmaps
  const std::vector<std::shared_ptr<const Function<T>>>& coefficients
      = form.coefficients();
  const std::vector<int> offsets = form.coefficient_offsets();

  if (!coefficients.empty())
  {
    switch (integral_type)
    {
    case IntegralType::cell:
    {
      const std::vector<std::int32_t>& cells = form.cell_domains(id);

      // Iterate over coefficients
      for (std::size_t coeff = 0; coeff < coefficients.size(); ++coeff)
      {
        // Other integrals in the form might have coefficients defined over
        // entities of codim > 0, which don't make sense for cell integrals, so
        // don't pack them.
        const int tdim = form.mesh()->topology().dim();
        const int codim
            = tdim
              - coefficients[coeff]->function_space()->mesh()->topology().dim();
        if (codim != 0)
          continue;

        auto fetch_cell = form.function_space_to_entity_map(
            *coefficients[coeff]->function_space());
        // Get cell info for coefficient (with respect to coefficient mesh)
        std::span<const std::uint32_t> cell_info
            = impl::get_cell_orientation_info(*coefficients[coeff]);
        impl::pack_coefficient_entity(c, cstride, *coefficients[coeff],
                                      cell_info, cells, 1, fetch_cell,
                                      offsets[coeff]);
      }
      break;
    }
    case IntegralType::exterior_facet:
    {
      const std::vector<std::int32_t>& facets = form.exterior_facet_domains(id);

      // Iterate over coefficients
      for (std::size_t coeff = 0; coeff < coefficients.size(); ++coeff)
      {
        // Create lambda function fetching cell index from exterior facet entity
        auto fetch_cell = form.function_space_to_entity_map(
            *coefficients[coeff]->function_space());
        std::span<const std::uint32_t> cell_info
            = impl::get_cell_orientation_info(*coefficients[coeff]);
        impl::pack_coefficient_entity(c, cstride, *coefficients[coeff],
                                      cell_info, facets, 2, fetch_cell,
                                      offsets[coeff]);
      }
      break;
    }
    case IntegralType::interior_facet:
    {
      const std::vector<std::int32_t>& facets = form.interior_facet_domains(id);

      // Iterate over coefficients
      for (std::size_t coeff = 0; coeff < coefficients.size(); ++coeff)
      {
        auto entity_map = form.function_space_to_entity_map(
            *coefficients[coeff]->function_space());
        // Lambda functions to fetch cell index from interior facet entity
        auto fetch_cell0 = [entity_map](auto entity)
        { return entity_map(entity.subspan(0, 2)); };
        auto fetch_cell1 = [entity_map](auto entity)
        { return entity_map(entity.subspan(2, 4)); };

        std::span<const std::uint32_t> cell_info
            = impl::get_cell_orientation_info(*coefficients[coeff]);
        // Pack coefficient ['+']
        impl::pack_coefficient_entity(c, 2 * cstride, *coefficients[coeff],
                                      cell_info, facets, 4, fetch_cell0,
                                      2 * offsets[coeff]);
        // Pack coefficient ['-']
        impl::pack_coefficient_entity(c, 2 * cstride, *coefficients[coeff],
                                      cell_info, facets, 4, fetch_cell1,
                                      offsets[coeff] + offsets[coeff + 1]);
      }
      break;
    }
    default:
      throw std::runtime_error(
          "Could not pack coefficient. Integral type not supported.");
    }
  }
}

/// @brief Create Expression from UFC
template <typename T>
Expression<T> create_expression(
    const ufcx_expression& expression,
    const std::vector<std::shared_ptr<const Function<T>>>& coefficients,
    const std::vector<std::shared_ptr<const Constant<T>>>& constants,
    std::shared_ptr<const mesh::Mesh> mesh = nullptr,
    std::shared_ptr<const FunctionSpace> argument_function_space = nullptr)
{
  if (expression.rank > 0 and !argument_function_space)
  {
    throw std::runtime_error("Expression has Argument but no Argument "
                             "function space was provided.");
  }

  const std::size_t size
      = expression.num_points * expression.topological_dimension;
  std::span<const double> X(expression.points, size);
  std::array<std::size_t, 2> Xshape
      = {static_cast<std::size_t>(expression.num_points),
         static_cast<std::size_t>(expression.topological_dimension)};

  std::vector<int> value_shape;
  for (int i = 0; i < expression.num_components; ++i)
    value_shape.push_back(expression.value_shape[i]);

  std::function<void(T*, const T*, const T*,
                     const typename impl::scalar_value_type<T>::value_type*,
                     const int*, const std::uint8_t*)>
      tabulate_tensor = nullptr;
  if constexpr (std::is_same_v<T, float>)
    tabulate_tensor = expression.tabulate_tensor_float32;
  else if constexpr (std::is_same_v<T, std::complex<float>>)
  {
    tabulate_tensor = reinterpret_cast<void (*)(
        T*, const T*, const T*,
        const typename impl::scalar_value_type<T>::value_type*, const int*,
        const unsigned char*)>(expression.tabulate_tensor_complex64);
  }
  else if constexpr (std::is_same_v<T, double>)
    tabulate_tensor = expression.tabulate_tensor_float64;
  else if constexpr (std::is_same_v<T, std::complex<double>>)
  {
    tabulate_tensor = reinterpret_cast<void (*)(
        T*, const T*, const T*,
        const typename impl::scalar_value_type<T>::value_type*, const int*,
        const unsigned char*)>(expression.tabulate_tensor_complex128);
  }
  else
    throw std::runtime_error("Type not supported.");

  assert(tabulate_tensor);
  return Expression(coefficients, constants, X, Xshape, tabulate_tensor,
                    value_shape, mesh, argument_function_space);
}

/// @brief Create Expression from UFC input (with named coefficients and
/// constants).
template <typename T>
Expression<T> create_expression(
    const ufcx_expression& expression,
    const std::map<std::string, std::shared_ptr<const Function<T>>>&
        coefficients,
    const std::map<std::string, std::shared_ptr<const Constant<T>>>& constants,
    std::shared_ptr<const mesh::Mesh> mesh = nullptr,
    std::shared_ptr<const FunctionSpace> argument_function_space = nullptr)
{
  // Place coefficients in appropriate order
  std::vector<std::shared_ptr<const Function<T>>> coeff_map;
  std::vector<std::string> coefficient_names;
  for (int i = 0; i < expression.num_coefficients; ++i)
    coefficient_names.push_back(expression.coefficient_names[i]);

  for (const std::string& name : coefficient_names)
  {
    if (auto it = coefficients.find(name); it != coefficients.end())
      coeff_map.push_back(it->second);
    else
    {
      throw std::runtime_error("Expression coefficient \"" + name
                               + "\" not provided.");
    }
  }

  // Place constants in appropriate order
  std::vector<std::shared_ptr<const Constant<T>>> const_map;
  std::vector<std::string> constant_names;
  for (int i = 0; i < expression.num_constants; ++i)
    constant_names.push_back(expression.constant_names[i]);

  for (const std::string& name : constant_names)
  {
    if (auto it = constants.find(name); it != constants.end())
      const_map.push_back(it->second);
    else
    {
      throw std::runtime_error("Expression constant \"" + name
                               + "\" not provided.");
    }
  }

  return create_expression(expression, coeff_map, const_map, mesh,
                           argument_function_space);
}

/// @warning This is subject to change
/// @brief Pack coefficients of a Form
/// @param[in] form The Form
/// @param[in] coeffs A map from a (integral_type, domain_id) pair to a
/// (coeffs, cstride) pair
template <typename T>
void pack_coefficients(const Form<T>& form,
                       std::map<std::pair<IntegralType, int>,
                                std::pair<std::vector<T>, int>>& coeffs)
{
  for (auto& [key, val] : coeffs)
    pack_coefficients<T>(form, key.first, key.second, val.first, val.second);
}

/// @brief Pack coefficients of a Expression u for a give list of active
/// cells
///
/// @param[in] u The Expression
/// @param[in] cells A list of active cells
/// @return A pair of the form (coeffs, cstride)
template <typename T>
std::pair<std::vector<T>, int>
pack_coefficients(const Expression<T>& u, std::span<const std::int32_t> cells)
{
  // Get form coefficient offsets and dofmaps
  const std::vector<std::shared_ptr<const Function<T>>>& coefficients
      = u.coefficients();
  const std::vector<int> offsets = u.coefficient_offsets();

  // Copy data into coefficient array
  const int cstride = offsets.back();
  std::vector<T> c(cells.size() * offsets.back());
  if (!coefficients.empty())
  {
    // Iterate over coefficients
    for (std::size_t coeff = 0; coeff < coefficients.size(); ++coeff)
    {
      std::span<const std::uint32_t> cell_info
          = impl::get_cell_orientation_info(*coefficients[coeff]);
      impl::pack_coefficient_entity(
          std::span(c), cstride, *coefficients[coeff], cell_info, cells, 1,
          [](auto entity) { return entity[0]; }, offsets[coeff]);
    }
  }
  return {std::move(c), cstride};
}

/// @brief Pack constants of u of generic type U ready for assembly
/// @warning This function is subject to change
template <typename U>
std::vector<typename U::scalar_type> pack_constants(const U& u)
{
  using T = typename U::scalar_type;
  const std::vector<std::shared_ptr<const Constant<T>>>& constants
      = u.constants();

  // Calculate size of array needed to store packed constants
  std::int32_t size = std::accumulate(constants.cbegin(), constants.cend(), 0,
                                      [](std::int32_t sum, auto& constant)
                                      { return sum + constant->value.size(); });

  // Pack constants
  std::vector<T> constant_values(size);
  std::int32_t offset = 0;
  for (auto& constant : constants)
  {
    const std::vector<T>& value = constant->value;
    std::copy(value.begin(), value.end(),
              std::next(constant_values.begin(), offset));
    offset += value.size();
  }

  return constant_values;
}

} // namespace dolfinx::fem<|MERGE_RESOLUTION|>--- conflicted
+++ resolved
@@ -54,7 +54,6 @@
 
 namespace impl
 {
-// TODO REMOVE Mesh version of this func
 /// Helper function to get an array of of (cell, local_facet) pairs
 /// corresponding to a given facet index.
 /// @param[in] f Facet index
@@ -110,14 +109,8 @@
 /// (cell, local facet index) pairs for exterior facet integrals etc.)
 /// @param[in] integral_type The integral type
 /// @param[in] meshtags The meshtags
-<<<<<<< HEAD
-/// @return A map from the integral id to the entities in the integration
-/// domain
-std::map<int, std::vector<std::int32_t>>
-=======
 /// @return A list of (integral id, entities) pairs
 std::vector<std::pair<int, std::vector<std::int32_t>>>
->>>>>>> 3a3dfa9c
 compute_integration_domains(const IntegralType integral_type,
                             const mesh::MeshTags<int>& meshtags);
 
@@ -300,20 +293,6 @@
 /// @param[in] mesh The mesh of the domain
 /// @param[in] entity_maps The entity maps for the form
 template <typename T>
-<<<<<<< HEAD
-Form<T>
-create_form(const ufcx_form& ufcx_form,
-            const std::vector<std::shared_ptr<const FunctionSpace>>& spaces,
-            const std::vector<std::shared_ptr<const Function<T>>>& coefficients,
-            const std::vector<std::shared_ptr<const Constant<T>>>& constants,
-            const std::map<IntegralType,
-                           std::map<std::int32_t, std::vector<std::int32_t>>>&
-                subdomains,
-            std::shared_ptr<const mesh::Mesh> mesh = nullptr,
-    const std::map<std::shared_ptr<const dolfinx::mesh::Mesh>,
-                   std::vector<std::int32_t>>& entity_maps
-    = {})
-=======
 Form<T> create_form(
     const ufcx_form& ufcx_form,
     const std::vector<std::shared_ptr<const FunctionSpace>>& spaces,
@@ -323,10 +302,11 @@
         IntegralType,
         std::vector<std::pair<std::int32_t, std::vector<std::int32_t>>>>&
         subdomains,
-    std::shared_ptr<const mesh::Mesh> mesh = nullptr)
->>>>>>> 3a3dfa9c
-{
-  // FIXME Change subdomains to remove second map(like Form)
+    std::shared_ptr<const mesh::Mesh> mesh = nullptr,
+    const std::map<std::shared_ptr<const dolfinx::mesh::Mesh>,
+                   std::vector<std::int32_t>>& entity_maps
+    = {})
+{
   if (ufcx_form.rank != (int)spaces.size())
     throw std::runtime_error("Wrong number of argument spaces for Form.");
   if (ufcx_form.num_coefficients != (int)coefficients.size())
@@ -435,15 +415,6 @@
         std::iota(e.begin(), e.end(), 0);
         itg.first->second.emplace_back(id, k, std::move(e));
       }
-<<<<<<< HEAD
-      // NOTE sd->second check might not work or be needed (used to be a
-      // pointer)
-      else if (sd != subdomains.end())
-      {
-        // FIXME id may not be in subdomain map on all processes
-        if (sd->second.count(id))
-          itg.first->second.emplace_back(id, k, sd->second.at(id));
-=======
       else if (sd != subdomains.end())
       {
         // NOTE This assumes pairs are sorted
@@ -452,7 +423,6 @@
                                    { return pair.first < val; });
         if (it != sd->second.end() && (*it).first == id)
           itg.first->second.emplace_back(id, k, (*it).second);
->>>>>>> 3a3dfa9c
       }
 
       if (integral->needs_facet_permutations)
@@ -515,18 +485,12 @@
       }
       else if (sd != subdomains.end())
       {
-<<<<<<< HEAD
-        // FIXME id may not be in subdomain map on all processes
-        if (sd->second.count(id))
-          itg.first->second.emplace_back(id, k, sd->second.at(id));
-=======
         // NOTE This assumes pairs are sorted
         auto it = std::lower_bound(sd->second.begin(), sd->second.end(), id,
                                    [](auto& pair, auto val)
                                    { return pair.first < val; });
         if (it != sd->second.end() && (*it).first == id)
           itg.first->second.emplace_back(id, k, (*it).second);
->>>>>>> 3a3dfa9c
       }
 
       if (integral->needs_facet_permutations)
@@ -592,17 +556,11 @@
       }
       else if (sd != subdomains.end())
       {
-<<<<<<< HEAD
-        // FIXME id may not be in subdomain map on all processes
-        if (sd->second.count(id))
-          itg.first->second.emplace_back(id, k, sd->second.at(id));
-=======
         auto it = std::lower_bound(sd->second.begin(), sd->second.end(), id,
                                    [](auto& pair, auto val)
                                    { return pair.first < val; });
         if (it != sd->second.end() && (*it).first == id)
           itg.first->second.emplace_back(id, k, (*it).second);
->>>>>>> 3a3dfa9c
       }
 
       if (integral->needs_facet_permutations)
@@ -631,14 +589,9 @@
     const std::map<std::string, std::shared_ptr<const Function<T>>>&
         coefficients,
     const std::map<std::string, std::shared_ptr<const Constant<T>>>& constants,
-<<<<<<< HEAD
-    const std::map<IntegralType,
-                   std::map<std::int32_t, std::vector<std::int32_t>>>&
-=======
     const std::map<
         IntegralType,
         std::vector<std::pair<std::int32_t, std::vector<std::int32_t>>>>&
->>>>>>> 3a3dfa9c
         subdomains,
     std::shared_ptr<const mesh::Mesh> mesh = nullptr)
 {
@@ -687,14 +640,9 @@
     const std::map<std::string, std::shared_ptr<const Function<T>>>&
         coefficients,
     const std::map<std::string, std::shared_ptr<const Constant<T>>>& constants,
-<<<<<<< HEAD
-    const std::map<IntegralType,
-                   std::map<std::int32_t, std::vector<std::int32_t>>>&
-=======
     const std::map<
         IntegralType,
         std::vector<std::pair<std::int32_t, std::vector<std::int32_t>>>>&
->>>>>>> 3a3dfa9c
         subdomains,
     std::shared_ptr<const mesh::Mesh> mesh = nullptr)
 {
