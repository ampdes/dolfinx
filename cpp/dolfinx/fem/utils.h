// Copyright (C) 2013-2020 Johan Hake, Jan Blechta and Garth N. Wells
//
// This file is part of DOLFINx (https://www.fenicsproject.org)
//
// SPDX-License-Identifier:    LGPL-3.0-or-later

#pragma once

#include "Constant.h"
#include "CoordinateElement.h"
#include "DofMap.h"
#include "ElementDofLayout.h"
#include "Expression.h"
#include "Form.h"
#include "Function.h"
#include "sparsitybuild.h"
#include <array>
#include <dolfinx/la/SparsityPattern.h>
#include <dolfinx/mesh/cell_types.h>
#include <functional>
#include <memory>
#include <set>
#include <span>
#include <stdexcept>
#include <string>
#include <type_traits>
#include <ufcx.h>
#include <utility>
#include <vector>

/// @file utils.h
/// @brief Functions supporting finite element method operations

namespace basix
{
class FiniteElement;
}

namespace dolfinx::common
{
class IndexMap;
}

namespace dolfinx::mesh
{
class Mesh;
class Topology;
} // namespace dolfinx::mesh

namespace dolfinx::fem
{
class FunctionSpace;

namespace impl
{
/// @private These structs are used to get the float/value type from a
/// template argument, including support for complex types
template <typename T, typename = void>
struct scalar_value_type
{
  /// @internal
  typedef T value_type;
};
/// @private
template <typename T>
struct scalar_value_type<T, std::void_t<typename T::value_type>>
{
  typedef typename T::value_type value_type;
};
/// @private Convenience typedef
template <typename T>
using scalar_value_type_t = typename scalar_value_type<T>::value_type;

} // namespace impl

/// @brief Extract test (0) and trial (1) function spaces pairs for each
/// bilinear form for a rectangular array of forms
///
/// @param[in] a A rectangular block on bilinear forms
/// @return Rectangular array of the same shape as @p a with a pair of
/// function spaces in each array entry. If a form is null, then the
/// returned function space pair is (null, null).
template <typename T>
std::vector<std::vector<std::array<std::shared_ptr<const FunctionSpace>, 2>>>
extract_function_spaces(const std::vector<std::vector<const Form<T>*>>& a)
{
  std::vector<std::vector<std::array<std::shared_ptr<const FunctionSpace>, 2>>>
      spaces(a.size(),
             std::vector<std::array<std::shared_ptr<const FunctionSpace>, 2>>(
                 a[0].size()));
  for (std::size_t i = 0; i < a.size(); ++i)
  {
    for (std::size_t j = 0; j < a[i].size(); ++j)
    {
      if (const Form<T>* form = a[i][j]; form)
        spaces[i][j] = {form->function_spaces()[0], form->function_spaces()[1]};
    }
  }
  return spaces;
}

/// @brief Create a sparsity pattern for a given form.
/// @note The pattern is not finalised, i.e. the caller is responsible
/// for calling SparsityPattern::assemble.
la::SparsityPattern create_sparsity_pattern(
    const mesh::Topology& topology,
    const std::array<std::reference_wrapper<const DofMap>, 2>& dofmaps,
    const std::set<IntegralType>& integrals,
    const std::array<
        const std::function<std::int32_t(std::vector<std::int32_t>)>, 2>&
        cell_maps
    = {[](auto e) { return e.front(); }, [](auto e) { return e.front(); }},
    const std::array<
        const std::function<std::int32_t(std::vector<std::int32_t>)>, 2>&
        facet_maps
    = {[](auto e) { return e.front(); }, [](auto e) { return e.front(); }});

/// @brief Create a sparsity pattern for a given form.
/// @note The pattern is not finalised, i.e. the caller is responsible
/// for calling SparsityPattern::assemble.
/// @param[in] a A bilinear form
/// @return The corresponding sparsity pattern
template <typename T>
la::SparsityPattern create_sparsity_pattern(const Form<T>& a)
{
  if (a.rank() != 2)
  {
    throw std::runtime_error(
        "Cannot create sparsity pattern. Form is not a bilinear form");
  }

  // Get dof maps and mesh
  std::array<std::reference_wrapper<const DofMap>, 2> dofmaps{
      *a.function_spaces().at(0)->dofmap(),
      *a.function_spaces().at(1)->dofmap()};
  std::shared_ptr mesh = a.mesh();
  assert(mesh);

  const std::set<IntegralType> types = a.integral_types();
  if (types.find(IntegralType::interior_facet) != types.end()
      or types.find(IntegralType::exterior_facet) != types.end())
  {
    // FIXME: cleanup these calls? Some of the happen internally again.
    const int tdim = mesh->topology().dim();
    mesh->topology_mutable().create_entities(tdim - 1);
    mesh->topology_mutable().create_connectivity(tdim - 1, tdim);
  }

  common::Timer t0("Build sparsity");

  // Get common::IndexMaps for each dimension
  const std::array index_maps{dofmaps[0].get().index_map,
                              dofmaps[1].get().index_map};
  const std::array bs
      = {dofmaps[0].get().index_map_bs(), dofmaps[1].get().index_map_bs()};

  const auto entity_map_0
      = a.function_space_to_entity_map(*a.function_spaces().at(0));
  const auto entity_map_1
      = a.function_space_to_entity_map(*a.function_spaces().at(1));
  std::array<const std::function<std::int32_t(std::vector<std::int32_t>)>, 2>
      entity_maps = {entity_map_0, entity_map_1};

  // Create and build sparsity pattern
  la::SparsityPattern pattern(mesh->comm(), index_maps, bs);
  for (auto type : types)
  {
    std::vector<int> ids = a.integral_ids(type);
    switch (type)
    {
    case IntegralType::cell:
      for (int id : ids)
      {
        const std::vector<std::int32_t>& cells = a.cell_domains(id);
        sparsitybuild::cells(pattern, cells, {{dofmaps[0], dofmaps[1]}},
                             entity_maps);
      }
      break;
    case IntegralType::interior_facet:
      for (int id : ids)
      {
        const std::vector<std::int32_t>& facets = a.interior_facet_domains(id);
        sparsitybuild::interior_facets(pattern, facets,
                                       {{dofmaps[0], dofmaps[1]}}, entity_maps);
      }
      break;
    case IntegralType::exterior_facet:
      for (int id : ids)
      {
        const std::vector<std::int32_t>& facets = a.exterior_facet_domains(id);
        sparsitybuild::exterior_facets(pattern, facets,
                                       {{dofmaps[0], dofmaps[1]}}, entity_maps);
      }
      break;
    default:
      throw std::runtime_error("Unsupported integral type");
    }
  }

  t0.stop();

  return pattern;
}

/// Create an ElementDofLayout from a ufcx_dofmap
ElementDofLayout create_element_dof_layout(const ufcx_dofmap& dofmap,
                                           const mesh::CellType cell_type,
                                           const std::vector<int>& parent_map
                                           = {});

/// @brief Create a dof map on mesh
/// @param[in] comm MPI communicator
/// @param[in] layout The dof layout on an element
/// @param[in] topology The mesh topology
/// @param[in] element The finite element
/// @param[in] reorder_fn The graph reordering function called on the
/// dofmap
/// @return A new dof map
DofMap
create_dofmap(MPI_Comm comm, const ElementDofLayout& layout,
              mesh::Topology& topology,
              const std::function<std::vector<int>(
                  const graph::AdjacencyList<std::int32_t>&)>& reorder_fn,
              const FiniteElement& element);

/// Get the name of each coefficient in a UFC form
/// @param[in] ufcx_form The UFC form
/// return The name of each coefficient
std::vector<std::string> get_coefficient_names(const ufcx_form& ufcx_form);

/// @brief Get the name of each constant in a UFC form
/// @param[in] ufcx_form The UFC form
/// @return The name of each constant
std::vector<std::string> get_constant_names(const ufcx_form& ufcx_form);

/// @brief Create a Form from UFC input
/// @param[in] ufcx_form The UFC form
/// @param[in] spaces Vector of function spaces
/// @param[in] coefficients Coefficient fields in the form
/// @param[in] constants Spatial constants in the form
/// @param[in] subdomains Subdomain markers
/// @param[in] mesh The mesh of the domain
/// @param[in] entity_maps The entity maps for the form
template <typename T>
Form<T> create_form(
    const ufcx_form& ufcx_form,
    const std::vector<std::shared_ptr<const FunctionSpace>>& spaces,
    const std::vector<std::shared_ptr<const Function<T>>>& coefficients,
    const std::vector<std::shared_ptr<const Constant<T>>>& constants,
    const std::map<IntegralType, const mesh::MeshTags<int>*>& subdomains,
<<<<<<< HEAD
    const std::shared_ptr<const mesh::Mesh>& mesh = nullptr,
    const std::map<std::shared_ptr<const dolfinx::mesh::Mesh>,
                   std::vector<std::int32_t>>& entity_maps
    = {})
=======
    std::shared_ptr<const mesh::Mesh> mesh = nullptr)
>>>>>>> 67e24dc1
{
  if (ufcx_form.rank != (int)spaces.size())
    throw std::runtime_error("Wrong number of argument spaces for Form.");
  if (ufcx_form.num_coefficients != (int)coefficients.size())
  {
    throw std::runtime_error(
        "Mismatch between number of expected and provided Form coefficients.");
  }
  if (ufcx_form.num_constants != (int)constants.size())
  {
    throw std::runtime_error(
        "Mismatch between number of expected and provided Form constants.");
  }

  // Check argument function spaces
#ifndef NDEBUG
  for (std::size_t i = 0; i < spaces.size(); ++i)
  {
    assert(spaces[i]->element());
    ufcx_finite_element* ufcx_element = ufcx_form.finite_elements[i];
    assert(ufcx_element);
    if (std::string(ufcx_element->signature)
        != spaces[i]->element()->signature())
    {
      throw std::runtime_error(
          "Cannot create form. Wrong type of function space for argument.");
    }
  }
#endif

  // Get list of integral IDs, and load tabulate tensor into memory for
  // each
  using kern = std::function<void(
      T*, const T*, const T*,
      const typename impl::scalar_value_type<T>::value_type*, const int*,
      const std::uint8_t*)>;
  std::map<IntegralType, std::pair<std::vector<std::pair<int, kern>>,
                                   const mesh::MeshTags<int>*>>
      integral_data;

  bool needs_facet_permutations = false;

  // Attach cell kernels
  std::vector<int> cell_integral_ids(ufcx_form.integral_ids(cell),
                                     ufcx_form.integral_ids(cell)
                                         + ufcx_form.num_integrals(cell));
  for (int i = 0; i < ufcx_form.num_integrals(cell); ++i)
  {
    ufcx_integral* integral = ufcx_form.integrals(cell)[i];
    assert(integral);

    kern k = nullptr;
    if constexpr (std::is_same_v<T, float>)
      k = integral->tabulate_tensor_float32;
    else if constexpr (std::is_same_v<T, std::complex<float>>)
    {
      k = reinterpret_cast<void (*)(
          T*, const T*, const T*,
          const typename impl::scalar_value_type<T>::value_type*, const int*,
          const unsigned char*)>(integral->tabulate_tensor_complex64);
    }
    else if constexpr (std::is_same_v<T, double>)
      k = integral->tabulate_tensor_float64;
    else if constexpr (std::is_same_v<T, std::complex<double>>)
    {
      k = reinterpret_cast<void (*)(
          T*, const T*, const T*,
          const typename impl::scalar_value_type<T>::value_type*, const int*,
          const unsigned char*)>(integral->tabulate_tensor_complex128);
    }
    assert(k);

    integral_data[IntegralType::cell].first.emplace_back(cell_integral_ids[i],
                                                         k);
    if (integral->needs_facet_permutations)
      needs_facet_permutations = true;
  }

  // Attach cell subdomain data
  if (auto it = subdomains.find(IntegralType::cell);
      it != subdomains.end() and !cell_integral_ids.empty())
  {
    integral_data[IntegralType::cell].second = it->second;
  }

  // FIXME: Can facets be handled better?

  // Create facets, if required
  if (ufcx_form.num_integrals(exterior_facet) > 0
      or ufcx_form.num_integrals(interior_facet) > 0)
  {
    if (!spaces.empty())
    {
      auto mesh = spaces[0]->mesh();
      const int tdim = mesh->topology().dim();
      spaces[0]->mesh()->topology_mutable().create_entities(tdim - 1);
    }
  }

  // Attach exterior facet kernels
  std::vector<int> exterior_facet_integral_ids(
      ufcx_form.integral_ids(exterior_facet),
      ufcx_form.integral_ids(exterior_facet)
          + ufcx_form.num_integrals(exterior_facet));
  for (int i = 0; i < ufcx_form.num_integrals(exterior_facet); ++i)
  {
    ufcx_integral* integral = ufcx_form.integrals(exterior_facet)[i];
    assert(integral);

    kern k = nullptr;
    if constexpr (std::is_same_v<T, float>)
      k = integral->tabulate_tensor_float32;
    else if constexpr (std::is_same_v<T, std::complex<float>>)
    {
      k = reinterpret_cast<void (*)(
          T*, const T*, const T*,
          const typename impl::scalar_value_type<T>::value_type*, const int*,
          const unsigned char*)>(integral->tabulate_tensor_complex64);
    }
    else if constexpr (std::is_same_v<T, double>)
      k = integral->tabulate_tensor_float64;
    else if constexpr (std::is_same_v<T, std::complex<double>>)
    {
      k = reinterpret_cast<void (*)(
          T*, const T*, const T*,
          const typename impl::scalar_value_type<T>::value_type*, const int*,
          const unsigned char*)>(integral->tabulate_tensor_complex128);
    }
    assert(k);

    integral_data[IntegralType::exterior_facet].first.emplace_back(
        exterior_facet_integral_ids[i], k);
    if (integral->needs_facet_permutations)
      needs_facet_permutations = true;
  }

  // Attach exterior facet subdomain data
  if (auto it = subdomains.find(IntegralType::exterior_facet);
      it != subdomains.end() and !exterior_facet_integral_ids.empty())
  {
    integral_data[IntegralType::exterior_facet].second = it->second;
  }

  // Attach interior facet kernels
  std::vector<int> interior_facet_integral_ids(
      ufcx_form.integral_ids(interior_facet),
      ufcx_form.integral_ids(interior_facet)
          + ufcx_form.num_integrals(interior_facet));
  for (int i = 0; i < ufcx_form.num_integrals(interior_facet); ++i)
  {
    ufcx_integral* integral = ufcx_form.integrals(interior_facet)[i];
    assert(integral);

    kern k = nullptr;
    if constexpr (std::is_same_v<T, float>)
      k = integral->tabulate_tensor_float32;
    else if constexpr (std::is_same_v<T, std::complex<float>>)
    {
      k = reinterpret_cast<void (*)(
          T*, const T*, const T*,
          const typename impl::scalar_value_type<T>::value_type*, const int*,
          const unsigned char*)>(integral->tabulate_tensor_complex64);
    }
    else if constexpr (std::is_same_v<T, double>)
      k = integral->tabulate_tensor_float64;
    else if constexpr (std::is_same_v<T, std::complex<double>>)
    {
      k = reinterpret_cast<void (*)(
          T*, const T*, const T*,
          const typename impl::scalar_value_type<T>::value_type*, const int*,
          const unsigned char*)>(integral->tabulate_tensor_complex128);
    }
    assert(k);

    integral_data[IntegralType::interior_facet].first.emplace_back(
        interior_facet_integral_ids[i], k);
    if (integral->needs_facet_permutations)
      needs_facet_permutations = true;
  }

  // Attach interior facet subdomain data
  if (auto it = subdomains.find(IntegralType::interior_facet);
      it != subdomains.end() and !interior_facet_integral_ids.empty())
  {
    integral_data[IntegralType::interior_facet].second = it->second;
  }

  return Form<T>(spaces, integral_data, coefficients, constants,
                 needs_facet_permutations, mesh, entity_maps);
}

/// @brief Create a Form from UFC input
/// @param[in] ufcx_form The UFC form
/// @param[in] spaces The function spaces for the Form arguments
/// @param[in] coefficients Coefficient fields in the form (by name)
/// @param[in] constants Spatial constants in the form (by name)
/// @param[in] subdomains Subdomain makers
/// @param[in] mesh The mesh of the domain. This is required if the form
/// has no arguments, e.g. a functional
/// @return A Form
template <typename T>
Form<T> create_form(
    const ufcx_form& ufcx_form,
    const std::vector<std::shared_ptr<const FunctionSpace>>& spaces,
    const std::map<std::string, std::shared_ptr<const Function<T>>>&
        coefficients,
    const std::map<std::string, std::shared_ptr<const Constant<T>>>& constants,
    const std::map<IntegralType, const mesh::MeshTags<int>*>& subdomains,
    std::shared_ptr<const mesh::Mesh> mesh = nullptr)
{
  // Place coefficients in appropriate order
  std::vector<std::shared_ptr<const Function<T>>> coeff_map;
  for (const std::string& name : get_coefficient_names(ufcx_form))
  {
    if (auto it = coefficients.find(name); it != coefficients.end())
      coeff_map.push_back(it->second);
    else
    {
      throw std::runtime_error("Form coefficient \"" + name
                               + "\" not provided.");
    }
  }

  // Place constants in appropriate order
  std::vector<std::shared_ptr<const Constant<T>>> const_map;
  for (const std::string& name : get_constant_names(ufcx_form))
  {
    if (auto it = constants.find(name); it != constants.end())
      const_map.push_back(it->second);
    else
      throw std::runtime_error("Form constant \"" + name + "\" not provided.");
  }

  return create_form(ufcx_form, spaces, coeff_map, const_map, subdomains, mesh);
}

/// @brief Create a Form using a factory function that returns a pointer
/// to a ufcx_form
/// @param[in] fptr pointer to a function returning a pointer to
/// ufcx_form
/// @param[in] spaces The function spaces for the Form arguments
/// @param[in] coefficients Coefficient fields in the form (by name)
/// @param[in] constants Spatial constants in the form (by name)
/// @param[in] subdomains Subdomain markers
/// @param[in] mesh The mesh of the domain. This is required if the form
/// has no arguments, e.g. a functional.
/// @return A Form
template <typename T>
Form<T> create_form(
    ufcx_form* (*fptr)(),
    const std::vector<std::shared_ptr<const FunctionSpace>>& spaces,
    const std::map<std::string, std::shared_ptr<const Function<T>>>&
        coefficients,
    const std::map<std::string, std::shared_ptr<const Constant<T>>>& constants,
    const std::map<IntegralType, const mesh::MeshTags<int>*>& subdomains,
    std::shared_ptr<const mesh::Mesh> mesh = nullptr)
{
  ufcx_form* form = fptr();
  Form<T> L = create_form<T>(*form, spaces, coefficients, constants, subdomains,
                             mesh);
  std::free(form);
  return L;
}

/// @brief Create a FunctionSpace from a Basix element
/// @param[in] mesh Mesh
/// @param[in] e Basix finite element
/// @param[in] bs The block size, e.g. 3 for a 'vector' Lagrange element
/// in 3D
/// @param[in] reorder_fn The graph reordering function to call on the
/// dofmap. If `nullptr`, the default re-ordering is used.
/// @return The created function space
FunctionSpace create_functionspace(
    std::shared_ptr<mesh::Mesh> mesh, const basix::FiniteElement& e, int bs,
    const std::function<
        std::vector<int>(const graph::AdjacencyList<std::int32_t>&)>& reorder_fn
    = nullptr);

/// Create a FunctionSpace from UFC data
///
/// @param[in] fptr Function Pointer to a ufcx_function_space_create
/// function
/// @param[in] function_name Name of a function whose function space to
/// create. Function name is the name of Python variable for
/// ufl.Coefficient, ufl.TrialFunction or ufl.TestFunction as defined in
/// the UFL file.
/// @param[in] mesh Mesh
/// @param[in] reorder_fn The graph reordering function to call on the
/// dofmap. If `nullptr`, the default re-ordering is used.
/// @return The created function space
FunctionSpace create_functionspace(
    ufcx_function_space* (*fptr)(const char*), const std::string& function_name,
    std::shared_ptr<mesh::Mesh> mesh,
    const std::function<
        std::vector<int>(const graph::AdjacencyList<std::int32_t>&)>& reorder_fn
    = nullptr);

/// @private
namespace impl
{
/// @private
template <typename T>
std::span<const std::uint32_t>
get_cell_orientation_info(const Function<T>& coefficient)
{
  std::span<const std::uint32_t> cell_info;
  if (coefficient.function_space()->element()->needs_dof_transformations())
  {
    auto mesh = coefficient.function_space()->mesh();
    mesh->topology_mutable().create_entity_permutations();
    cell_info = std::span(mesh->topology().get_cell_permutation_info());
  }

  return cell_info;
}

// Pack a single coefficient for a single cell
template <typename T, int _bs, typename Functor>
static inline void pack(const std::span<T>& coeffs, std::int32_t cell, int bs,
                        const std::span<const T>& v,
                        const std::span<const std::uint32_t>& cell_info,
                        const DofMap& dofmap, Functor transform)
{
  auto dofs = dofmap.cell_dofs(cell);
  for (std::size_t i = 0; i < dofs.size(); ++i)
  {
    if constexpr (_bs < 0)
    {
      const int pos_c = bs * i;
      const int pos_v = bs * dofs[i];
      for (int k = 0; k < bs; ++k)
        coeffs[pos_c + k] = v[pos_v + k];
    }
    else
    {
      const int pos_c = _bs * i;
      const int pos_v = _bs * dofs[i];
      for (int k = 0; k < _bs; ++k)
        coeffs[pos_c + k] = v[pos_v + k];
    }
  }

  transform(coeffs, cell_info, cell, 1);
}

/// @brief Pack a single coefficient for a set of active entities
///
/// @param[out] c The coefficient to be packed
/// @param[in] cstride The total number of coefficient values to pack
/// for each entity
/// @param[in] u The function to extract data from
/// @param[in] cell_info Array of bytes describing which transformation
/// has to be applied on the cell to map it to the reference element
/// @param[in] entities The set of active entities
/// @param[in] estride The stride for each entity in active entities.
/// @param[in] fetch_cells Function that fetches the cell index for an
/// entity in active_entities (signature:
/// `std::function<std::int32_t(E::value_type)>`)
/// @param[in] offset The offset for c
template <typename T, typename Functor>
void pack_coefficient_entity(const std::span<T>& c, int cstride,
                             const Function<T>& u,
                             const std::span<const std::uint32_t>& cell_info,
                             const std::span<const std::int32_t>& entities,
                             std::size_t estride, Functor fetch_cells,
                             std::int32_t offset)
{
  // Read data from coefficient "u"
  const std::span<const T>& v = u.x()->array();
  const DofMap& dofmap = *u.function_space()->dofmap();
  std::shared_ptr<const FiniteElement> element = u.function_space()->element();
  int space_dim = element->space_dimension();
  const auto transformation
      = element->get_dof_transformation_function<T>(false, true);

  const int bs = dofmap.bs();
  switch (bs)
  {
  case 1:
    for (std::size_t e = 0; e < entities.size(); e += estride)
    {
      auto entity = entities.subspan(e, estride);
      std::int32_t cell = fetch_cells(entity);
      assert(cell >= 0);
      auto cell_coeff = c.subspan(e / estride * cstride + offset, space_dim);
      pack<T, 1>(cell_coeff, cell, bs, v, cell_info, dofmap, transformation);
    }
    break;
  case 2:
    for (std::size_t e = 0; e < entities.size(); e += estride)
    {
      auto entity = entities.subspan(e, estride);
      std::int32_t cell = fetch_cells(entity);
      assert(cell >= 0);
      auto cell_coeff = c.subspan(e / estride * cstride + offset, space_dim);
      pack<T, 2>(cell_coeff, cell, bs, v, cell_info, dofmap, transformation);
    }
    break;
  case 3:
    for (std::size_t e = 0; e < entities.size(); e += estride)
    {
      auto entity = entities.subspan(e, estride);
      std::int32_t cell = fetch_cells(entity);
      assert(cell >= 0);
      auto cell_coeff = c.subspan(e / estride * cstride + offset, space_dim);
      pack<T, 3>(cell_coeff, cell, bs, v, cell_info, dofmap, transformation);
    }
    break;
  default:
    for (std::size_t e = 0; e < entities.size(); e += estride)
    {
      auto entity = entities.subspan(e, estride);
      std::int32_t cell = fetch_cells(entity);
      assert(cell >= 0);
      auto cell_coeff = c.subspan(e / estride * cstride + offset, space_dim);
      pack<T, -1>(cell_coeff, cell, bs, v, cell_info, dofmap, transformation);
    }
    break;
  }
}

} // namespace impl

/// @brief Allocate storage for coefficients of a pair (integral_type,
/// id) from a fem::Form form
/// @param[in] form The Form
/// @param[in] integral_type Type of integral
/// @param[in] id The id of the integration domain
/// @return A storage container and the column stride
template <typename T>
std::pair<std::vector<T>, int>
allocate_coefficient_storage(const Form<T>& form, IntegralType integral_type,
                             int id)
{
  // Get form coefficient offsets and dofmaps
  const std::vector<std::shared_ptr<const Function<T>>>& coefficients
      = form.coefficients();
  const std::vector<int> offsets = form.coefficient_offsets();

  std::size_t num_entities = 0;
  int cstride = 0;
  if (!coefficients.empty())
  {
    cstride = offsets.back();
    switch (integral_type)
    {
    case IntegralType::cell:
      num_entities = form.cell_domains(id).size();
      break;
    case IntegralType::exterior_facet:
      num_entities = form.exterior_facet_domains(id).size() / 2;
      break;
    case IntegralType::interior_facet:
      num_entities = form.interior_facet_domains(id).size() / 2;
      break;
    default:
      throw std::runtime_error(
          "Could not allocate coefficient data. Integral type not supported.");
    }
  }

  return {std::vector<T>(num_entities * cstride), cstride};
}

/// @brief Allocate memory for packed coefficients of a Form
/// @param[in] form The Form
/// @return A map from a form (integral_type, domain_id) pair to a
/// (coeffs, cstride) pair
template <typename T>
std::map<std::pair<IntegralType, int>, std::pair<std::vector<T>, int>>
allocate_coefficient_storage(const Form<T>& form)
{
  std::map<std::pair<IntegralType, int>, std::pair<std::vector<T>, int>> coeffs;
  for (auto integral_type : form.integral_types())
  {
    for (int id : form.integral_ids(integral_type))
    {
      coeffs.emplace_hint(
          coeffs.end(), std::pair(integral_type, id),
          allocate_coefficient_storage(form, integral_type, id));
    }
  }

  return coeffs;
}

/// @brief Pack coefficients of a Form for a given integral type and
/// domain id
/// @param[in] form The Form
/// @param[in] integral_type Type of integral
/// @param[in] id The id of the integration domain
/// @param[in] c The coefficient array
/// @param[in] cstride The coefficient stride
template <typename T>
void pack_coefficients(const Form<T>& form, IntegralType integral_type, int id,
                       const std::span<T>& c, int cstride)
{
  // Get form coefficient offsets and dofmaps
  const std::vector<std::shared_ptr<const Function<T>>>& coefficients
      = form.coefficients();
  const std::vector<int> offsets = form.coefficient_offsets();

  if (!coefficients.empty())
  {
    switch (integral_type)
    {
    case IntegralType::cell:
    {
      const std::vector<std::int32_t>& cells = form.cell_domains(id);
      // Iterate over coefficients
      for (std::size_t coeff = 0; coeff < coefficients.size(); ++coeff)
      {
        // Other integrals in the form might have coefficients defined over
        // entities of codim > 0, which don't make sense for cell integrals, so
        // don't pack them.
        const int tdim = form.mesh()->topology().dim();
        const int codim
            = tdim
              - coefficients[coeff]->function_space()->mesh()->topology().dim();
        if (codim != 0)
          continue;

        auto fetch_cell = form.function_space_to_entity_map(
            *coefficients[coeff]->function_space());
        // Get cell info for coefficient (with respect to coefficient mesh)
        std::span<const std::uint32_t> cell_info
            = impl::get_cell_orientation_info(*coefficients[coeff]);
        impl::pack_coefficient_entity(c, cstride, *coefficients[coeff],
                                      cell_info, cells, 1, fetch_cell,
                                      offsets[coeff]);
      }
      break;
    }
    case IntegralType::exterior_facet:
    {
      const std::vector<std::int32_t>& facets = form.exterior_facet_domains(id);

      // Iterate over coefficients
      for (std::size_t coeff = 0; coeff < coefficients.size(); ++coeff)
      {
        // Create lambda function fetching cell index from exterior facet entity
        auto fetch_cell = form.function_space_to_entity_map(
            *coefficients[coeff]->function_space());
        std::span<const std::uint32_t> cell_info
            = impl::get_cell_orientation_info(*coefficients[coeff]);
        impl::pack_coefficient_entity(c, cstride, *coefficients[coeff],
                                      cell_info, facets, 2, fetch_cell,
                                      offsets[coeff]);
      }

      break;
    }
    case IntegralType::interior_facet:
    {
      const std::vector<std::int32_t>& facets = form.interior_facet_domains(id);

      // Iterate over coefficients
      for (std::size_t coeff = 0; coeff < coefficients.size(); ++coeff)
      {
        auto entity_map = form.function_space_to_entity_map(
            *coefficients[coeff]->function_space());
        // Lambda functions to fetch cell index from interior facet entity
        auto fetch_cell0 = [entity_map](auto& entity)
        { return entity_map(entity.subspan(0, 2)); };
        auto fetch_cell1 = [entity_map](auto& entity)
        { return entity_map(entity.subspan(2, 4)); };

        std::span<const std::uint32_t> cell_info
            = impl::get_cell_orientation_info(*coefficients[coeff]);
        // Pack coefficient ['+']
        impl::pack_coefficient_entity(c, 2 * cstride, *coefficients[coeff],
                                      cell_info, facets, 4, fetch_cell0,
                                      2 * offsets[coeff]);
        // Pack coefficient ['-']
        impl::pack_coefficient_entity(c, 2 * cstride, *coefficients[coeff],
                                      cell_info, facets, 4, fetch_cell1,
                                      offsets[coeff] + offsets[coeff + 1]);
      }
      break;
    }
    default:
      throw std::runtime_error(
          "Could not pack coefficient. Integral type not supported.");
    }
  }
}

/// @brief Create Expression from UFC
template <typename T>
Expression<T> create_expression(
    const ufcx_expression& expression,
    const std::vector<std::shared_ptr<const Function<T>>>& coefficients,
    const std::vector<std::shared_ptr<const Constant<T>>>& constants,
    std::shared_ptr<const mesh::Mesh> mesh = nullptr,
    std::shared_ptr<const FunctionSpace> argument_function_space = nullptr)
{
  if (expression.rank > 0 and !argument_function_space)
  {
    throw std::runtime_error(
        "Expression has Argument but no Argument function space was provided.");
  }

  const std::size_t size
      = expression.num_points * expression.topological_dimension;
  std::span<const double> X(expression.points, size);
  std::array<std::size_t, 2> Xshape
      = {static_cast<std::size_t>(expression.num_points),
         static_cast<std::size_t>(expression.topological_dimension)};

  std::vector<int> value_shape;
  for (int i = 0; i < expression.num_components; ++i)
    value_shape.push_back(expression.value_shape[i]);

  std::function<void(T*, const T*, const T*,
                     const typename impl::scalar_value_type<T>::value_type*,
                     const int*, const std::uint8_t*)>
      tabulate_tensor = nullptr;
  if constexpr (std::is_same_v<T, float>)
    tabulate_tensor = expression.tabulate_tensor_float32;
  else if constexpr (std::is_same_v<T, std::complex<float>>)
  {
    tabulate_tensor = reinterpret_cast<void (*)(
        T*, const T*, const T*,
        const typename impl::scalar_value_type<T>::value_type*, const int*,
        const unsigned char*)>(expression.tabulate_tensor_complex64);
  }
  else if constexpr (std::is_same_v<T, double>)
    tabulate_tensor = expression.tabulate_tensor_float64;
  else if constexpr (std::is_same_v<T, std::complex<double>>)
  {
    tabulate_tensor = reinterpret_cast<void (*)(
        T*, const T*, const T*,
        const typename impl::scalar_value_type<T>::value_type*, const int*,
        const unsigned char*)>(expression.tabulate_tensor_complex128);
  }
  else
  {
    throw std::runtime_error("Type not supported.");
  }
  assert(tabulate_tensor);

  return Expression(coefficients, constants, X, Xshape, tabulate_tensor,
                    value_shape, mesh, argument_function_space);
}

/// @brief Create Expression from UFC input (with named coefficients and
/// constants)
template <typename T>
Expression<T> create_expression(
    const ufcx_expression& expression,
    const std::map<std::string, std::shared_ptr<const Function<T>>>&
        coefficients,
    const std::map<std::string, std::shared_ptr<const Constant<T>>>& constants,
    std::shared_ptr<const mesh::Mesh> mesh = nullptr,
    std::shared_ptr<const FunctionSpace> argument_function_space = nullptr)
{
  // Place coefficients in appropriate order
  std::vector<std::shared_ptr<const Function<T>>> coeff_map;
  std::vector<std::string> coefficient_names;
  for (int i = 0; i < expression.num_coefficients; ++i)
    coefficient_names.push_back(expression.coefficient_names[i]);

  for (const std::string& name : coefficient_names)
  {
    if (auto it = coefficients.find(name); it != coefficients.end())
      coeff_map.push_back(it->second);
    else
    {
      throw std::runtime_error("Expression coefficient \"" + name
                               + "\" not provided.");
    }
  }

  // Place constants in appropriate order
  std::vector<std::shared_ptr<const Constant<T>>> const_map;
  std::vector<std::string> constant_names;
  for (int i = 0; i < expression.num_constants; ++i)
    constant_names.push_back(expression.constant_names[i]);

  for (const std::string& name : constant_names)
  {
    if (auto it = constants.find(name); it != constants.end())
      const_map.push_back(it->second);
    else
    {
      throw std::runtime_error("Expression constant \"" + name
                               + "\" not provided.");
    }
  }

  return create_expression(expression, coeff_map, const_map, mesh,
                           argument_function_space);
}

/// @warning This is subject to change
/// @brief Pack coefficients of a Form
/// @param[in] form The Form
/// @param[in] coeffs A map from a (integral_type, domain_id) pair to a
/// (coeffs, cstride) pair
template <typename T>
void pack_coefficients(const Form<T>& form,
                       std::map<std::pair<IntegralType, int>,
                                std::pair<std::vector<T>, int>>& coeffs)
{
  for (auto& [key, val] : coeffs)
    pack_coefficients<T>(form, key.first, key.second, val.first, val.second);
}

/// @brief Pack coefficients of a Expression u for a give list of active
/// cells
///
/// @param[in] u The Expression
/// @param[in] cells A list of active cells
/// @return A pair of the form (coeffs, cstride)
template <typename T>
std::pair<std::vector<T>, int>
pack_coefficients(const Expression<T>& u,
                  const std::span<const std::int32_t>& cells)
{
  // Get form coefficient offsets and dofmaps
  const std::vector<std::shared_ptr<const Function<T>>>& coefficients
      = u.coefficients();
  const std::vector<int> offsets = u.coefficient_offsets();

  // Copy data into coefficient array
  const int cstride = offsets.back();
  std::vector<T> c(cells.size() * offsets.back());
  if (!coefficients.empty())
  {
    // Iterate over coefficients
    for (std::size_t coeff = 0; coeff < coefficients.size(); ++coeff)
    {
      std::span<const std::uint32_t> cell_info
          = impl::get_cell_orientation_info(*coefficients[coeff]);
      impl::pack_coefficient_entity(
          std::span(c), cstride, *coefficients[coeff], cell_info, cells, 1,
          [](auto entity) { return entity[0]; }, offsets[coeff]);
    }
  }
  return {std::move(c), cstride};
}

/// @brief Pack constants of u of generic type U ready for assembly
/// @warning This function is subject to change
template <typename U>
std::vector<typename U::scalar_type> pack_constants(const U& u)
{
  using T = typename U::scalar_type;
  const std::vector<std::shared_ptr<const Constant<T>>>& constants
      = u.constants();

  // Calculate size of array needed to store packed constants
  std::int32_t size = std::accumulate(constants.cbegin(), constants.cend(), 0,
                                      [](std::int32_t sum, auto& constant)
                                      { return sum + constant->value.size(); });

  // Pack constants
  std::vector<T> constant_values(size);
  std::int32_t offset = 0;
  for (auto& constant : constants)
  {
    const std::vector<T>& value = constant->value;
    std::copy(value.cbegin(), value.cend(),
              std::next(constant_values.begin(), offset));
    offset += value.size();
  }

  return constant_values;
}

} // namespace dolfinx::fem<|MERGE_RESOLUTION|>--- conflicted
+++ resolved
@@ -248,14 +248,10 @@
     const std::vector<std::shared_ptr<const Function<T>>>& coefficients,
     const std::vector<std::shared_ptr<const Constant<T>>>& constants,
     const std::map<IntegralType, const mesh::MeshTags<int>*>& subdomains,
-<<<<<<< HEAD
-    const std::shared_ptr<const mesh::Mesh>& mesh = nullptr,
+    std::shared_ptr<const mesh::Mesh> mesh = nullptr,
     const std::map<std::shared_ptr<const dolfinx::mesh::Mesh>,
                    std::vector<std::int32_t>>& entity_maps
     = {})
-=======
-    std::shared_ptr<const mesh::Mesh> mesh = nullptr)
->>>>>>> 67e24dc1
 {
   if (ufcx_form.rank != (int)spaces.size())
     throw std::runtime_error("Wrong number of argument spaces for Form.");
