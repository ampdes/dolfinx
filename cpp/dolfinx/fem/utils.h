--- conflicted
+++ resolved
@@ -254,7 +254,6 @@
 /// @param[in] mesh The mesh of the domain
 /// @param[in] entity_maps The entity maps for the form
 template <typename T>
-<<<<<<< HEAD
 Form<T>
 create_form(const ufcx_form& ufcx_form,
             const std::vector<std::shared_ptr<const FunctionSpace>>& spaces,
@@ -264,15 +263,6 @@
                            std::map<std::int32_t, std::vector<std::int32_t>>>&
                 subdomains,
             const std::shared_ptr<const mesh::Mesh>& mesh = nullptr,
-=======
-Form<T> create_form(
-    const ufcx_form& ufcx_form,
-    const std::vector<std::shared_ptr<const FunctionSpace>>& spaces,
-    const std::vector<std::shared_ptr<const Function<T>>>& coefficients,
-    const std::vector<std::shared_ptr<const Constant<T>>>& constants,
-    const std::map<IntegralType, const mesh::MeshTags<int>*>& subdomains,
-    const std::shared_ptr<const mesh::Mesh>& mesh = nullptr,
->>>>>>> 7bef294d
     const std::map<std::shared_ptr<const dolfinx::mesh::Mesh>,
                    std::vector<std::int32_t>>& entity_maps
     = {})
@@ -861,8 +851,6 @@
       // Iterate over coefficients
       for (std::size_t coeff = 0; coeff < coefficients.size(); ++coeff)
       {
-<<<<<<< HEAD
-=======
         auto entity_map = form.function_space_to_entity_map(
             *coefficients[coeff]->function_space());
         // Lambda functions to fetch cell index from interior facet entity
@@ -871,7 +859,6 @@
         auto fetch_cell1 = [entity_map](auto& entity)
         { return entity_map(entity.subspan(2, 4)); };
 
->>>>>>> 7bef294d
         std::span<const std::uint32_t> cell_info
             = impl::get_cell_orientation_info(*coefficients[coeff]);
         // Pack coefficient ['+']
