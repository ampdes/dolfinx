// Copyright (C) 2013-2022 Chris N. Richardson, Anders Logg, Garth N. Wells,
// Jørgen S. Dokken, Sarah Roggendorf
//
// This file is part of DOLFINx (https://www.fenicsproject.org)
//
// SPDX-License-Identifier:    LGPL-3.0-or-later

#include "BoundingBoxTree.h"
#include "utils.h"
#include <algorithm>
#include <dolfinx/common/IndexMap.h>
#include <dolfinx/common/log.h>
#include <dolfinx/mesh/Geometry.h>
#include <dolfinx/mesh/Mesh.h>
#include <dolfinx/mesh/utils.h>

using namespace dolfinx;
using namespace dolfinx::geometry;

namespace
{
//-----------------------------------------------------------------------------
std::vector<std::int32_t> range(const mesh::Mesh& mesh, int tdim)
{
  // Initialize entities of given dimension if they don't exist
  mesh.topology_mutable().create_entities(tdim);

  auto map = mesh.topology().index_map(tdim);
  assert(map);
  const std::int32_t num_entities = map->size_local() + map->num_ghosts();
  std::vector<std::int32_t> r(num_entities);
  std::iota(r.begin(), r.end(), 0);
  return r;
}
//-----------------------------------------------------------------------------
// Compute bounding box of mesh entity
std::array<double, 6> compute_bbox_of_entity(const mesh::Mesh& mesh, int dim,
                                             std::int32_t index)
{
  // Get the geometrical indices for the mesh entity
  std::span<const double> xg = mesh.geometry().x();

  // FIXME: return of small dynamic array is expensive
  std::span<const std::int32_t> entity(&index, 1);
  const std::vector<std::int32_t> vertex_indices
      = mesh::entities_to_geometry(mesh, dim, entity, false);

  std::array<double, 6> b;
  auto b0 = std::span(b).subspan<0,3>();
  auto b1 = std::span(b).subspan<3,3>();
  common::impl::copy_N<3>(std::next(xg.begin(), 3 * vertex_indices.front()),
                          b0.begin());
  common::impl::copy_N<3>(std::next(xg.begin(), 3 * vertex_indices.front()),
                          b1.begin());

  // Compute min and max over vertices
  for (int local_vertex : vertex_indices)
  {
    for (int j = 0; j < 3; ++j)
    {
      b0[j] = std::min(b0[j], xg[3 * local_vertex + j]);
      b1[j] = std::max(b1[j], xg[3 * local_vertex + j]);
    }
  }

  return b;
}
//-----------------------------------------------------------------------------
// Compute bounding box of bounding boxes
std::array<double, 6> compute_bbox_of_bboxes(
    const std::span<const std::pair<std::array<double, 6>, std::int32_t>>&
        leaf_bboxes)
{
  // Compute min and max over remaining boxes
  std::array<double, 6> b = leaf_bboxes.front().first;

  for (auto& box : leaf_bboxes)
  {
    std::transform(box.first.cbegin(), std::next(box.first.cbegin(), 3),
                   b.cbegin(), b.begin(),
                   [](double a, double b) { return std::min(a, b); });
    std::transform(std::next(box.first.cbegin(), 3), box.first.cend(),
                   std::next(b.cbegin(), 3), std::next(b.begin(), 3),
                   [](double a, double b) { return std::max(a, b); });
  }

  return b;
}
//------------------------------------------------------------------------------
int _build_from_leaf(
    std::span<std::pair<std::array<double, 6>, std::int32_t>> leaf_bboxes,
    std::vector<int>& bboxes, std::vector<double>& bbox_coordinates)
{
  if (leaf_bboxes.size() == 1)
  {
    // Reached leaf

    // Get bounding box coordinates for leaf
    const auto [b, entity_index] = leaf_bboxes.front();

    // Store bounding box data
    bboxes.push_back(entity_index);
    bboxes.push_back(entity_index);
    common::impl::copy_N<6>(b.begin(), std::back_inserter(bbox_coordinates));
    return bboxes.size() / 2 - 1;
  }
  else
  {
    // Compute bounding box of all bounding boxes
    std::array<double, 6> b = compute_bbox_of_bboxes(leaf_bboxes);

    // Sort bounding boxes along longest axis
    std::array<double, 3> b_diff;
    std::transform(std::next(b.cbegin(), 3), b.cend(), b.cbegin(),
                   b_diff.begin(), std::minus<double>());
    const std::size_t axis = std::distance(
        b_diff.begin(), std::max_element(b_diff.begin(), b_diff.end()));

    auto middle = std::next(leaf_bboxes.begin(), leaf_bboxes.size() / 2);
    std::nth_element(leaf_bboxes.begin(), middle, leaf_bboxes.end(),
                     [axis](auto& p0, auto& p1) -> bool
                     {
                       double x0 = p0.first[axis] + p0.first[3 + axis];
                       double x1 = p1.first[axis] + p1.first[3 + axis];
                       return x0 < x1;
                     });

    // Split bounding boxes into two groups and call recursively
    assert(!leaf_bboxes.empty());
    std::size_t part = leaf_bboxes.size() / 2;
    int bbox0
        = _build_from_leaf(leaf_bboxes.first(part), bboxes, bbox_coordinates);
    int bbox1 = _build_from_leaf(leaf_bboxes.last(leaf_bboxes.size() - part),
                                 bboxes, bbox_coordinates);

    // Store bounding box data. Note that root box will be added last.
    bboxes.push_back(bbox0);
    bboxes.push_back(bbox1);
    common::impl::copy_N<6>(b.begin(), std::back_inserter(bbox_coordinates));
    return bboxes.size() / 2 - 1;
  }
}
//-----------------------------------------------------------------------------
std::pair<std::vector<std::int32_t>, std::vector<double>> build_from_leaf(
    std::vector<std::pair<std::array<double, 6>, std::int32_t>> leaf_bboxes)
{
  std::vector<std::int32_t> bboxes;
  std::vector<double> bbox_coordinates;
  _build_from_leaf(leaf_bboxes, bboxes, bbox_coordinates);
  return {std::move(bboxes), std::move(bbox_coordinates)};
}
//-----------------------------------------------------------------------------
int _build_from_point(
    std::span<std::pair<std::array<double, 3>, std::int32_t>> points,
    std::vector<std::int32_t>& bboxes, std::vector<double>& bbox_coordinates)
{
  // Reached leaf
  if (points.size() == 1)
  {
    // Store bounding box data

    // Index of entity contained in leaf
    const std::int32_t c1 = points[0].second;
    bboxes.push_back(c1);
    bboxes.push_back(c1);
    bbox_coordinates.insert(bbox_coordinates.end(), points[0].first.begin(),
                            points[0].first.end());
    bbox_coordinates.insert(bbox_coordinates.end(), points[0].first.begin(),
                            points[0].first.end());
    return bboxes.size() / 2 - 1;
  }

  // Compute bounding box of all points
  auto minmax = std::minmax_element(points.begin(), points.end());
  std::array<double, 3> b0 = minmax.first->first;
  std::array<double, 3> b1 = minmax.second->first;

  // Sort bounding boxes along longest axis
  std::array<double, 3> b_diff;
  std::transform(b1.begin(), b1.end(), b0.begin(), b_diff.begin(),
                 std::minus<double>());
  const std::size_t axis = std::distance(
      b_diff.begin(), std::max_element(b_diff.begin(), b_diff.end()));

  auto middle = std::next(points.begin(), points.size() / 2);
  std::nth_element(points.begin(), middle, points.end(),
                   [axis](auto& p0, auto&& p1) -> bool
                   { return p0.first[axis] < p1.first[axis]; });

  // Split bounding boxes into two groups and call recursively
  assert(!points.empty());
  std::size_t part = points.size() / 2;
  std::int32_t bbox0
      = _build_from_point(points.first(part), bboxes, bbox_coordinates);
  std::int32_t bbox1 = _build_from_point(points.last(points.size() - part),
                                         bboxes, bbox_coordinates);

  // Store bounding box data. Note that root box will be added last.
  bboxes.push_back(bbox0);
  bboxes.push_back(bbox1);
  bbox_coordinates.insert(bbox_coordinates.end(), b0.begin(), b0.end());
  bbox_coordinates.insert(bbox_coordinates.end(), b1.begin(), b1.end());
  return bboxes.size() / 2 - 1;
}
//-----------------------------------------------------------------------------
} // namespace

//-----------------------------------------------------------------------------
BoundingBoxTree::BoundingBoxTree(const mesh::Mesh& mesh, int tdim,
                                 double padding)
    : BoundingBoxTree::BoundingBoxTree(mesh, tdim, range(mesh, tdim), padding)
{
  // Do nothing
}
//-----------------------------------------------------------------------------
BoundingBoxTree::BoundingBoxTree(const mesh::Mesh& mesh, int tdim,
                                 const std::span<const std::int32_t>& entities,
                                 double padding)
    : _tdim(tdim)
{
  if (tdim < 0 or tdim > mesh.topology().dim())
  {
    throw std::runtime_error("Dimension must be non-negative and less than or "
                             "equal to the topological dimension of the mesh");
  }

  // Initialize entities of given dimension if they don't exist
  mesh.topology_mutable().create_entities(tdim);
  mesh.topology_mutable().create_connectivity(tdim, mesh.topology().dim());

  // Create bounding boxes for all mesh entities (leaves)
  std::vector<std::pair<std::array<double, 6>, std::int32_t>> leaf_bboxes;
  leaf_bboxes.reserve(entities.size());
  for (std::int32_t e : entities)
  {
    std::array<double, 6> b = compute_bbox_of_entity(mesh, tdim, e);
    std::transform(b.cbegin(), std::next(b.cbegin(), 3), b.begin(),
                   [padding](double x) { return x - padding; });
    std::transform(std::next(b.begin(), 3), b.end(), std::next(b.begin(), 3),
                   [padding](double& x) { return x + padding; });
    leaf_bboxes.emplace_back(b, e);
  }

  // Recursively build the bounding box tree from the leaves
  if (!leaf_bboxes.empty())
    std::tie(_bboxes, _bbox_coordinates) = build_from_leaf(leaf_bboxes);

  LOG(INFO) << "Computed bounding box tree with " << num_bboxes()
            << " nodes for " << entities.size() << " entities.";
}
//----------------------------------------------------------------------------------
BoundingBoxTree::BoundingBoxTree(
    std::vector<std::pair<std::array<double, 3>, std::int32_t>> points)
    : _tdim(0)
{
  // Recursively build the bounding box tree from the leaves
  if (!points.empty())
  {
    _bboxes.clear();
    _build_from_point(std::span(points), _bboxes, _bbox_coordinates);
  }

  LOG(INFO) << "Computed bounding box tree with " << num_bboxes()
            << " nodes for " << points.size() << " points.";
}
//-----------------------------------------------------------------------------
BoundingBoxTree::BoundingBoxTree(std::vector<std::int32_t>&& bboxes,
                                 std::vector<double>&& bbox_coords)
    : _tdim(0), _bboxes(bboxes), _bbox_coordinates(bbox_coords)
{
  // Do nothing
}
//-----------------------------------------------------------------------------
BoundingBoxTree BoundingBoxTree::create_global_tree(MPI_Comm comm) const
{
  // Build tree for each rank
  const int mpi_size = dolfinx::MPI::size(comm);

  // Send root node coordinates to all processes
  std::array<double, 6> send_bbox = {0, 0, 0, 0, 0, 0};
  if (num_bboxes() > 0)
    std::copy_n(std::prev(_bbox_coordinates.end(), 6), 6, send_bbox.begin());
  std::vector<double> recv_bbox(mpi_size * 6);
  MPI_Allgather(send_bbox.data(), 6, MPI_DOUBLE, recv_bbox.data(), 6,
                MPI_DOUBLE, comm);

  std::vector<std::pair<std::array<double, 6>, std::int32_t>> _recv_bbox(
      mpi_size);
  for (std::size_t i = 0; i < _recv_bbox.size(); ++i)
  {
<<<<<<< HEAD
    common::impl::copy_N<6>(std::next(recv_bbox.begin(), 6 * i),
                            _recv_bbox[i].first.begin());

=======
    std::copy_n(std::next(recv_bbox.begin(), 6 * i), 3,
                _recv_bbox[i].first[0].begin());
    std::copy_n(std::next(recv_bbox.begin(), 6 * i + 3), 3,
                _recv_bbox[i].first[1].begin());
>>>>>>> 33252822
    _recv_bbox[i].second = i;
  }

  auto [global_bboxes, global_coords] = build_from_leaf(_recv_bbox);
  BoundingBoxTree global_tree(std::move(global_bboxes),
                              std::move(global_coords));

  LOG(INFO) << "Computed global bounding box tree with "
            << global_tree.num_bboxes() << " boxes.";

  return global_tree;
}
//-----------------------------------------------------------------------------
std::int32_t BoundingBoxTree::num_bboxes() const { return _bboxes.size() / 2; }
//-----------------------------------------------------------------------------
std::string BoundingBoxTree::str() const
{
  std::stringstream s;
  tree_print(s, _bboxes.size() / 2 - 1);
  return s.str();
}
//-----------------------------------------------------------------------------
int BoundingBoxTree::tdim() const { return _tdim; }
//-----------------------------------------------------------------------------
void BoundingBoxTree::tree_print(std::stringstream& s, int i) const
{
  s << "[";
  for (int j = 0; j < 2; ++j)
  {
    for (int k = 0; k < 3; ++k)
      s << _bbox_coordinates[6 * i + j * 3 + k] << " ";
    if (j == 0)
      s << "]->"
        << "[";
  }
  s << "]\n";

  if (_bboxes[2 * i] == _bboxes[2 * i + 1])
    s << "leaf containing entity (" << _bboxes[2 * i + 1] << ")";
  else
  {
    s << "{";
    tree_print(s, _bboxes[2 * i]);
    s << ", \n";
    tree_print(s, _bboxes[2 * i + 1]);
    s << "}\n";
  }
}
//-----------------------------------------------------------------------------
std::span<const double, 6> BoundingBoxTree::get_bbox(std::size_t node) const
{
<<<<<<< HEAD

  return std::span<const double, 6>(_bbox_coordinates.data() + 6 * node, 6);
}
//-----------------------------------------------------------------------------
std::array<double, 6> BoundingBoxTree::copy_bbox(std::size_t node) const
{
  std::array<double, 6> x;
  common::impl::copy_N<6>(std::next(_bbox_coordinates.begin(), 6 * node),
                          x.begin());

=======
  std::array<std::array<double, 3>, 2> x;
  std::copy_n(std::next(_bbox_coordinates.begin(), 6 * node), 3, x[0].begin());
  std::copy_n(std::next(_bbox_coordinates.begin(), 6 * node + 3), 3,
              x[1].begin());
>>>>>>> 33252822
  return x;
}
//-----------------------------------------------------------------------------<|MERGE_RESOLUTION|>--- conflicted
+++ resolved
@@ -48,9 +48,9 @@
   std::array<double, 6> b;
   auto b0 = std::span(b).subspan<0,3>();
   auto b1 = std::span(b).subspan<3,3>();
-  common::impl::copy_N<3>(std::next(xg.begin(), 3 * vertex_indices.front()),
+  std::copy_n(std::next(xg.begin(), 3 * vertex_indices.front()),3,
                           b0.begin());
-  common::impl::copy_N<3>(std::next(xg.begin(), 3 * vertex_indices.front()),
+  std::copy_n(std::next(xg.begin(), 3 * vertex_indices.front()),3,
                           b1.begin());
 
   // Compute min and max over vertices
@@ -101,7 +101,7 @@
     // Store bounding box data
     bboxes.push_back(entity_index);
     bboxes.push_back(entity_index);
-    common::impl::copy_N<6>(b.begin(), std::back_inserter(bbox_coordinates));
+    std::copy_n(b.begin(), 6, std::back_inserter(bbox_coordinates));
     return bboxes.size() / 2 - 1;
   }
   else
@@ -136,7 +136,7 @@
     // Store bounding box data. Note that root box will be added last.
     bboxes.push_back(bbox0);
     bboxes.push_back(bbox1);
-    common::impl::copy_N<6>(b.begin(), std::back_inserter(bbox_coordinates));
+    std::copy_n(b.begin(), 6, std::back_inserter(bbox_coordinates));
     return bboxes.size() / 2 - 1;
   }
 }
@@ -288,16 +288,9 @@
       mpi_size);
   for (std::size_t i = 0; i < _recv_bbox.size(); ++i)
   {
-<<<<<<< HEAD
-    common::impl::copy_N<6>(std::next(recv_bbox.begin(), 6 * i),
+    std::copy_n(std::next(recv_bbox.begin(), 6 * i), 6,
                             _recv_bbox[i].first.begin());
 
-=======
-    std::copy_n(std::next(recv_bbox.begin(), 6 * i), 3,
-                _recv_bbox[i].first[0].begin());
-    std::copy_n(std::next(recv_bbox.begin(), 6 * i + 3), 3,
-                _recv_bbox[i].first[1].begin());
->>>>>>> 33252822
     _recv_bbox[i].second = i;
   }
 
@@ -349,7 +342,6 @@
 //-----------------------------------------------------------------------------
 std::span<const double, 6> BoundingBoxTree::get_bbox(std::size_t node) const
 {
-<<<<<<< HEAD
 
   return std::span<const double, 6>(_bbox_coordinates.data() + 6 * node, 6);
 }
@@ -357,15 +349,9 @@
 std::array<double, 6> BoundingBoxTree::copy_bbox(std::size_t node) const
 {
   std::array<double, 6> x;
-  common::impl::copy_N<6>(std::next(_bbox_coordinates.begin(), 6 * node),
+  std::copy_n(std::next(_bbox_coordinates.begin(), 6 * node), 6,
                           x.begin());
 
-=======
-  std::array<std::array<double, 3>, 2> x;
-  std::copy_n(std::next(_bbox_coordinates.begin(), 6 * node), 3, x[0].begin());
-  std::copy_n(std::next(_bbox_coordinates.begin(), 6 * node + 3), 3,
-              x[1].begin());
->>>>>>> 33252822
   return x;
 }
 //-----------------------------------------------------------------------------