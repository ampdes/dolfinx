// Copyright (C) 2020 Chris Richardson
//
// This file is part of DOLFINx (https://www.fenicsproject.org)
//
// SPDX-License-Identifier:    LGPL-3.0-or-later

#pragma once

#include <array>
#include <span>

namespace dolfinx::geometry
{

/// Calculate the distance between two convex bodies p and q, each
/// defined by a set of points, using the Gilbert–Johnson–Keerthi (GJK)
/// distance algorithm.
///
/// @param[in] p Body 1 list of points, shape (num_points, 3). Row-major
/// storage.
/// @param[in] q Body 2 list of points, shape (num_points, 3). Row-major
/// storage.
/// @return shortest vector between bodies
<<<<<<< HEAD
/// @note Avoid allocation of output, use input/output parameters instead.
xt::xtensor_fixed<double, xt::xshape<3>>
compute_distance_gjk(const xt::xtensor<double, 2>& p,
                     const xt::xtensor<double, 2>& q);
=======
std::array<double, 3> compute_distance_gjk(const std::span<const double>& p,
                                           const std::span<const double>& q);
>>>>>>> 290e18c6

} // namespace dolfinx::geometry<|MERGE_RESOLUTION|>--- conflicted
+++ resolved
@@ -21,14 +21,7 @@
 /// @param[in] q Body 2 list of points, shape (num_points, 3). Row-major
 /// storage.
 /// @return shortest vector between bodies
-<<<<<<< HEAD
-/// @note Avoid allocation of output, use input/output parameters instead.
-xt::xtensor_fixed<double, xt::xshape<3>>
-compute_distance_gjk(const xt::xtensor<double, 2>& p,
-                     const xt::xtensor<double, 2>& q);
-=======
 std::array<double, 3> compute_distance_gjk(const std::span<const double>& p,
                                            const std::span<const double>& q);
->>>>>>> 290e18c6
 
 } // namespace dolfinx::geometry