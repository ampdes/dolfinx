--- conflicted
+++ resolved
@@ -363,21 +363,14 @@
   if (entities.shape(0) != data.size())
     throw std::runtime_error("Number of entities and data size must match");
 
-<<<<<<< HEAD
   if (mesh.geometry().cmaps().size() != 1)
     throw std::runtime_error("Not supported for Mixed Topology Mesh");
 
-  // Get layout of dofs on 0th entity
-  const std::vector<int> entity_layout
-      = mesh.geometry().cmaps()[0].dof_layout().entity_closure_dofs(entity_dim,
-                                                                    0);
-=======
   // Get layout of dofs on 0th cell entity of dimension entity_dim
   const fem::ElementDofLayout cmap_dof_layout
-      = mesh.geometry().cmap().create_dof_layout();
+      = mesh.geometry().cmaps()[0].create_dof_layout();
   const std::vector<int> entity_layout
       = cmap_dof_layout.entity_closure_dofs(entity_dim, 0);
->>>>>>> d2ecfa4a
   assert(entity_layout.size() == entities.shape(1));
 
   auto c_to_v = mesh.topology().connectivity(mesh.topology().dim(), 0);
@@ -391,12 +384,7 @@
   std::vector<int> cell_vertex_dofs(num_vertices_per_cell);
   for (int i = 0; i < num_vertices_per_cell; ++i)
   {
-<<<<<<< HEAD
-    const std::vector<int> local_index
-        = mesh.geometry().cmaps()[0].dof_layout().entity_dofs(0, i);
-=======
     const std::vector<int>& local_index = cmap_dof_layout.entity_dofs(0, i);
->>>>>>> d2ecfa4a
     assert(local_index.size() == 1);
     cell_vertex_dofs[i] = local_index[0];
   }
