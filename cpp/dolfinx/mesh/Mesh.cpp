// Copyright (C) 2006-2020 Anders Logg, Chris Richardson, Jorgen S.
// Dokken and Garth N. Wells
//
// This file is part of DOLFINx (https://www.fenicsproject.org)
//
// SPDX-License-Identifier:    LGPL-3.0-or-later

#include "Mesh.h"
#include "Geometry.h"
#include "Topology.h"
#include "cell_types.h"
#include "graphbuild.h"
#include "topologycomputation.h"
#include "utils.h"
#include <algorithm>
#include <dolfinx/common/IndexMap.h>
#include <dolfinx/fem/CoordinateElement.h>
#include <dolfinx/graph/AdjacencyList.h>
#include <dolfinx/graph/ordering.h>
#include <dolfinx/graph/partition.h>
#include <memory>

// #include <xtensor/xadapt.hpp>
// #include <xtensor/xio.hpp>

using namespace dolfinx;
using namespace dolfinx::mesh;

namespace
{
/// Re-order an adjacency list
template <typename T>
graph::AdjacencyList<T>
reorder_list(const graph::AdjacencyList<T>& list,
             const std::span<const std::int32_t>& nodemap)
{
  // Copy existing data to keep ghost values (not reordered)
  std::vector<T> data(list.array());
  std::vector<std::int32_t> offsets(list.offsets().size());

  // Compute new offsets (owned and ghost)
  offsets[0] = 0;
  for (std::size_t n = 0; n < nodemap.size(); ++n)
    offsets[nodemap[n] + 1] = list.num_links(n);
  for (std::size_t n = nodemap.size(); n < (std::size_t)list.num_nodes(); ++n)
    offsets[n + 1] = list.num_links(n);
  std::partial_sum(offsets.begin(), offsets.end(), offsets.begin());
  graph::AdjacencyList<T> list_new(std::move(data), std::move(offsets));

  for (std::size_t n = 0; n < nodemap.size(); ++n)
  {
    auto links_old = list.links(n);
    auto links_new = list_new.links(nodemap[n]);
    assert(links_old.size() == links_new.size());
    std::copy(links_old.begin(), links_old.end(), links_new.begin());
  }

  return list_new;
}
} // namespace

//-----------------------------------------------------------------------------
Mesh mesh::create_mesh(MPI_Comm comm,
                       const graph::AdjacencyList<std::int64_t>& cells,
                       const fem::CoordinateElement& element,
                       std::span<const double> x,
                       std::array<std::size_t, 2> xshape,
                       mesh::GhostMode ghost_mode)
{
  return create_mesh(comm, cells, element, x, xshape,
                     create_cell_partitioner(ghost_mode));
}
//-----------------------------------------------------------------------------
Mesh mesh::create_mesh(MPI_Comm comm,
                       const graph::AdjacencyList<std::int64_t>& cells,
                       const fem::CoordinateElement& element,
                       std::span<const double> x,
                       std::array<std::size_t, 2> xshape,
                       const mesh::CellPartitionFunction& cell_partitioner)
{
  const fem::ElementDofLayout dof_layout = element.create_dof_layout();

  // Function top build geometry. Used to scope memory operations.
  auto build_topology = [](auto comm, auto& element, auto& dof_layout,
                           auto& cells, auto& cell_partitioner)
  {
    // -- Partition topology

    // Note: the function extract_topology (returns an
    // AdjacencyList<std::int64_t>) extract topology data, e.g. just the
    // vertices. For P1 geometry this should just be the identity
    // operator. For other elements the filtered lists may have 'gaps',
    // i.e. the indices might not be contiguous. We don't create an
    // object before calling cell_partitioner to ensure that memory is
    // freed immediately.
    //
    // Note: extract_topology could be skipped for 'P1' elements since
    // it is just the identity

    // Compute the destination rank for cells on this process via graph
    // partitioning.
    const int size = dolfinx::MPI::size(comm);
    const int tdim = cell_dim(element.cell_shape());
    const graph::AdjacencyList<std::int32_t> dest = cell_partitioner(
        comm, size, tdim,
        extract_topology(element.cell_shape(), dof_layout, cells));

    // -- Distribute cells (topology, includes higher-order 'nodes')

    // Distribute cells to destination rank
    auto [cell_nodes, src, original_cell_index0, ghost_owners]
        = graph::build::distribute(comm, cells, dest);

    // Release memory (src is not used)
    decltype(src)().swap(src);

    // -- Extra cell topology

    // Extract cell 'topology', i.e. extract the vertices for each cell
    // and discard any 'higher-order' nodes

    graph::AdjacencyList<std::int64_t> cells_extracted
        = extract_topology(element.cell_shape(), dof_layout, cell_nodes);

    // -- Re-order cells

    // Build local dual graph for owned cells to apply re-ordering to
    const std::int32_t num_owned_cells
        = cells_extracted.num_nodes() - ghost_owners.size();

    auto [graph, unmatched_facets, max_v, facet_attached_cells]
        = build_local_dual_graph(
            std::span<const std::int64_t>(
                cells_extracted.array().data(),
                cells_extracted.offsets()[num_owned_cells]),
            std::span<const std::int32_t>(cells_extracted.offsets().data(),
                                          num_owned_cells + 1),
            tdim);

    const std::vector<int> remap = graph::reorder_gps(graph);

    // Create re-ordered cell lists (leaves ghosts unchanged)
    std::vector<std::int64_t> original_cell_index(original_cell_index0.size());
    for (std::size_t i = 0; i < remap.size(); ++i)
      original_cell_index[remap[i]] = original_cell_index0[i];
    std::copy_n(std::next(original_cell_index0.cbegin(), num_owned_cells),
                ghost_owners.size(),
                std::next(original_cell_index.begin(), num_owned_cells));
    cells_extracted = reorder_list(cells_extracted, remap);
    cell_nodes = reorder_list(cell_nodes, remap);

    // -- Create Topology

    // Boundary vertices are marked as unknown
    std::vector<std::int64_t> boundary_vertices(unmatched_facets);
    std::sort(boundary_vertices.begin(), boundary_vertices.end());
    boundary_vertices.erase(
        std::unique(boundary_vertices.begin(), boundary_vertices.end()),
        boundary_vertices.end());

    // Remove -1 if it occurs in boundary vertices (may occur in mixed topology)
    if (boundary_vertices.size() > 0 and boundary_vertices[0] == -1)
      boundary_vertices.erase(boundary_vertices.begin());

    // Create cells and vertices with the ghosting requested. Input
    // topology includes cells shared via facet, but ghosts will be
    // removed later if not required by ghost_mode.
    return std::pair{create_topology(comm, cells_extracted, original_cell_index,
                                     ghost_owners, element.cell_shape(),
                                     boundary_vertices),
                     std::move(cell_nodes)};
  };

  auto [topology, cell_nodes]
      = build_topology(comm, element, dof_layout, cells, cell_partitioner);

  // Create connectivity required to compute the Geometry (extra
  // connectivities for higher-order geometries)
  int tdim = topology.dim();
  for (int e = 1; e < tdim; ++e)
  {
    if (dof_layout.num_entity_dofs(e) > 0)
      topology.create_entities(e);
  }

  if (element.needs_dof_permutations())
    topology.create_entity_permutations();

  Geometry geometry
      = create_geometry(comm, topology, element, cell_nodes, x, xshape[1]);
  return Mesh(comm, std::move(topology), std::move(geometry));
}
//-----------------------------------------------------------------------------
std::tuple<Mesh, std::vector<std::int32_t>, std::vector<std::int32_t>,
           std::vector<std::int32_t>>
mesh::create_submesh(const Mesh& mesh, int dim,
                     const std::span<const std::int32_t>& entities)
{
  // const int rank = MPI::rank(MPI_COMM_WORLD);
  // std::stringstream ss;
  // ss << "rank " << rank << ":\n";
  // -- Submesh topology
  const Topology& topology = mesh.topology();

  // Get the entities in the submesh that are owned by this process
  auto mesh_entity_index_map = topology.index_map(dim);
  assert(mesh_entity_index_map);

  std::vector<std::int32_t> submesh_owned_entities;
  std::copy_if(entities.begin(), entities.end(),
               std::back_inserter(submesh_owned_entities),
               [size = mesh_entity_index_map->size_local()](std::int32_t e)
               { return e < size; });

  // Create a map from the (local) entities in the submesh to the
  // (local) entities in the mesh, and create the submesh entity index
  // map.
  std::vector<int32_t> submesh_to_mesh_entity_map(
      submesh_owned_entities.begin(), submesh_owned_entities.end());
  std::shared_ptr<common::IndexMap> submesh_entity_index_map;

  // Create submesh entity index map
  // TODO Call common::get_owned_indices here? Do we want to
  // support `entities` possibly having a ghost on one process that is
  // not in `entities` on the owning process?
  // TODO Should entities still be ghosted in the submesh even if they
  // are not in the `entities` list? If this is not desirable,
  // create_submap needs to be changed
  std::pair<common::IndexMap, std::vector<int32_t>>
      submesh_entity_index_map_pair
      = mesh_entity_index_map->create_submap(submesh_owned_entities);
  submesh_entity_index_map = std::make_shared<common::IndexMap>(
      std::move(submesh_entity_index_map_pair.first));

  // ss << "submesh_to_mesh_entity_map (before) = "
  //    << xt::adapt(submesh_to_mesh_entity_map) << "\n";

  // Add ghost entities to the entity map
  submesh_to_mesh_entity_map.reserve(submesh_entity_index_map->size_local()
                                     + submesh_entity_index_map->num_ghosts());
  std::transform(submesh_entity_index_map_pair.second.begin(),
                 submesh_entity_index_map_pair.second.end(),
                 std::back_inserter(submesh_to_mesh_entity_map),
                 [size_local = mesh_entity_index_map->size_local()](
                     std::int32_t entity_index)
                 { return size_local + entity_index; });

  // ss << "submesh_to_mesh_entity_map = " << xt::adapt(submesh_to_mesh_entity_map)
  //    << "\n";

  // Get the vertices in the submesh. Use submesh_to_mesh_entity_map
  // (instead of `entities`) to ensure vertices for ghost entities are
  // included
  std::vector<std::int32_t> submesh_vertices
      = compute_incident_entities(mesh, submesh_to_mesh_entity_map, dim, 0);

  // ss << "submesh_vertices = " << xt::adapt(submesh_vertices) << "\n";

  // Get the vertices in the submesh owned by this process
  auto mesh_vertex_index_map = topology.index_map(0);
  assert(mesh_vertex_index_map);
  std::vector<int32_t> submap_owned_vertices
      = common::compute_owned_indices(submesh_vertices, *mesh_vertex_index_map);

  // Create submesh vertex index map
  auto [submesh_owned_vertices, submesh_vertex_index_map_pair]
      = mesh_vertex_index_map->create_submap(submap_owned_vertices,
                                             submesh_vertices);
  auto submesh_vertex_index_map = std::make_shared<common::IndexMap>(
      std::move(submesh_vertex_index_map_pair.first));

  // ss << "submesh_vertex_index_map_pair.second = "
  //    << xt::adapt(submesh_vertex_index_map_pair.second) << "\n";

  // Create a map from the (local) vertices in the submesh to the
  // (local) vertices in the mesh
  std::vector<int32_t> submesh_to_mesh_vertex_map(
      submesh_owned_vertices.begin(), submesh_owned_vertices.end());
  submesh_to_mesh_vertex_map.reserve(submesh_vertex_index_map->size_local()
                                     + submesh_vertex_index_map->num_ghosts());
  // Add ghost vertices to the map
  std::transform(submesh_vertex_index_map_pair.second.begin(),
                 submesh_vertex_index_map_pair.second.end(),
                 std::back_inserter(submesh_to_mesh_vertex_map),
                 [size_local = mesh_vertex_index_map->size_local()](
                     std::int32_t vertex_index)
                 { return size_local + vertex_index; });

  // ss << "submesh_to_mesh_vertex_map = " << xt::adapt(submesh_to_mesh_vertex_map)
  //    << "\n";

  // Submesh vertex to vertex connectivity (identity)
  auto submesh_v_to_v = std::make_shared<graph::AdjacencyList<std::int32_t>>(
      submesh_vertex_index_map->size_local()
      + submesh_vertex_index_map->num_ghosts());

  // Submesh entity to vertex connectivity
  const CellType entity_type = cell_entity_type(topology.cell_type(), dim, 0);
  const int num_vertices_per_entity = cell_num_entities(entity_type, 0);
  auto mesh_e_to_v = topology.connectivity(dim, 0);
  std::vector<std::int32_t> submesh_e_to_v_vec;
  submesh_e_to_v_vec.reserve(submesh_to_mesh_entity_map.size()
                             * num_vertices_per_entity);
  std::vector<std::int32_t> submesh_e_to_v_offsets(1, 0);
  submesh_e_to_v_offsets.reserve(submesh_to_mesh_entity_map.size() + 1);

  // Create mesh to submesh vertex map (i.e. the inverse of
  // submesh_to_mesh_vertex_map)
  // NOTE: Depending on the submesh, this may be densely or sparsely
  // populated. Is a different data structure more appropriate?
  std::vector<int32_t> mesh_to_submesh_vertex_map(
      mesh_vertex_index_map->size_local() + mesh_vertex_index_map->num_ghosts(),
      -1);
  for (std::size_t i = 0; i < submesh_to_mesh_vertex_map.size(); ++i)
  {
    mesh_to_submesh_vertex_map[submesh_to_mesh_vertex_map[i]] = i;
  }

  for (std::int32_t e : submesh_to_mesh_entity_map)
  {
    // ss << "e = " << e << "\n";
    std::span<const std::int32_t> vertices = mesh_e_to_v->links(e);
    for (std::int32_t v : vertices)
    {
<<<<<<< HEAD
      auto it = std::find(submesh_to_mesh_vertex_map.begin(),
                          submesh_to_mesh_vertex_map.end(), v);
      // if (it == submesh_to_mesh_vertex_map.end())
      // {
      //   ss << "v = " << v << "\n";
      //   std::cout << ss.str() << "\n";
      // }
      assert(it != submesh_to_mesh_vertex_map.end());
      submesh_e_to_v_vec.push_back(
          std::distance(submesh_to_mesh_vertex_map.begin(), it));
=======
      std::int32_t v_submesh = mesh_to_submesh_vertex_map[v];
      assert(v_submesh != -1);
      submesh_e_to_v_vec.push_back(v_submesh);
>>>>>>> d2bcc70c
    }
    submesh_e_to_v_offsets.push_back(submesh_e_to_v_vec.size());
  }
  auto submesh_e_to_v = std::make_shared<graph::AdjacencyList<std::int32_t>>(
      std::move(submesh_e_to_v_vec), std::move(submesh_e_to_v_offsets));

  // Create submesh topology
  Topology submesh_topology(mesh.comm(), entity_type);
  submesh_topology.set_index_map(0, submesh_vertex_index_map);
  submesh_topology.set_index_map(dim, submesh_entity_index_map);
  submesh_topology.set_connectivity(submesh_v_to_v, 0, 0);
  submesh_topology.set_connectivity(submesh_e_to_v, dim, 0);

  // -- Submesh geometry
  const Geometry& geometry = mesh.geometry();

  // Get the geometry dofs in the submesh based on the entities in
  // submesh
  const fem::ElementDofLayout layout = geometry.cmap().create_dof_layout();
  // NOTE: Unclear what this return for prisms
  const std::size_t num_entity_dofs = layout.num_entity_closure_dofs(dim);

  std::vector<std::int32_t> geometry_indices(
      num_entity_dofs * submesh_to_mesh_entity_map.size());
  {
    const graph::AdjacencyList<std::int32_t>& xdofs = geometry.dofmap();
    const int tdim = topology.dim();
    mesh.topology_mutable().create_entities(dim);
    mesh.topology_mutable().create_connectivity(dim, tdim);
    mesh.topology_mutable().create_connectivity(tdim, dim);

    // Fetch connectivities required to get entity dofs
    const std::vector<std::vector<std::vector<int>>>& closure_dofs
        = layout.entity_closure_dofs_all();
    std::shared_ptr<const graph::AdjacencyList<int>> e_to_c
        = topology.connectivity(dim, tdim);
    assert(e_to_c);
    std::shared_ptr<const graph::AdjacencyList<int>> c_to_e
        = topology.connectivity(tdim, dim);
    assert(c_to_e);
    for (std::size_t i = 0; i < submesh_to_mesh_entity_map.size(); ++i)
    {
      const std::int32_t idx = submesh_to_mesh_entity_map[i];
      assert(!e_to_c->links(idx).empty());
      // Always pick the last cell to be consistent with the e_to_v connectivity
      const std::int32_t cell = e_to_c->links(idx).back();
      auto cell_entities = c_to_e->links(cell);
      auto it = std::find(cell_entities.begin(), cell_entities.end(), idx);
      assert(it != cell_entities.end());
      const auto local_entity = std::distance(cell_entities.begin(), it);
      const std::vector<std::int32_t>& entity_dofs
          = closure_dofs[dim][local_entity];

      auto xc = xdofs.links(cell);
      for (std::size_t j = 0; j < num_entity_dofs; ++j)
        geometry_indices[i * num_entity_dofs + j] = xc[entity_dofs[j]];
    }
  }

  std::vector<std::int32_t> submesh_x_dofs = geometry_indices;
  std::sort(submesh_x_dofs.begin(), submesh_x_dofs.end());
  submesh_x_dofs.erase(
      std::unique(submesh_x_dofs.begin(), submesh_x_dofs.end()),
      submesh_x_dofs.end());

  // Get the geometry dofs in the submesh owned by this process
  auto mesh_geometry_dof_index_map = geometry.index_map();
  assert(mesh_geometry_dof_index_map);
  auto submap_owned_x_dofs = common::compute_owned_indices(
      submesh_x_dofs, *mesh_geometry_dof_index_map);

  auto [submesh_owned_x_dofs, submesh_x_dof_index_map_pair]
      = mesh_geometry_dof_index_map->create_submap(submap_owned_x_dofs,
                                                   submesh_x_dofs);

  // Create submesh geometry index map
  std::vector<int32_t> submesh_to_mesh_x_dof_map(submesh_owned_x_dofs.begin(),
                                                 submesh_owned_x_dofs.end());
  std::shared_ptr<common::IndexMap> submesh_x_dof_index_map;

  submesh_x_dof_index_map = std::make_shared<common::IndexMap>(
      std::move(submesh_x_dof_index_map_pair.first));

  // Create a map from the (local) geometry dofs in the submesh to the
  // (local) geometry dofs in the mesh.
  submesh_to_mesh_x_dof_map.reserve(submesh_x_dof_index_map->size_local()
                                    + submesh_x_dof_index_map->num_ghosts());
  std::transform(submesh_x_dof_index_map_pair.second.begin(),
                 submesh_x_dof_index_map_pair.second.end(),
                 std::back_inserter(submesh_to_mesh_x_dof_map),
                 [size = mesh_geometry_dof_index_map->size_local()](
                     auto x_dof_index) { return size + x_dof_index; });

  // Create submesh geometry coordinates
  std::span<const double> mesh_x = mesh.geometry().x();
  const int submesh_num_x_dofs = submesh_to_mesh_x_dof_map.size();
  std::vector<double> submesh_x(3 * submesh_num_x_dofs);
  for (int i = 0; i < submesh_num_x_dofs; ++i)
  {
    std::copy_n(std::next(mesh_x.begin(), 3 * submesh_to_mesh_x_dof_map[i]), 3,
                std::next(submesh_x.begin(), 3 * i));
  }

  // Create mesh to submesh geometry map
  std::vector<int32_t> mesh_to_submesh_x_dof_map(
      mesh_geometry_dof_index_map->size_local()
          + mesh_geometry_dof_index_map->num_ghosts(),
      -1);
  for (std::size_t i = 0; i < submesh_to_mesh_x_dof_map.size(); ++i)
  {
    mesh_to_submesh_x_dof_map[submesh_to_mesh_x_dof_map[i]] = i;
  }

  // Create submesh geometry dofmap
  std::vector<std::int32_t> entity_x_dofs;
  std::vector<std::int32_t> submesh_x_dofmap_vec;
  submesh_x_dofmap_vec.reserve(geometry_indices.size());
  std::vector<std::int32_t> submesh_x_dofmap_offsets(1, 0);
  submesh_x_dofmap_offsets.reserve(submesh_to_mesh_entity_map.size() + 1);
  for (std::size_t i = 0; i < submesh_to_mesh_entity_map.size(); ++i)
  {
    // Get the mesh geometry dofs for ith entity in entities
    auto it = std::next(geometry_indices.begin(), i * num_entity_dofs);
    entity_x_dofs.assign(it, std::next(it, num_entity_dofs));

    // For each mesh dof of the entity, get the submesh dof
    for (std::int32_t x_dof : entity_x_dofs)
    {
      std::int32_t x_dof_submesh = mesh_to_submesh_x_dof_map[x_dof];
      assert(x_dof_submesh != -1);
      submesh_x_dofmap_vec.push_back(x_dof_submesh);
    }
    submesh_x_dofmap_offsets.push_back(submesh_x_dofmap_vec.size());
  }
  graph::AdjacencyList<std::int32_t> submesh_x_dofmap(
      std::move(submesh_x_dofmap_vec), std::move(submesh_x_dofmap_offsets));

  // Create submesh coordinate element
  CellType submesh_coord_cell
      = cell_entity_type(geometry.cmap().cell_shape(), dim, 0);
  auto submesh_coord_ele = fem::CoordinateElement(
      submesh_coord_cell, geometry.cmap().degree(), geometry.cmap().variant());

  // Submesh geometry input_global_indices
  // TODO Check this
  const std::vector<std::int64_t>& mesh_igi = geometry.input_global_indices();
  std::vector<std::int64_t> submesh_igi;
  submesh_igi.reserve(submesh_to_mesh_x_dof_map.size());
  std::transform(submesh_to_mesh_x_dof_map.begin(),
                 submesh_to_mesh_x_dof_map.end(),
                 std::back_inserter(submesh_igi),
                 [&mesh_igi](std::int32_t submesh_x_dof)
                 { return mesh_igi[submesh_x_dof]; });

  // Create geometry
  Geometry submesh_geometry(
      submesh_x_dof_index_map, std::move(submesh_x_dofmap), submesh_coord_ele,
      std::move(submesh_x), geometry.dim(), std::move(submesh_igi));

  // std::cout << ss.str() << "\n";

  return {Mesh(mesh.comm(), std::move(submesh_topology),
               std::move(submesh_geometry)),
          std::move(submesh_to_mesh_entity_map),
          std::move(submesh_to_mesh_vertex_map),
          std::move(submesh_to_mesh_x_dof_map)};
}
//-----------------------------------------------------------------------------
Topology& Mesh::topology() { return _topology; }
//-----------------------------------------------------------------------------
const Topology& Mesh::topology() const { return _topology; }
//-----------------------------------------------------------------------------
Topology& Mesh::topology_mutable() const { return _topology; }
//-----------------------------------------------------------------------------
Geometry& Mesh::geometry() { return _geometry; }
//-----------------------------------------------------------------------------
const Geometry& Mesh::geometry() const { return _geometry; }
//-----------------------------------------------------------------------------
MPI_Comm Mesh::comm() const { return _comm.comm(); }
//-----------------------------------------------------------------------------<|MERGE_RESOLUTION|>--- conflicted
+++ resolved
@@ -322,22 +322,9 @@
     std::span<const std::int32_t> vertices = mesh_e_to_v->links(e);
     for (std::int32_t v : vertices)
     {
-<<<<<<< HEAD
-      auto it = std::find(submesh_to_mesh_vertex_map.begin(),
-                          submesh_to_mesh_vertex_map.end(), v);
-      // if (it == submesh_to_mesh_vertex_map.end())
-      // {
-      //   ss << "v = " << v << "\n";
-      //   std::cout << ss.str() << "\n";
-      // }
-      assert(it != submesh_to_mesh_vertex_map.end());
-      submesh_e_to_v_vec.push_back(
-          std::distance(submesh_to_mesh_vertex_map.begin(), it));
-=======
       std::int32_t v_submesh = mesh_to_submesh_vertex_map[v];
       assert(v_submesh != -1);
       submesh_e_to_v_vec.push_back(v_submesh);
->>>>>>> d2bcc70c
     }
     submesh_e_to_v_offsets.push_back(submesh_e_to_v_vec.size());
   }
