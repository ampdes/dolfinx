// Copyright (C) 2006-2020 Anders Logg, Chris Richardson, Jorgen S.
// Dokken and Garth N. Wells
//
// This file is part of DOLFINx (https://www.fenicsproject.org)
//
// SPDX-License-Identifier:    LGPL-3.0-or-later

#include "Mesh.h"
#include "Geometry.h"
#include "Topology.h"
#include "cell_types.h"
#include "graphbuild.h"
#include "topologycomputation.h"
#include "utils.h"
#include <algorithm>
#include <dolfinx/common/IndexMap.h>
#include <dolfinx/fem/CoordinateElement.h>
#include <dolfinx/graph/AdjacencyList.h>
#include <dolfinx/graph/ordering.h>
#include <dolfinx/graph/partition.h>
#include <memory>

// #include <xtensor/xadapt.hpp>
// #include <xtensor/xio.hpp>

using namespace dolfinx;
using namespace dolfinx::mesh;

namespace
{
/// Re-order an adjacency list
template <typename T>
graph::AdjacencyList<T>
reorder_list(const graph::AdjacencyList<T>& list,
             const std::span<const std::int32_t>& nodemap)
{
  // Copy existing data to keep ghost values (not reordered)
  std::vector<T> data(list.array());
  std::vector<std::int32_t> offsets(list.offsets().size());

  // Compute new offsets (owned and ghost)
  offsets[0] = 0;
  for (std::size_t n = 0; n < nodemap.size(); ++n)
    offsets[nodemap[n] + 1] = list.num_links(n);
  for (std::size_t n = nodemap.size(); n < (std::size_t)list.num_nodes(); ++n)
    offsets[n + 1] = list.num_links(n);
  std::partial_sum(offsets.begin(), offsets.end(), offsets.begin());
  graph::AdjacencyList<T> list_new(std::move(data), std::move(offsets));

  for (std::size_t n = 0; n < nodemap.size(); ++n)
  {
    auto links_old = list.links(n);
    auto links_new = list_new.links(nodemap[n]);
    assert(links_old.size() == links_new.size());
    std::copy(links_old.begin(), links_old.end(), links_new.begin());
  }

  return list_new;
}
} // namespace

//-----------------------------------------------------------------------------
Mesh mesh::create_mesh(MPI_Comm comm,
                       const graph::AdjacencyList<std::int64_t>& cells,
                       const fem::CoordinateElement& element,
                       std::span<const double> x,
                       std::array<std::size_t, 2> xshape,
                       mesh::GhostMode ghost_mode)
{
  return create_mesh(comm, cells, element, x, xshape,
                     create_cell_partitioner(ghost_mode));
}
//-----------------------------------------------------------------------------
Mesh mesh::create_mesh(MPI_Comm comm,
                       const graph::AdjacencyList<std::int64_t>& cells,
                       const fem::CoordinateElement& element,
                       std::span<const double> x,
                       std::array<std::size_t, 2> xshape,
                       const mesh::CellPartitionFunction& cell_partitioner)
{
  const fem::ElementDofLayout dof_layout = element.create_dof_layout();

  // Function top build geometry. Used to scope memory operations.
  auto build_topology = [](auto comm, auto& element, auto& dof_layout,
                           auto& cells, auto& cell_partitioner)
  {
    // -- Partition topology

    // Note: the function extract_topology (returns an
    // AdjacencyList<std::int64_t>) extract topology data, e.g. just the
    // vertices. For P1 geometry this should just be the identity
    // operator. For other elements the filtered lists may have 'gaps',
    // i.e. the indices might not be contiguous. We don't create an
    // object before calling cell_partitioner to ensure that memory is
    // freed immediately.
    //
    // Note: extract_topology could be skipped for 'P1' elements since
    // it is just the identity

    // Compute the destination rank for cells on this process via graph
    // partitioning.
    const int size = dolfinx::MPI::size(comm);
    const int tdim = cell_dim(element.cell_shape());
    const graph::AdjacencyList<std::int32_t> dest = cell_partitioner(
        comm, size, tdim,
        extract_topology(element.cell_shape(), dof_layout, cells));

    // -- Distribute cells (topology, includes higher-order 'nodes')

    // Distribute cells to destination rank
    auto [cell_nodes, src, original_cell_index0, ghost_owners]
        = graph::build::distribute(comm, cells, dest);

    // Release memory (src is not used)
    decltype(src)().swap(src);

    // -- Extra cell topology

    // Extract cell 'topology', i.e. extract the vertices for each cell
    // and discard any 'higher-order' nodes

    graph::AdjacencyList<std::int64_t> cells_extracted
        = extract_topology(element.cell_shape(), dof_layout, cell_nodes);

    // -- Re-order cells

    // Build local dual graph for owned cells to apply re-ordering to
    const std::int32_t num_owned_cells
        = cells_extracted.num_nodes() - ghost_owners.size();

    auto [graph, unmatched_facets, max_v, facet_attached_cells]
        = build_local_dual_graph(
            std::span<const std::int64_t>(
                cells_extracted.array().data(),
                cells_extracted.offsets()[num_owned_cells]),
            std::span<const std::int32_t>(cells_extracted.offsets().data(),
                                          num_owned_cells + 1),
            tdim);

    const std::vector<int> remap = graph::reorder_gps(graph);

    // Create re-ordered cell lists (leaves ghosts unchanged)
    std::vector<std::int64_t> original_cell_index(original_cell_index0.size());
    for (std::size_t i = 0; i < remap.size(); ++i)
      original_cell_index[remap[i]] = original_cell_index0[i];
    std::copy_n(std::next(original_cell_index0.cbegin(), num_owned_cells),
                ghost_owners.size(),
                std::next(original_cell_index.begin(), num_owned_cells));
    cells_extracted = reorder_list(cells_extracted, remap);
    cell_nodes = reorder_list(cell_nodes, remap);

    // -- Create Topology

    // Boundary vertices are marked as unknown
    std::vector<std::int64_t> boundary_vertices(unmatched_facets);
    std::sort(boundary_vertices.begin(), boundary_vertices.end());
    boundary_vertices.erase(
        std::unique(boundary_vertices.begin(), boundary_vertices.end()),
        boundary_vertices.end());

    // Remove -1 if it occurs in boundary vertices (may occur in mixed topology)
    if (boundary_vertices.size() > 0 and boundary_vertices[0] == -1)
      boundary_vertices.erase(boundary_vertices.begin());

    // Create cells and vertices with the ghosting requested. Input
    // topology includes cells shared via facet, but ghosts will be
    // removed later if not required by ghost_mode.
    return std::pair{create_topology(comm, cells_extracted, original_cell_index,
                                     ghost_owners, element.cell_shape(),
                                     boundary_vertices),
                     std::move(cell_nodes)};
  };

  auto [topology, cell_nodes]
      = build_topology(comm, element, dof_layout, cells, cell_partitioner);

  // Create connectivity required to compute the Geometry (extra
  // connectivities for higher-order geometries)
  int tdim = topology.dim();
  for (int e = 1; e < tdim; ++e)
  {
    if (dof_layout.num_entity_dofs(e) > 0)
      topology.create_entities(e);
  }

  if (element.needs_dof_permutations())
    topology.create_entity_permutations();

  Geometry geometry
      = create_geometry(comm, topology, element, cell_nodes, x, xshape[1]);
  return Mesh(comm, std::move(topology), std::move(geometry));
}
//-----------------------------------------------------------------------------
std::tuple<Mesh, std::vector<std::int32_t>, std::vector<std::int32_t>,
           std::vector<std::int32_t>>
mesh::create_submesh(const Mesh& mesh, int dim,
                     const std::span<const std::int32_t>& entities)
{
  // const int rank = MPI::rank(MPI_COMM_WORLD);
  // std::stringstream ss;
  // ss << "rank " << rank << ":\n";
  // -- Submesh topology
  const Topology& topology = mesh.topology();

  // Get the entities in the submesh that are owned by this process
  auto mesh_map = topology.index_map(dim);
  assert(mesh_map);

  std::vector<std::int32_t> submesh_owned;
  std::copy_if(
      entities.begin(), entities.end(), std::back_inserter(submesh_owned),
      [size = mesh_map->size_local()](std::int32_t e) { return e < size; });

  // Create submesh entity index map
  // TODO Call common::get_owned_indices here? Do we want to
  // support `entities` possibly having a ghost on one process that is
  // not in `entities` on the owning process?
  // TODO: Should entities still be ghosted in the submesh even if they
  // are not in the `entities` list? If this is not desirable,
  // create_submap needs to be changed
<<<<<<< HEAD
  std::pair<common::IndexMap, std::vector<int32_t>>
      submesh_entity_index_map_pair
      = mesh_entity_index_map->create_submap(submesh_owned_entities);
  submesh_entity_index_map = std::make_shared<common::IndexMap>(
      std::move(submesh_entity_index_map_pair.first));

  // ss << "submesh_to_mesh_entity_map (before) = "
  //    << xt::adapt(submesh_to_mesh_entity_map) << "\n";

  // Add ghost entities to the entity map
  submesh_to_mesh_entity_map.reserve(submesh_entity_index_map->size_local()
                                     + submesh_entity_index_map->num_ghosts());
  std::transform(submesh_entity_index_map_pair.second.begin(),
                 submesh_entity_index_map_pair.second.end(),
                 std::back_inserter(submesh_to_mesh_entity_map),
                 [size_local = mesh_entity_index_map->size_local()](
                     std::int32_t entity_index)
                 { return size_local + entity_index; });

  // ss << "submesh_to_mesh_entity_map = " << xt::adapt(submesh_to_mesh_entity_map)
  //    << "\n";

  // Get the vertices in the submesh. Use submesh_to_mesh_entity_map
=======

  // Create a map from the (local) entities in the submesh to the
  // (local) entities in the mesh, and create the submesh entity index
  // map.
  std::vector<int32_t> submesh_to_mesh_map(submesh_owned.begin(),
                                           submesh_owned.end());
  std::shared_ptr<common::IndexMap> submesh_map;
  {
    std::pair<common::IndexMap, std::vector<int32_t>> map_data
        = mesh_map->create_submap(submesh_owned);
    submesh_map = std::make_shared<common::IndexMap>(std::move(map_data.first));

    // Add ghost entities to the entity map
    submesh_to_mesh_map.reserve(submesh_map->size_local()
                                + submesh_map->num_ghosts());
    std::transform(
        map_data.second.begin(), map_data.second.end(),
        std::back_inserter(submesh_to_mesh_map),
        [size_local = mesh_map->size_local()](std::int32_t entity_index)
        { return size_local + entity_index; });
  }

  // Get the vertices in the submesh. Use submesh_to_mesh_map
>>>>>>> 91a068a7
  // (instead of `entities`) to ensure vertices for ghost entities are
  // included
  std::vector<std::int32_t> submesh_vertices
      = compute_incident_entities(mesh, submesh_to_mesh_map, dim, 0);

  // ss << "submesh_vertices = " << xt::adapt(submesh_vertices) << "\n";

  // ss << "submesh_vertices = " << xt::adapt(submesh_vertices) << "\n";

  // Get the vertices in the submesh owned by this process
<<<<<<< HEAD
  auto mesh_vertex_index_map = topology.index_map(0);
  assert(mesh_vertex_index_map);
  std::vector<int32_t> submap_owned_vertices
      = common::compute_owned_indices(submesh_vertices, *mesh_vertex_index_map);

  // Create submesh vertex index map
  auto [submesh_owned_vertices, submesh_vertex_index_map_pair]
      = mesh_vertex_index_map->create_submap(submap_owned_vertices,
                                             submesh_vertices);
  auto submesh_vertex_index_map = std::make_shared<common::IndexMap>(
      std::move(submesh_vertex_index_map_pair.first));

  // ss << "submesh_vertex_index_map_pair.second = "
  //    << xt::adapt(submesh_vertex_index_map_pair.second) << "\n";

  // Create a map from the (local) vertices in the submesh to the
  // (local) vertices in the mesh
  std::vector<int32_t> submesh_to_mesh_vertex_map(
      submesh_owned_vertices.begin(), submesh_owned_vertices.end());
  submesh_to_mesh_vertex_map.reserve(submesh_vertex_index_map->size_local()
                                     + submesh_vertex_index_map->num_ghosts());
  // Add ghost vertices to the map
  std::transform(submesh_vertex_index_map_pair.second.begin(),
                 submesh_vertex_index_map_pair.second.end(),
                 std::back_inserter(submesh_to_mesh_vertex_map),
                 [size_local = mesh_vertex_index_map->size_local()](
                     std::int32_t vertex_index)
                 { return size_local + vertex_index; });
=======
  auto mesh_index_map0 = topology.index_map(0);
  assert(mesh_index_map0);
  std::vector<int32_t> submap_owned_vertices
      = common::compute_owned_indices(submesh_vertices, *mesh_index_map0);

  // Create submesh vertex index map
  std::shared_ptr<common::IndexMap> submesh_map0;
  std::vector<int32_t> submesh_to_mesh_map0;
  {
    auto [submesh_owned_vertices, map_data]
        = mesh_index_map0->create_submap(submap_owned_vertices,
                                         submesh_vertices);
    submesh_map0
        = std::make_shared<common::IndexMap>(std::move(map_data.first));

    // Create a map from the (local) vertices in the submesh to the
    // (local) vertices in the mesh
    submesh_to_mesh_map0.assign(submesh_owned_vertices.begin(),
                                submesh_owned_vertices.end());
    submesh_to_mesh_map0.reserve(submesh_map0->size_local()
                                 + submesh_map0->num_ghosts());

    // Add ghost vertices to the map
    std::transform(
        map_data.second.begin(), map_data.second.end(),
        std::back_inserter(submesh_to_mesh_map0),
        [size_local = mesh_index_map0->size_local()](std::int32_t vertex_index)
        { return size_local + vertex_index; });
  }

  // ss << "submesh_to_mesh_vertex_map = " << xt::adapt(submesh_to_mesh_vertex_map)
  //    << "\n";
>>>>>>> 91a068a7

  // ss << "submesh_to_mesh_vertex_map = " << xt::adapt(submesh_to_mesh_vertex_map)
  //    << "\n";

  // Submesh vertex to vertex connectivity (identity)
  auto submesh_v_to_v = std::make_shared<graph::AdjacencyList<std::int32_t>>(
      submesh_map0->size_local() + submesh_map0->num_ghosts());

  // Submesh entity to vertex connectivity
  const CellType entity_type = cell_entity_type(topology.cell_type(), dim, 0);
  const int num_vertices_per_entity = cell_num_entities(entity_type, 0);
  auto mesh_e_to_v = topology.connectivity(dim, 0);
  std::vector<std::int32_t> submesh_e_to_v_vec;
  submesh_e_to_v_vec.reserve(submesh_to_mesh_map.size()
                             * num_vertices_per_entity);
  std::vector<std::int32_t> submesh_e_to_v_offsets(1, 0);
<<<<<<< HEAD
  submesh_e_to_v_offsets.reserve(submesh_to_mesh_entity_map.size() + 1);

  // Create mesh to submesh vertex map (i.e. the inverse of
  // submesh_to_mesh_vertex_map)
  // NOTE: Depending on the submesh, this may be densely or sparsely
  // populated. Is a different data structure more appropriate?
  std::vector<int32_t> mesh_to_submesh_vertex_map(
      mesh_vertex_index_map->size_local() + mesh_vertex_index_map->num_ghosts(),
      -1);
  for (std::size_t i = 0; i < submesh_to_mesh_vertex_map.size(); ++i)
  {
    mesh_to_submesh_vertex_map[submesh_to_mesh_vertex_map[i]] = i;
  }

  for (std::int32_t e : submesh_to_mesh_entity_map)
=======
  submesh_e_to_v_offsets.reserve(submesh_to_mesh_map.size() + 1);

  // Create mesh to submesh vertex map (i.e. the inverse of
  // submesh_to_mesh_map0)
  // NOTE: Depending on the submesh, this may be densely or sparsely
  // populated. Is a different data structure more appropriate?
  std::vector<std::int32_t> mesh_to_submesh_map0(
      mesh_index_map0->size_local() + mesh_index_map0->num_ghosts(), -1);
  for (std::size_t i = 0; i < submesh_to_mesh_map0.size(); ++i)
    mesh_to_submesh_map0[submesh_to_mesh_map0[i]] = i;

  for (std::int32_t e : submesh_to_mesh_map)
>>>>>>> 91a068a7
  {
    // ss << "e = " << e << "\n";
    std::span<const std::int32_t> vertices = mesh_e_to_v->links(e);
    for (std::int32_t v : vertices)
    {
<<<<<<< HEAD
      std::int32_t v_submesh = mesh_to_submesh_vertex_map[v];
=======
      std::int32_t v_submesh = mesh_to_submesh_map0[v];
>>>>>>> 91a068a7
      assert(v_submesh != -1);
      submesh_e_to_v_vec.push_back(v_submesh);
    }
    submesh_e_to_v_offsets.push_back(submesh_e_to_v_vec.size());
  }
  auto submesh_e_to_v = std::make_shared<graph::AdjacencyList<std::int32_t>>(
      std::move(submesh_e_to_v_vec), std::move(submesh_e_to_v_offsets));

  // Create submesh topology
  Topology submesh_topology(mesh.comm(), entity_type);
  submesh_topology.set_index_map(0, submesh_map0);
  submesh_topology.set_index_map(dim, submesh_map);
  submesh_topology.set_connectivity(submesh_v_to_v, 0, 0);
  submesh_topology.set_connectivity(submesh_e_to_v, dim, 0);

  // -- Submesh geometry
  const Geometry& geometry = mesh.geometry();

  // Get the geometry dofs in the submesh based on the entities in
  // submesh
  const fem::ElementDofLayout layout = geometry.cmap().create_dof_layout();
  // NOTE: Unclear what this return for prisms
  const std::size_t num_entity_dofs = layout.num_entity_closure_dofs(dim);

  std::vector<std::int32_t> geometry_indices(num_entity_dofs
                                             * submesh_to_mesh_map.size());
  {
    const graph::AdjacencyList<std::int32_t>& xdofs = geometry.dofmap();
    const int tdim = topology.dim();
    mesh.topology_mutable().create_entities(dim);
    mesh.topology_mutable().create_connectivity(dim, tdim);
    mesh.topology_mutable().create_connectivity(tdim, dim);

    // Fetch connectivities required to get entity dofs
    const std::vector<std::vector<std::vector<int>>>& closure_dofs
        = layout.entity_closure_dofs_all();
    std::shared_ptr<const graph::AdjacencyList<int>> e_to_c
        = topology.connectivity(dim, tdim);
    assert(e_to_c);
    std::shared_ptr<const graph::AdjacencyList<int>> c_to_e
        = topology.connectivity(tdim, dim);
    assert(c_to_e);
    for (std::size_t i = 0; i < submesh_to_mesh_map.size(); ++i)
    {
      const std::int32_t idx = submesh_to_mesh_map[i];
      assert(!e_to_c->links(idx).empty());
      // Always pick the last cell to be consistent with the e_to_v connectivity
      const std::int32_t cell = e_to_c->links(idx).back();
      auto cell_entities = c_to_e->links(cell);
      auto it = std::find(cell_entities.begin(), cell_entities.end(), idx);
      assert(it != cell_entities.end());
      const auto local_entity = std::distance(cell_entities.begin(), it);
      const std::vector<std::int32_t>& entity_dofs
          = closure_dofs[dim][local_entity];

      auto xc = xdofs.links(cell);
      for (std::size_t j = 0; j < num_entity_dofs; ++j)
        geometry_indices[i * num_entity_dofs + j] = xc[entity_dofs[j]];
    }
  }

  std::vector<std::int32_t> submesh_x_dofs = geometry_indices;
  std::sort(submesh_x_dofs.begin(), submesh_x_dofs.end());
  submesh_x_dofs.erase(
      std::unique(submesh_x_dofs.begin(), submesh_x_dofs.end()),
      submesh_x_dofs.end());

  // Get the geometry dofs in the submesh owned by this process
  auto mesh_geometry_dof_index_map = geometry.index_map();
  assert(mesh_geometry_dof_index_map);
  auto submap_owned_x_dofs = common::compute_owned_indices(
      submesh_x_dofs, *mesh_geometry_dof_index_map);

  auto [submesh_owned_x_dofs, submesh_x_dof_index_map_pair]
      = mesh_geometry_dof_index_map->create_submap(submap_owned_x_dofs,
                                                   submesh_x_dofs);

  // Create submesh geometry index map
  std::vector<int32_t> submesh_to_mesh_x_dof_map(submesh_owned_x_dofs.begin(),
                                                 submesh_owned_x_dofs.end());
  std::shared_ptr<common::IndexMap> submesh_x_dof_index_map;

  submesh_x_dof_index_map = std::make_shared<common::IndexMap>(
      std::move(submesh_x_dof_index_map_pair.first));

  // Create a map from the (local) geometry dofs in the submesh to the
  // (local) geometry dofs in the mesh.
  submesh_to_mesh_x_dof_map.reserve(submesh_x_dof_index_map->size_local()
                                    + submesh_x_dof_index_map->num_ghosts());
  std::transform(submesh_x_dof_index_map_pair.second.begin(),
                 submesh_x_dof_index_map_pair.second.end(),
                 std::back_inserter(submesh_to_mesh_x_dof_map),
                 [size = mesh_geometry_dof_index_map->size_local()](
                     auto x_dof_index) { return size + x_dof_index; });

  // Create submesh geometry coordinates
  std::span<const double> mesh_x = mesh.geometry().x();
  const int submesh_num_x_dofs = submesh_to_mesh_x_dof_map.size();
  std::vector<double> submesh_x(3 * submesh_num_x_dofs);
  for (int i = 0; i < submesh_num_x_dofs; ++i)
  {
    std::copy_n(std::next(mesh_x.begin(), 3 * submesh_to_mesh_x_dof_map[i]), 3,
                std::next(submesh_x.begin(), 3 * i));
  }

  // Create mesh to submesh geometry map
<<<<<<< HEAD
  std::vector<int32_t> mesh_to_submesh_x_dof_map(
=======
  std::vector<std::int32_t> mesh_to_submesh_x_dof_map(
>>>>>>> 91a068a7
      mesh_geometry_dof_index_map->size_local()
          + mesh_geometry_dof_index_map->num_ghosts(),
      -1);
  for (std::size_t i = 0; i < submesh_to_mesh_x_dof_map.size(); ++i)
<<<<<<< HEAD
  {
    mesh_to_submesh_x_dof_map[submesh_to_mesh_x_dof_map[i]] = i;
  }
=======
    mesh_to_submesh_x_dof_map[submesh_to_mesh_x_dof_map[i]] = i;
>>>>>>> 91a068a7

  // Create submesh geometry dofmap
  std::vector<std::int32_t> entity_x_dofs;
  std::vector<std::int32_t> submesh_x_dofmap_vec;
  submesh_x_dofmap_vec.reserve(geometry_indices.size());
  std::vector<std::int32_t> submesh_x_dofmap_offsets(1, 0);
  submesh_x_dofmap_offsets.reserve(submesh_to_mesh_map.size() + 1);
  for (std::size_t i = 0; i < submesh_to_mesh_map.size(); ++i)
  {
    // Get the mesh geometry dofs for ith entity in entities
    auto it = std::next(geometry_indices.begin(), i * num_entity_dofs);
    entity_x_dofs.assign(it, std::next(it, num_entity_dofs));

    // For each mesh dof of the entity, get the submesh dof
    for (std::int32_t x_dof : entity_x_dofs)
    {
      std::int32_t x_dof_submesh = mesh_to_submesh_x_dof_map[x_dof];
      assert(x_dof_submesh != -1);
      submesh_x_dofmap_vec.push_back(x_dof_submesh);
    }
    submesh_x_dofmap_offsets.push_back(submesh_x_dofmap_vec.size());
  }
  graph::AdjacencyList<std::int32_t> submesh_x_dofmap(
      std::move(submesh_x_dofmap_vec), std::move(submesh_x_dofmap_offsets));

  // Create submesh coordinate element
  CellType submesh_coord_cell
      = cell_entity_type(geometry.cmap().cell_shape(), dim, 0);
<<<<<<< HEAD
  auto submesh_coord_ele = fem::CoordinateElement(
=======
  fem::CoordinateElement submesh_coord_ele(
>>>>>>> 91a068a7
      submesh_coord_cell, geometry.cmap().degree(), geometry.cmap().variant());

  // Submesh geometry input_global_indices
  // TODO Check this
  const std::vector<std::int64_t>& mesh_igi = geometry.input_global_indices();
  std::vector<std::int64_t> submesh_igi;
  submesh_igi.reserve(submesh_to_mesh_x_dof_map.size());
  std::transform(submesh_to_mesh_x_dof_map.begin(),
                 submesh_to_mesh_x_dof_map.end(),
                 std::back_inserter(submesh_igi),
                 [&mesh_igi](std::int32_t submesh_x_dof)
                 { return mesh_igi[submesh_x_dof]; });

  // Create geometry
  Geometry submesh_geometry(
      submesh_x_dof_index_map, std::move(submesh_x_dofmap), submesh_coord_ele,
      std::move(submesh_x), geometry.dim(), std::move(submesh_igi));

  // std::cout << ss.str() << "\n";

  return {Mesh(mesh.comm(), std::move(submesh_topology),
               std::move(submesh_geometry)),
          std::move(submesh_to_mesh_map), std::move(submesh_to_mesh_map0),
          std::move(submesh_to_mesh_x_dof_map)};
}
//-----------------------------------------------------------------------------
Topology& Mesh::topology() { return _topology; }
//-----------------------------------------------------------------------------
const Topology& Mesh::topology() const { return _topology; }
//-----------------------------------------------------------------------------
Topology& Mesh::topology_mutable() const { return _topology; }
//-----------------------------------------------------------------------------
Geometry& Mesh::geometry() { return _geometry; }
//-----------------------------------------------------------------------------
const Geometry& Mesh::geometry() const { return _geometry; }
//-----------------------------------------------------------------------------
MPI_Comm Mesh::comm() const { return _comm.comm(); }
//-----------------------------------------------------------------------------<|MERGE_RESOLUTION|>--- conflicted
+++ resolved
@@ -218,31 +218,6 @@
   // TODO: Should entities still be ghosted in the submesh even if they
   // are not in the `entities` list? If this is not desirable,
   // create_submap needs to be changed
-<<<<<<< HEAD
-  std::pair<common::IndexMap, std::vector<int32_t>>
-      submesh_entity_index_map_pair
-      = mesh_entity_index_map->create_submap(submesh_owned_entities);
-  submesh_entity_index_map = std::make_shared<common::IndexMap>(
-      std::move(submesh_entity_index_map_pair.first));
-
-  // ss << "submesh_to_mesh_entity_map (before) = "
-  //    << xt::adapt(submesh_to_mesh_entity_map) << "\n";
-
-  // Add ghost entities to the entity map
-  submesh_to_mesh_entity_map.reserve(submesh_entity_index_map->size_local()
-                                     + submesh_entity_index_map->num_ghosts());
-  std::transform(submesh_entity_index_map_pair.second.begin(),
-                 submesh_entity_index_map_pair.second.end(),
-                 std::back_inserter(submesh_to_mesh_entity_map),
-                 [size_local = mesh_entity_index_map->size_local()](
-                     std::int32_t entity_index)
-                 { return size_local + entity_index; });
-
-  // ss << "submesh_to_mesh_entity_map = " << xt::adapt(submesh_to_mesh_entity_map)
-  //    << "\n";
-
-  // Get the vertices in the submesh. Use submesh_to_mesh_entity_map
-=======
 
   // Create a map from the (local) entities in the submesh to the
   // (local) entities in the mesh, and create the submesh entity index
@@ -266,7 +241,6 @@
   }
 
   // Get the vertices in the submesh. Use submesh_to_mesh_map
->>>>>>> 91a068a7
   // (instead of `entities`) to ensure vertices for ghost entities are
   // included
   std::vector<std::int32_t> submesh_vertices
@@ -274,39 +248,7 @@
 
   // ss << "submesh_vertices = " << xt::adapt(submesh_vertices) << "\n";
 
-  // ss << "submesh_vertices = " << xt::adapt(submesh_vertices) << "\n";
-
   // Get the vertices in the submesh owned by this process
-<<<<<<< HEAD
-  auto mesh_vertex_index_map = topology.index_map(0);
-  assert(mesh_vertex_index_map);
-  std::vector<int32_t> submap_owned_vertices
-      = common::compute_owned_indices(submesh_vertices, *mesh_vertex_index_map);
-
-  // Create submesh vertex index map
-  auto [submesh_owned_vertices, submesh_vertex_index_map_pair]
-      = mesh_vertex_index_map->create_submap(submap_owned_vertices,
-                                             submesh_vertices);
-  auto submesh_vertex_index_map = std::make_shared<common::IndexMap>(
-      std::move(submesh_vertex_index_map_pair.first));
-
-  // ss << "submesh_vertex_index_map_pair.second = "
-  //    << xt::adapt(submesh_vertex_index_map_pair.second) << "\n";
-
-  // Create a map from the (local) vertices in the submesh to the
-  // (local) vertices in the mesh
-  std::vector<int32_t> submesh_to_mesh_vertex_map(
-      submesh_owned_vertices.begin(), submesh_owned_vertices.end());
-  submesh_to_mesh_vertex_map.reserve(submesh_vertex_index_map->size_local()
-                                     + submesh_vertex_index_map->num_ghosts());
-  // Add ghost vertices to the map
-  std::transform(submesh_vertex_index_map_pair.second.begin(),
-                 submesh_vertex_index_map_pair.second.end(),
-                 std::back_inserter(submesh_to_mesh_vertex_map),
-                 [size_local = mesh_vertex_index_map->size_local()](
-                     std::int32_t vertex_index)
-                 { return size_local + vertex_index; });
-=======
   auto mesh_index_map0 = topology.index_map(0);
   assert(mesh_index_map0);
   std::vector<int32_t> submap_owned_vertices
@@ -336,10 +278,6 @@
         [size_local = mesh_index_map0->size_local()](std::int32_t vertex_index)
         { return size_local + vertex_index; });
   }
-
-  // ss << "submesh_to_mesh_vertex_map = " << xt::adapt(submesh_to_mesh_vertex_map)
-  //    << "\n";
->>>>>>> 91a068a7
 
   // ss << "submesh_to_mesh_vertex_map = " << xt::adapt(submesh_to_mesh_vertex_map)
   //    << "\n";
@@ -356,23 +294,6 @@
   submesh_e_to_v_vec.reserve(submesh_to_mesh_map.size()
                              * num_vertices_per_entity);
   std::vector<std::int32_t> submesh_e_to_v_offsets(1, 0);
-<<<<<<< HEAD
-  submesh_e_to_v_offsets.reserve(submesh_to_mesh_entity_map.size() + 1);
-
-  // Create mesh to submesh vertex map (i.e. the inverse of
-  // submesh_to_mesh_vertex_map)
-  // NOTE: Depending on the submesh, this may be densely or sparsely
-  // populated. Is a different data structure more appropriate?
-  std::vector<int32_t> mesh_to_submesh_vertex_map(
-      mesh_vertex_index_map->size_local() + mesh_vertex_index_map->num_ghosts(),
-      -1);
-  for (std::size_t i = 0; i < submesh_to_mesh_vertex_map.size(); ++i)
-  {
-    mesh_to_submesh_vertex_map[submesh_to_mesh_vertex_map[i]] = i;
-  }
-
-  for (std::int32_t e : submesh_to_mesh_entity_map)
-=======
   submesh_e_to_v_offsets.reserve(submesh_to_mesh_map.size() + 1);
 
   // Create mesh to submesh vertex map (i.e. the inverse of
@@ -385,17 +306,12 @@
     mesh_to_submesh_map0[submesh_to_mesh_map0[i]] = i;
 
   for (std::int32_t e : submesh_to_mesh_map)
->>>>>>> 91a068a7
   {
     // ss << "e = " << e << "\n";
     std::span<const std::int32_t> vertices = mesh_e_to_v->links(e);
     for (std::int32_t v : vertices)
     {
-<<<<<<< HEAD
-      std::int32_t v_submesh = mesh_to_submesh_vertex_map[v];
-=======
       std::int32_t v_submesh = mesh_to_submesh_map0[v];
->>>>>>> 91a068a7
       assert(v_submesh != -1);
       submesh_e_to_v_vec.push_back(v_submesh);
     }
@@ -502,22 +418,12 @@
   }
 
   // Create mesh to submesh geometry map
-<<<<<<< HEAD
-  std::vector<int32_t> mesh_to_submesh_x_dof_map(
-=======
   std::vector<std::int32_t> mesh_to_submesh_x_dof_map(
->>>>>>> 91a068a7
       mesh_geometry_dof_index_map->size_local()
           + mesh_geometry_dof_index_map->num_ghosts(),
       -1);
   for (std::size_t i = 0; i < submesh_to_mesh_x_dof_map.size(); ++i)
-<<<<<<< HEAD
-  {
     mesh_to_submesh_x_dof_map[submesh_to_mesh_x_dof_map[i]] = i;
-  }
-=======
-    mesh_to_submesh_x_dof_map[submesh_to_mesh_x_dof_map[i]] = i;
->>>>>>> 91a068a7
 
   // Create submesh geometry dofmap
   std::vector<std::int32_t> entity_x_dofs;
@@ -546,11 +452,7 @@
   // Create submesh coordinate element
   CellType submesh_coord_cell
       = cell_entity_type(geometry.cmap().cell_shape(), dim, 0);
-<<<<<<< HEAD
-  auto submesh_coord_ele = fem::CoordinateElement(
-=======
   fem::CoordinateElement submesh_coord_ele(
->>>>>>> 91a068a7
       submesh_coord_cell, geometry.cmap().degree(), geometry.cmap().variant());
 
   // Submesh geometry input_global_indices
