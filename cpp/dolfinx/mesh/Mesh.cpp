--- conflicted
+++ resolved
@@ -80,19 +80,6 @@
     throw std::runtime_error("Ghost mode via vertex currently disabled.");
 
   const fem::ElementDofLayout dof_layout = element.create_dof_layout();
-<<<<<<< HEAD
-  const int tdim = mesh::cell_dim(element.cell_shape());
-
-  auto [cell_nodes0, src, original_cell_index0, ghost_owners] = [&]() {
-    // TODO: This step can be skipped for 'P1' elements
-    //
-    // Extract topology data, e.g. just the vertices. For P1 geometry this
-    // should just be the identity operator. For other elements the
-    // filtered lists may have 'gaps', i.e. the indices might not be
-    // contiguous.
-    const graph::AdjacencyList<std::int64_t> cells_topology
-        = mesh::extract_topology(element.cell_shape(), dof_layout, cells);
-=======
 
   // Function top build geometry. Used to scope memory operations.
   auto build_topology = [](auto comm, auto& element, auto& dof_layout,
@@ -110,58 +97,11 @@
     //
     // Note: extract_topology could be skipped for 'P1' elements since
     // it is just the identity
->>>>>>> 92202566
 
     // Compute the destination rank for cells on this process via graph
     // partitioning. Always get the ghost cells via facet, though these
     // may be discarded later.
     const int size = dolfinx::MPI::size(comm);
-<<<<<<< HEAD
-    const graph::AdjacencyList<int> dest = cell_partitioner(
-        comm, size, tdim, cells_topology, GhostMode::shared_facet);
-
-    // Distribute cells to destination rank
-    return graph::build::distribute(comm, cells, dest);
-  }();
-
-  graph::AdjacencyList<std::int64_t> cells_extracted(0);
-  graph::AdjacencyList<std::int64_t> cell_nodes(0);
-  std::vector<std::int64_t> original_cell_index;
-  {
-    // Extract cell 'topology', i.e. the vertices for each cell
-    const graph::AdjacencyList<std::int64_t> cells_extracted0
-        = mesh::extract_topology(element.cell_shape(), dof_layout, cell_nodes0);
-
-    // Build local dual graph for owned cells to apply re-ordering to
-    const std::int32_t num_owned_cells
-        = cells_extracted0.num_nodes() - ghost_owners.size();
-    const auto [g, m] = mesh::build_local_dual_graph(
-        xtl::span<const std::int64_t>(
-            cells_extracted0.array().data(),
-            cells_extracted0.offsets()[num_owned_cells]),
-        xtl::span<const std::int32_t>(cells_extracted0.offsets().data(),
-                                      num_owned_cells + 1),
-        tdim);
-
-    // Compute re-ordering of local dual graph
-    std::vector<int> remap = graph::reorder_gps(g);
-
-    // Create re-ordered cell lists
-    original_cell_index.resize(original_cell_index0.size());
-    for (std::size_t i = 0; i < remap.size(); ++i)
-      original_cell_index[remap[i]] = original_cell_index0[i];
-    std::vector<std::int64_t>().swap(original_cell_index0);
-    cells_extracted = reorder_list(cells_extracted0, remap);
-    cell_nodes = reorder_list(cell_nodes0, remap);
-  }
-
-  // Create cells and vertices with the ghosting requested. Input
-  // topology includes cells shared via facet, but ghosts will be
-  // removed later if not required by ghost_mode.
-  Topology topology = mesh::create_topology(comm, std::move(cells_extracted),
-                                            original_cell_index, ghost_owners,
-                                            element.cell_shape(), ghost_mode);
-=======
     const int tdim = cell_dim(element.cell_shape());
     const graph::AdjacencyList<std::int32_t> dest = cell_partitioner(
         comm, size, tdim,
@@ -221,7 +161,6 @@
 
   auto [topology, cell_nodes] = build_topology(comm, element, dof_layout, cells,
                                                ghost_mode, cell_partitioner);
->>>>>>> 92202566
 
   // Create connectivity required to compute the Geometry (extra
   // connectivities for higher-order geometries)
@@ -306,9 +245,8 @@
   std::vector<std::int32_t> submesh_owned_entities;
   std::copy_if(entities.begin(), entities.end(),
                std::back_inserter(submesh_owned_entities),
-               [mesh_entity_index_map](std::int32_t e) {
-                 return e < mesh_entity_index_map->size_local();
-               });
+               [mesh_entity_index_map](std::int32_t e)
+               { return e < mesh_entity_index_map->size_local(); });
 
   // Create submesh entity index map
   // TODO Call dolfinx::common::get_owned_indices here? Do we want to
@@ -386,13 +324,12 @@
                                                  submesh_owned_x_dofs.end());
   submesh_to_mesh_x_dof_map.reserve(submesh_x_dof_index_map->size_local()
                                     + submesh_x_dof_index_map->num_ghosts());
-  std::transform(submesh_x_dof_index_map_pair.second.begin(),
-                 submesh_x_dof_index_map_pair.second.end(),
-                 std::back_inserter(submesh_to_mesh_x_dof_map),
-                 [mesh_geometry_dof_index_map](std::int32_t x_dof_index) {
-                   return mesh_geometry_dof_index_map->size_local()
-                          + x_dof_index;
-                 });
+  std::transform(
+      submesh_x_dof_index_map_pair.second.begin(),
+      submesh_x_dof_index_map_pair.second.end(),
+      std::back_inserter(submesh_to_mesh_x_dof_map),
+      [mesh_geometry_dof_index_map](std::int32_t x_dof_index)
+      { return mesh_geometry_dof_index_map->size_local() + x_dof_index; });
 
   // Create submesh geometry coordinates
   xtl::span<const double> mesh_x = mesh.geometry().x();
@@ -441,11 +378,11 @@
       = mesh.geometry().input_global_indices();
   std::vector<std::int64_t> submesh_igi;
   submesh_igi.reserve(submesh_to_mesh_x_dof_map.size());
-  std::transform(
-      submesh_to_mesh_x_dof_map.begin(), submesh_to_mesh_x_dof_map.end(),
-      std::back_inserter(submesh_igi), [&mesh_igi](std::int32_t submesh_x_dof) {
-        return mesh_igi[submesh_x_dof];
-      });
+  std::transform(submesh_to_mesh_x_dof_map.begin(),
+                 submesh_to_mesh_x_dof_map.end(),
+                 std::back_inserter(submesh_igi),
+                 [&mesh_igi](std::int32_t submesh_x_dof)
+                 { return mesh_igi[submesh_x_dof]; });
 
   // Create geometry
   Geometry submesh_geometry(
