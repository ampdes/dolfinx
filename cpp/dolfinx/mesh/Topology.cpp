--- conflicted
+++ resolved
@@ -37,7 +37,7 @@
                         const xtl::span<const std::int64_t>& unknown_idx)
 {
   const int mpi_size = dolfinx::MPI::size(comm);
-  // const int mpi_rank = dolfinx::MPI::rank(comm);
+  const int mpi_rank = dolfinx::MPI::rank(comm);
 
   LOG(INFO) << "Sharing ranks: send to PO";
   // Create a global address space to use with all_to_all post-office
@@ -59,7 +59,6 @@
   }
   std::partial_sum(send_sizes.begin(), send_sizes.end(),
                    std::next(send_offsets.begin()));
-<<<<<<< HEAD
 
   std::vector<std::int64_t> send_indices(send_offsets.back());
   for (std::int64_t global_i : unknown_idx)
@@ -81,48 +80,48 @@
   const graph::AdjacencyList<std::int64_t> recv_indices
       = dolfinx::MPI::all_to_all(comm, send_index_adj);
 
-  LOG(INFO) << "Sharing ranks: get owner and shared at PO";
-=======
-
-  std::vector<std::int64_t> send_indices(send_offsets.back());
-  for (std::int64_t global_i : unknown_idx)
-  {
-    const int index_owner
-        = dolfinx::MPI::index_owner(mpi_size, global_i, global_space);
-    send_indices[send_offsets[index_owner]] = global_i;
-    send_offsets[index_owner]++;
+  // Get index sharing - ownership will be first entry (randomised later)
+  std::array<std::int64_t, 2> local_range
+      = dolfinx::MPI::local_range(mpi_rank, global_space, mpi_size);
+
+  std::vector<int> index_to_owner_sizes(local_range[1] - local_range[0]);
+  std::vector<int> index_to_owner_offsets(index_to_owner_sizes.size() + 1, 0);
+  for (int p = 0; p < recv_indices.num_nodes(); ++p)
+  {
+    for (std::int64_t q : recv_indices.links(p))
+    {
+      assert(q >= local_range[0] and q < local_range[1]);
+      index_to_owner_sizes[q - local_range[0]]++;
+    }
+  }
+  std::partial_sum(index_to_owner_sizes.begin(), index_to_owner_sizes.end(),
+                   std::next(index_to_owner_offsets.begin()));
+  std::vector<int> index_to_owner_data(index_to_owner_offsets.back());
+
+  for (int p = 0; p < recv_indices.num_nodes(); ++p)
+  {
+    for (std::int64_t q : recv_indices.links(p))
+    {
+      const int qlocal = q - local_range[0];
+      index_to_owner_data[index_to_owner_offsets[qlocal]++] = p;
+    }
   }
   // Reset offsets
-  send_offsets[0] = 0;
-  std::partial_sum(send_sizes.begin(), send_sizes.end(),
-                   std::next(send_offsets.begin()));
-
-  LOG(INFO) << "Sending " << send_indices.size() << " indices";
-  const graph::AdjacencyList<std::int64_t> send_index_adj(
-      std::move(send_indices), std::move(send_offsets));
-
-  const graph::AdjacencyList<std::int64_t> recv_indices
-      = dolfinx::MPI::all_to_all(comm, send_index_adj);
-    
->>>>>>> 5d565bb4
-  // Get index sharing - ownership will be first entry (randomised later)
-  // local_range = dolfinx::MPI::local_range(mpi_rank, N, mpi_size);
-  
-  std::unordered_map<std::int64_t, std::vector<int>> index_to_owner;
-  for (int p = 0; p < recv_indices.num_nodes(); ++p)
-  {
-    auto recv_p = recv_indices.links(p);
-    for (std::size_t j = 0; j < recv_p.size(); ++j)
-      index_to_owner[recv_p[j]].push_back(p);
-  }
+  index_to_owner_offsets[0] = 0;
+  std::partial_sum(index_to_owner_sizes.begin(), index_to_owner_sizes.end(),
+                   std::next(index_to_owner_offsets.begin()));
 
   // Randomise ownership
   std::mt19937 g(0);
-  for (auto& map_entry : index_to_owner)
-  {
-    std::vector<int>& procs = map_entry.second;
+  for (std::size_t j = 0; j < index_to_owner_sizes.size(); ++j)
+  {
+    xtl::span<int> procs(index_to_owner_data.data() + index_to_owner_offsets[j],
+                         index_to_owner_data.data()
+                             + index_to_owner_offsets[j + 1]);
     std::shuffle(procs.begin(), procs.end(), g);
   }
+  const graph::AdjacencyList<int> index_to_owner_adj(
+      std::move(index_to_owner_data), std::move(index_to_owner_offsets));
 
   LOG(INFO) << "Sharing ranks: send back";
   // Send index ownership data back to all sharing processes
@@ -132,9 +131,8 @@
     auto recv_p = recv_indices.links(p);
     for (std::size_t j = 0; j < recv_p.size(); ++j)
     {
-      const auto it = index_to_owner.find(recv_p[j]);
-      assert(it != index_to_owner.end());
-      const std::vector<int>& sharing_procs = it->second;
+      const auto sharing_procs
+          = index_to_owner_adj.links(recv_p[j] - local_range[0]);
       send_owner[p].push_back(sharing_procs.size());
       send_owner[p].insert(send_owner[p].end(), sharing_procs.begin(),
                            sharing_procs.end());
@@ -150,7 +148,7 @@
 
   LOG(INFO) << "Sharing ranks: fill local data";
   // Now fill index_to_owner with locally needed indices
-  index_to_owner.clear();
+  std::unordered_map<std::int64_t, std::vector<int>> index_to_owner;
   for (int p = 0; p < mpi_size; ++p)
   {
     xtl::span<const std::int64_t> send_v = send_index_adj.links(p);
