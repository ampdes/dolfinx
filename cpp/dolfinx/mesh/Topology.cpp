--- conflicted
+++ resolved
@@ -34,14 +34,12 @@
 /// @param[in] unknown_idx List of indices on each process
 /// @return a map to sharing processes for each index, with the (random)
 /// owner as the first in the list
-graph::AdjacencyList<int>
+std::unordered_map<std::int64_t, std::vector<int>>
 determine_sharing_ranks(MPI_Comm comm,
                         const xtl::span<const std::int64_t>& unknown_idx)
 {
   const int mpi_size = dolfinx::MPI::size(comm);
-  const int mpi_rank = dolfinx::MPI::rank(comm);
-
-  LOG(INFO) << "Sharing ranks: send to PO";
+
   // Create a global address space to use with all_to_all post-office
   // algorithm and find the owner of each index within that space
   std::int64_t global_space = 0;
@@ -63,14 +61,11 @@
                    std::next(send_offsets.begin()));
 
   std::vector<std::int64_t> send_indices(send_offsets.back());
-  std::vector<int> send_pos(send_indices.size());
-  int j = 0;
   for (std::int64_t global_i : unknown_idx)
   {
     const int index_owner
         = dolfinx::MPI::index_owner(mpi_size, global_i, global_space);
     send_indices[send_offsets[index_owner]] = global_i;
-    send_pos[send_offsets[index_owner]] = j++;
     send_offsets[index_owner]++;
   }
   // Reset offsets
@@ -86,116 +81,60 @@
       = dolfinx::MPI::all_to_all(comm, send_index_adj);
 
   // Get index sharing - ownership will be first entry (randomised later)
-  std::array<std::int64_t, 2> local_range
-      = dolfinx::MPI::local_range(mpi_rank, global_space, mpi_size);
-
-  std::vector<int> index_to_owner_sizes(local_range[1] - local_range[0]);
-  std::vector<int> index_to_owner_offsets(index_to_owner_sizes.size() + 1, 0);
+  std::unordered_map<std::int64_t, std::vector<int>> index_to_owner;
   for (int p = 0; p < recv_indices.num_nodes(); ++p)
   {
-    for (std::int64_t q : recv_indices.links(p))
-    {
-      assert(q >= local_range[0] and q < local_range[1]);
-      index_to_owner_sizes[q - local_range[0]]++;
-    }
-  }
-  std::partial_sum(index_to_owner_sizes.begin(), index_to_owner_sizes.end(),
-                   std::next(index_to_owner_offsets.begin()));
-  std::vector<int> index_to_owner_data(index_to_owner_offsets.back());
-
-  for (int p = 0; p < recv_indices.num_nodes(); ++p)
-  {
-    for (std::int64_t q : recv_indices.links(p))
-    {
-      const int qlocal = q - local_range[0];
-      index_to_owner_data[index_to_owner_offsets[qlocal]++] = p;
-    }
-  }
-  // Reset offsets
-  index_to_owner_offsets[0] = 0;
-  std::partial_sum(index_to_owner_sizes.begin(), index_to_owner_sizes.end(),
-                   std::next(index_to_owner_offsets.begin()));
+    auto recv_p = recv_indices.links(p);
+    for (std::size_t j = 0; j < recv_p.size(); ++j)
+      index_to_owner[recv_p[j]].push_back(p);
+  }
 
   // Randomise ownership
   std::mt19937 g(0);
-  for (std::size_t j = 0; j < index_to_owner_sizes.size(); ++j)
-  {
-    xtl::span<int> procs(index_to_owner_data.data() + index_to_owner_offsets[j],
-                         index_to_owner_data.data()
-                             + index_to_owner_offsets[j + 1]);
+  for (auto& map_entry : index_to_owner)
+  {
+    std::vector<int>& procs = map_entry.second;
     std::shuffle(procs.begin(), procs.end(), g);
   }
-  const graph::AdjacencyList<int> index_to_owner_adj(
-      std::move(index_to_owner_data), std::move(index_to_owner_offsets));
-
-  LOG(INFO) << "Sharing ranks: send back";
+
   // Send index ownership data back to all sharing processes
-  std::vector<int> send_owner_sizes(mpi_size, 0);
-  std::vector<int> send_owner_offsets(mpi_size + 1, 0);
+  std::vector<std::vector<int>> send_owner(mpi_size);
   for (int p = 0; p < recv_indices.num_nodes(); ++p)
   {
     auto recv_p = recv_indices.links(p);
-    send_owner_sizes[p] = std::transform_reduce(
-        recv_p.cbegin(), recv_p.cend(), 0, std::plus<int>(), [&](int p) {
-          return index_to_owner_adj.num_links(p - local_range[0]) + 1;
-        });
-  }
-  std::partial_sum(send_owner_sizes.begin(), send_owner_sizes.end(),
-                   std::next(send_owner_offsets.begin()));
-  std::vector<int> send_owner(send_owner_offsets.back());
-
-  for (int p = 0; p < recv_indices.num_nodes(); ++p)
-  {
-    for (std::int64_t q : recv_indices.links(p))
-    {
-      const auto sharing_procs = index_to_owner_adj.links(q - local_range[0]);
-      const int nprocs = sharing_procs.size();
-      send_owner[send_owner_offsets[p]++] = nprocs;
-      std::copy(sharing_procs.begin(), sharing_procs.end(),
-                std::next(send_owner.begin(), send_owner_offsets[p]));
-      send_owner_offsets[p] += nprocs;
-    }
-  }
-  // Reset offsets
-  send_owner_offsets[0] = 0;
-  std::partial_sum(send_owner_sizes.begin(), send_owner_sizes.end(),
-                   std::next(send_owner_offsets.begin()));
+    for (std::size_t j = 0; j < recv_p.size(); ++j)
+    {
+      const auto it = index_to_owner.find(recv_p[j]);
+      assert(it != index_to_owner.end());
+      const std::vector<int>& sharing_procs = it->second;
+      send_owner[p].push_back(sharing_procs.size());
+      send_owner[p].insert(send_owner[p].end(), sharing_procs.begin(),
+                           sharing_procs.end());
+    }
+  }
 
   // Alltoall is necessary because cells which are shared by vertex are
   // not yet known to this process
-  const graph::AdjacencyList<int> recv_owner = dolfinx::MPI::all_to_all(
-      comm, graph::AdjacencyList<int>(std::move(send_owner),
-                                      std::move(send_owner_offsets)));
-
-  LOG(INFO) << "Received " << recv_owner.array().size() << " owner data";
-
-  std::vector<int> local_to_owner(recv_owner.array().size()
-                                  - unknown_idx.size());
-  std::vector<int> local_to_owner_sizes(unknown_idx.size());
-  std::vector<int> local_to_owner_offsets(unknown_idx.size() + 1, 0);
-  const std::vector<int>& r_owner = recv_owner.array();
-  for (std::size_t i = 0, c = 0; i < unknown_idx.size(); ++i)
-  {
-    const int count = r_owner[c++];
-    local_to_owner_sizes[send_pos[i]] = count;
-    c += count;
-  }
-  std::partial_sum(local_to_owner_sizes.begin(), local_to_owner_sizes.end(),
-                   std::next(local_to_owner_offsets.begin()));
-
-  for (std::size_t i = 0, c = 0; i < unknown_idx.size(); ++i)
-  {
-    const int count = r_owner[c++];
-    std::copy(
-        std::next(r_owner.begin(), c), std::next(r_owner.begin(), c + count),
-        std::next(local_to_owner.begin(), local_to_owner_offsets[send_pos[i]]));
-    c += count;
-  }
-  assert(static_cast<std::size_t>(local_to_owner_offsets.back())
-         == local_to_owner.size());
-
-  return graph::AdjacencyList<int>(std::move(local_to_owner),
-                                   std::move(local_to_owner_offsets));
+  const graph::AdjacencyList<int> recv_owner
+      = dolfinx::MPI::all_to_all(comm, graph::AdjacencyList<int>(send_owner));
+
+  // Now fill index_to_owner with locally needed indices
+  index_to_owner.clear();
+  for (int p = 0; p < mpi_size; ++p)
+  {
+    xtl::span<const std::int64_t> send_v = send_index_adj.links(p);
+    auto r_owner = recv_owner.links(p);
+    std::size_t c(0), i(0);
+    while (c < r_owner.size())
+    {
+      int count = r_owner[c++];
+      for (int j = 0; j < count; ++j)
+        index_to_owner[send_v[i]].push_back(r_owner[c++]);
+      ++i;
+    }
+  }
+
+  return index_to_owner;
 }
 //-----------------------------------------------------------------------------
 
@@ -268,22 +207,21 @@
   return {std::move(global_to_local_v), std::move(unknown_indices_set)};
 }
 //-----------------------------------------------------------------------------
+
 /// Compute a neighborhood comm from the ranks in
 /// global_vertex_to_ranks, also returning a map from global rank number
 /// to neighborhood rank
 /// @note Collective
 /// @param[in] comm The global communicator
-/// @param[in] neighbors List of processes, unsorted with duplicates
+/// @param[in] global_vertex_to_ranks Map from global vertex index to
+/// sharing ranks
 /// @return (neighbor_comm, global_to_neighbor_rank map)
 std::pair<MPI_Comm, std::map<int, int>>
-compute_neighbor_comm(const MPI_Comm& comm, const std::vector<int>& neighbors)
+compute_neighbor_comm(const MPI_Comm& comm,
+                      const std::unordered_map<std::int64_t, std::vector<int>>&
+                          global_vertex_to_ranks)
 {
   const int mpi_rank = dolfinx::MPI::rank(comm);
-<<<<<<< HEAD
-  std::vector<int> procs(neighbors);
-  std::sort(procs.begin(), procs.end());
-  procs.erase(std::unique(procs.begin(), procs.end()), procs.end());
-=======
 
   // Create set of all ranks that share a vertex with this rank. Note
   // this can be 'wider' than the neighbor comm of shared cells.
@@ -296,19 +234,21 @@
   neighbors.erase(std::unique(neighbors.begin(), neighbors.end()),
                   neighbors.end());
 
->>>>>>> 92202566
   // Remove self
-  procs.erase(std::remove(procs.begin(), procs.end(), mpi_rank), procs.end());
+  neighbors.erase(std::remove(neighbors.begin(), neighbors.end(), mpi_rank),
+                  neighbors.end());
+
   // Build map from neighbor global rank to neighbor local rank
   std::map<int, int> global_to_neighbor_rank;
-  for (std::size_t i = 0; i < procs.size(); ++i)
-    global_to_neighbor_rank.insert({procs[i], i});
+  for (std::size_t i = 0; i < neighbors.size(); ++i)
+    global_to_neighbor_rank.insert({neighbors[i], i});
 
   // Create symmetric neighborhood communicator
   MPI_Comm neighbor_comm;
-  MPI_Dist_graph_create_adjacent(
-      comm, procs.size(), procs.data(), MPI_UNWEIGHTED, procs.size(),
-      procs.data(), MPI_UNWEIGHTED, MPI_INFO_NULL, false, &neighbor_comm);
+  MPI_Dist_graph_create_adjacent(comm, neighbors.size(), neighbors.data(),
+                                 MPI_UNWEIGHTED, neighbors.size(),
+                                 neighbors.data(), MPI_UNWEIGHTED,
+                                 MPI_INFO_NULL, false, &neighbor_comm);
 
   return {neighbor_comm, std::move(global_to_neighbor_rank)};
 }
@@ -325,8 +265,8 @@
 /// @return list of triplets
 std::vector<std::int64_t> exchange_vertex_numbering(
     const MPI_Comm& comm, const std::map<int, int>& global_to_neighbor_rank,
-    const graph::AdjacencyList<int>& global_vertex_to_ranks,
-    const std::vector<std::int64_t>& global_vertices,
+    const std::unordered_map<std::int64_t, std::vector<int>>&
+        global_vertex_to_ranks,
     std::int64_t global_offset_v,
     const std::unordered_map<std::int64_t, std::int32_t>&
         global_to_local_vertices)
@@ -336,20 +276,15 @@
   // Pack send data
   std::vector<std::vector<std::int64_t>> send_buffer(
       global_to_neighbor_rank.size());
-  for (std::size_t i = 0; i < global_vertices.size(); ++i)
+  for (const auto& vertex : global_vertex_to_ranks)
   {
     // Get (global) ranks that share this vertex. Note that first rank
     // is the owner.
-<<<<<<< HEAD
-    xtl::span<const int> vertex_ranks = global_vertex_to_ranks.links(i);
-    if (vertex_ranks[0] == mpi_rank)
-=======
     const std::vector<int>& vertex_ranks = vertex.second;
     if (vertex_ranks.front() == mpi_rank)
->>>>>>> 92202566
     {
       // Get local vertex index
-      auto vlocal_it = global_to_local_vertices.find(global_vertices[i]);
+      auto vlocal_it = global_to_local_vertices.find(vertex.first);
       assert(vlocal_it != global_to_local_vertices.end());
       assert(vlocal_it->second != -1);
 
@@ -715,36 +650,27 @@
   //
   // and a list of vertices whose ownership needs determining (vertices
   // that are attached to both owned and ghost cells)
-  LOG(INFO) << "Topology: compute vertex markers";
   auto [global_to_local_vertices, unknown_indices_set]
       = compute_vertex_markers(cells, num_local_cells);
 
   // For each vertex whose ownership needs determining (indices in
   // unknown_indices_set), compute the list of sharing ranks. The first
-<<<<<<< HEAD
-  // index in the vector of ranks is the owner as determined by this
-  // function.
-  LOG(INFO) << "Topology: determine sharing ranks";
-  graph::AdjacencyList<int> unknown_index_to_ranks
-=======
   // index in the vector of ranks is the owner as determined by
   // determine_sharing_ranks.
   std::unordered_map<std::int64_t, std::vector<int>> global_vertex_to_ranks
->>>>>>> 92202566
       = determine_sharing_ranks(comm, unknown_indices_set);
 
   // Iterate over vertices that have 'unknown' ownership, and if flagged
   // as owned by determine_sharing_ranks update ownership status
-  LOG(INFO) << "Topology: update ownership";
   const int mpi_rank = dolfinx::MPI::rank(comm);
-  for (std::size_t i = 0; i < unknown_indices_set.size(); ++i)
-  {
-    const std::int64_t global_index = unknown_indices_set[i];
-    const auto procs = unknown_index_to_ranks.links(i);
+  for (std::int64_t global_index : unknown_indices_set)
+  {
+    const auto it = global_vertex_to_ranks.find(global_index);
+    assert(it != global_vertex_to_ranks.end());
 
     // Vertex is shared and owned by this rank if first owning rank is
     // my rank
-    if (procs[0] == mpi_rank)
+    if (it->second[0] == mpi_rank)
     {
       // Should already be in map
       auto it_gi = global_to_local_vertices.find(global_index);
@@ -756,7 +682,6 @@
     }
   }
 
-  LOG(INFO) << "Topology: number owned vertices";
   // Number all owned vertices, iterating over vertices cell-wise
   std::int32_t v = 0;
   for (std::int32_t c = 0; c < cells.num_nodes(); ++c)
@@ -777,16 +702,15 @@
 
   // Create neighborhood communicator for vertices on the 'true'
   // boundary and a map from MPI rank on comm to rank on neighbor_comm
-  LOG(INFO) << "Topology: compute neighbor comm";
   auto [neighbor_comm, global_to_neighbor_rank]
-      = compute_neighbor_comm(comm, unknown_index_to_ranks.array());
+      = compute_neighbor_comm(comm, global_vertex_to_ranks);
 
   // Send and receive list of triplets map (input vertex index) -> (new
   // global index, owner rank) with neighbours (for vertices on 'true
   // domain boundary')
   auto recv_triplets = exchange_vertex_numbering(
-      neighbor_comm, global_to_neighbor_rank, unknown_index_to_ranks,
-      unknown_indices_set, global_offset_v, global_to_local_vertices);
+      neighbor_comm, global_to_neighbor_rank, global_vertex_to_ranks,
+      global_offset_v, global_to_local_vertices);
   assert(recv_triplets.size() % 3 == 0);
 
   // Unpack received data and build array of ghost vertices and owners
@@ -837,7 +761,6 @@
 
   MPI_Comm_free(&neighbor_comm);
 
-  LOG(INFO) << "Topology: convert to local index";
   // TODO: is it possible to build neighbourhood communictor that is
   // larger than neighbor_comm to capture all ghost owners?
 
@@ -863,7 +786,6 @@
 
   // Create Topology object
 
-  LOG(INFO) << "Topology: create";
   Topology topology(comm, cell_type);
   const int tdim = topology.dim();
 
