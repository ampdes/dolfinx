// Copyright (C) 2006-2022 Anders Logg and Garth N. Wells
//
// This file is part of DOLFINx (https://www.fenicsproject.org)
//
// SPDX-License-Identifier:    LGPL-3.0-or-later

#include "Topology.h"
#include "cell_types.h"
#include "permutationcomputation.h"
#include "topologycomputation.h"
#include "utils.h"
#include <algorithm>
#include <dolfinx/common/IndexMap.h>
#include <dolfinx/common/log.h>
#include <dolfinx/common/sort.h>
#include <dolfinx/graph/AdjacencyList.h>
#include <dolfinx/graph/partition.h>
#include <numeric>
#include <random>
#include <set>

using namespace dolfinx;
using namespace dolfinx::mesh;

namespace
{
/// @brief Determine owner and sharing ranks sharing an index.
///
/// @note Collective
///
/// Indices are sent to a 'post office' rank, which uses a
/// (deterministic) random number generator to determine which rank is
/// the 'owner'. This information is sent back to the ranks who sent the
/// index to the post office.
///
/// @param[in] comm MPI communicator
/// @param[in] indices Global indices to determine a an owning MPI ranks
/// for.
/// @return Map from global index to sharing ranks for each index in
/// indices. The owner rank is the first as the first in the of ranks.
graph::AdjacencyList<int>
determine_sharing_ranks(MPI_Comm comm, std::span<const std::int64_t> indices)
{
  common::Timer timer("Topology: determine shared index ownership");

  const int size = dolfinx::MPI::size(comm);

  // FIXME: use sensible name
  std::int64_t global_range = 0;
  {
    std::int64_t max_index
        = indices.empty() ? 0
                          : *std::max_element(indices.begin(), indices.end());
    MPI_Allreduce(&max_index, &global_range, 1, MPI_INT64_T, MPI_MAX, comm);
    global_range += 1;
  }

  // Build {dest, pos} list, and sort
  std::vector<std::array<int, 2>> dest_to_index;
  {
    dest_to_index.reserve(indices.size());
    for (auto idx : indices)
    {
      int dest = dolfinx::MPI::index_owner(size, idx, global_range);
      dest_to_index.push_back({dest, static_cast<int>(dest_to_index.size())});
    }
    std::sort(dest_to_index.begin(), dest_to_index.end());
  }

  // Build list of neighbour dest ranks and count number of indices to
  // send to each post office
  std::vector<int> dest;
  std::vector<std::int32_t> num_items_per_dest0;
  {
    auto it = dest_to_index.begin();
    while (it != dest_to_index.end())
    {
      // Store global rank and find iterator to next global rank
      dest.push_back((*it)[0]);
      auto it1
          = std::find_if(it, dest_to_index.end(),
                         [r = dest.back()](auto& idx) { return idx[0] != r; });

      // Store number of items for current rank
      num_items_per_dest0.push_back(std::distance(it, it1));

      // Advance iterator
      it = it1;
    }
  }

  // Determine src ranks. Sort ranks so that ownership determination is
  // deterministic for a given number of ranks.
  std::vector<int> src = dolfinx::MPI::compute_graph_edges_nbx(comm, dest);
  std::sort(src.begin(), src.end());

  // Create neighbourhood communicator for sending data to post offices
  MPI_Comm neigh_comm0;
  MPI_Dist_graph_create_adjacent(comm, src.size(), src.data(), MPI_UNWEIGHTED,
                                 dest.size(), dest.data(), MPI_UNWEIGHTED,
                                 MPI_INFO_NULL, false, &neigh_comm0);

  // Compute send displacements
  std::vector<std::int32_t> send_disp0(num_items_per_dest0.size() + 1, 0);
  std::partial_sum(num_items_per_dest0.begin(), num_items_per_dest0.end(),
                   std::next(send_disp0.begin()));

  // Send number of items to post offices (destination) that I will be
  // sending
  std::vector<int> num_items_recv0(src.size());
  num_items_per_dest0.reserve(1);
  num_items_recv0.reserve(1);
  MPI_Neighbor_alltoall(num_items_per_dest0.data(), 1, MPI_INT,
                        num_items_recv0.data(), 1, MPI_INT, neigh_comm0);

  // Prepare receive displacement and buffers
  std::vector<std::int32_t> recv_disp0(num_items_recv0.size() + 1, 0);
  std::partial_sum(num_items_recv0.begin(), num_items_recv0.end(),
                   std::next(recv_disp0.begin()));

  // Pack send buffer
  std::vector<int> send_buffer0;
  send_buffer0.reserve(send_disp0.back());
  for (auto idx : dest_to_index)
    send_buffer0.push_back(indices[idx[1]]);

  // Send/receive global indices
  std::vector<int> recv_buffer0(recv_disp0.back());
  MPI_Neighbor_alltoallv(send_buffer0.data(), num_items_per_dest0.data(),
                         send_disp0.data(), MPI_INT, recv_buffer0.data(),
                         num_items_recv0.data(), recv_disp0.data(), MPI_INT,
                         neigh_comm0);
  MPI_Comm_free(&neigh_comm0);

  // -- Transpose

  // Build {global index, pos, src} list
  std::vector<std::array<std::int64_t, 3>> indices_list;
  for (std::size_t p = 0; p < recv_disp0.size() - 1; ++p)
  {
    for (std::int32_t i = recv_disp0[p]; i < recv_disp0[p + 1]; ++i)
      indices_list.push_back({recv_buffer0[i], i, int(p)});
  }
  std::sort(indices_list.begin(), indices_list.end());

  // Find which ranks have each index
  std::vector<std::int32_t> num_items_per_dest1(recv_disp0.size() - 1, 0);
  std::vector<std::int32_t> num_items_per_pos1(recv_disp0.back(), 0);

  std::vector<int> owner;
  std::vector<int> disp1 = {0};
  {
    std::mt19937 rng(dolfinx::MPI::rank(comm));
    auto it = indices_list.begin();
    while (it != indices_list.end())
    {
      // Find iterator to next different global index
      auto it1 = std::find_if(it, indices_list.end(),
                              [idx0 = (*it)[0]](auto& idx)
                              { return idx[0] != idx0; });

      // Number of times index is repeated
      std::size_t num = std::distance(it, it1);

      // Pick an owner
      auto it_owner = it;
      if (num > 1)
      {
        std::uniform_int_distribution<int> distrib(0, num - 1);
        it_owner = std::next(it, distrib(rng));
      }
      owner.push_back((*it_owner)[2]);

      // Update number of items to be sent to each rank and record
      // owner
      for (auto itx = it; itx != it1; ++itx)
      {
        auto& data = *itx;
        num_items_per_pos1[data[1]] = num + 1;
        num_items_per_dest1[data[2]] += num + 1;
      }

      disp1.push_back(disp1.back() + num);

      // Advance iterator
      it = it1;
    }
  }

  // Compute send displacement
  std::vector<std::int32_t> send_disp1(num_items_per_dest1.size() + 1, 0);
  std::partial_sum(num_items_per_dest1.begin(), num_items_per_dest1.end(),
                   std::next(send_disp1.begin()));

  // Build send buffer
  std::vector<int> send_buffer1(send_disp1.back());
  {
    // Compute buffer  displacement
    std::vector<std::int32_t> bdisp1(num_items_per_pos1.size() + 1, 0);
    std::partial_sum(num_items_per_pos1.begin(), num_items_per_pos1.end(),
                     std::next(bdisp1.begin()));

    for (std::size_t i = 0; i < disp1.size() - 1; ++i)
    {
      // Get data for first occurrence of global index
      std::int32_t owner_rank = owner[i];
      std::int32_t num_sharing_ranks = disp1[i + 1] - disp1[i];

      // For each appearance of the global index the sharing ranks
      auto indices_it0 = std::next(indices_list.begin(), disp1[i]);
      auto indices_it1 = std::next(indices_it0, num_sharing_ranks);
      for (std::int32_t j = disp1[i]; j < disp1[i + 1]; ++j)
      {
        auto& data1 = indices_list[j];
        std::size_t pos = data1[1];
        std::int32_t bufferpos = bdisp1[pos];
        send_buffer1[bufferpos] = num_sharing_ranks;

        // Store indices (global)
        auto it0 = std::next(send_buffer1.begin(), bufferpos + 1);
        std::transform(indices_it0, indices_it1, it0,
                       [&src](auto& x) { return src[x[2]]; });

        auto it1 = std::next(it0, num_sharing_ranks);
        auto it_owner = std::find(it0, it1, src[owner_rank]);
        assert(it_owner != it1);
        std::iter_swap(it0, it_owner);
      }
    }
  }

  // Send back
  MPI_Comm neigh_comm1;
  MPI_Dist_graph_create_adjacent(comm, dest.size(), dest.data(), MPI_UNWEIGHTED,
                                 src.size(), src.data(), MPI_UNWEIGHTED,
                                 MPI_INFO_NULL, false, &neigh_comm1);

  // Send number of values to receive
  std::vector<int> num_items_recv1(dest.size());
  num_items_per_dest1.reserve(1);
  num_items_recv1.reserve(1);
  MPI_Neighbor_alltoall(num_items_per_dest1.data(), 1, MPI_INT,
                        num_items_recv1.data(), 1, MPI_INT, neigh_comm1);

  // Prepare receive displacements
  std::vector<std::int32_t> recv_disp1(num_items_recv1.size() + 1, 0);
  std::partial_sum(num_items_recv1.begin(), num_items_recv1.end(),
                   std::next(recv_disp1.begin()));

  // Send data
  std::vector<int> recv_buffer1(recv_disp1.back());
  MPI_Neighbor_alltoallv(send_buffer1.data(), num_items_per_dest1.data(),
                         send_disp1.data(), MPI_INT, recv_buffer1.data(),
                         num_items_recv1.data(), recv_disp1.data(), MPI_INT,
                         neigh_comm1);
  MPI_Comm_free(&neigh_comm1);

  // Build adjacency list
  std::vector<int> data;
  std::vector<std::int32_t> graph_offsets = {0};
  {
    auto it = recv_buffer1.begin();
    while (it != recv_buffer1.end())
    {
      const std::size_t d = std::distance(recv_buffer1.begin(), it);
      std::int64_t num_ranks = *it;

      std::span ranks(recv_buffer1.data() + d + 1, num_ranks);
      data.insert(data.end(), ranks.begin(), ranks.end());
      graph_offsets.push_back(graph_offsets.back() + num_ranks);

      std::advance(it, num_ranks + 1);
    }
  }

  return graph::AdjacencyList(std::move(data), std::move(graph_offsets));
}

/// @brief Build ownership 'groups' (owned/undetermined/non-owned) of
/// vertices.
///
/// Owned vertices are attached only to owned cells and 'unowned'
/// vertices are attached only to ghost cells. Vertices with
/// undetermined ownership are attached to owned and unowned cells.
///
/// @param cells Input owned cells vertices
/// @param cells Input ghost cell vertices
/// @return Sorted lists of vertex indices that are:
/// 1. Owned by the caller
/// 2. With undetermined ownership
/// 3. Not owned by the caller
<<<<<<< HEAD
std::array<std::vector<std::int64_t>, 2>
vertex_ownership_groups(std::vector<std::span<const std::int64_t>> cells_owned,
                        std::vector<std::span<const std::int64_t>> cells_ghost,
                        std::span<const std::int64_t> boundary_vertices)
=======
std::array<std::vector<std::int64_t>, 2> vertex_ownership_groups(
    const std::vector<std::span<const std::int64_t>>& cells_owned,
    const std::vector<std::span<const std::int64_t>>& cells_ghost,
    std::span<const std::int64_t> boundary_vertices)
>>>>>>> 5e1d508b
{
  common::Timer timer("Topology: determine vertex ownership groups (owned, "
                      "undetermined, unowned)");

  // Build set of 'local' cell vertices (attached to an owned cell)
  std::vector<std::int64_t> local_vertex_set;
  local_vertex_set.reserve(
      std::accumulate(cells_owned.begin(), cells_owned.end(), 0,
                      [](std::size_t s, auto& v) { return s + v.size(); }));
  for (auto c : cells_owned)
    local_vertex_set.insert(local_vertex_set.end(), c.begin(), c.end());
  dolfinx::radix_sort(std::span(local_vertex_set));
  local_vertex_set.erase(
      std::unique(local_vertex_set.begin(), local_vertex_set.end()),
      local_vertex_set.end());

  // Build set of ghost cell vertices (attached to a ghost cell)
  std::vector<std::int64_t> ghost_vertex_set;
  ghost_vertex_set.reserve(
      std::accumulate(cells_ghost.begin(), cells_ghost.end(), 0,
                      [](std::size_t s, auto& v) { return s + v.size(); }));
  for (auto c : cells_ghost)
    ghost_vertex_set.insert(ghost_vertex_set.end(), c.begin(), c.end());
  dolfinx::radix_sort(std::span(ghost_vertex_set));
  ghost_vertex_set.erase(
      std::unique(ghost_vertex_set.begin(), ghost_vertex_set.end()),
      ghost_vertex_set.end());

  // Build difference 1: Vertices attached only to owned cells, and
  // therefore owned by this rank
  std::vector<std::int64_t> owned_vertices;
  std::set_difference(local_vertex_set.begin(), local_vertex_set.end(),
                      boundary_vertices.begin(), boundary_vertices.end(),
                      std::back_inserter(owned_vertices));

  // Build difference 2: Vertices attached only to ghost cells, and
  // therefore not owned by this rank
  std::vector<std::int64_t> unowned_vertices;
  std::set_difference(ghost_vertex_set.begin(), ghost_vertex_set.end(),
                      local_vertex_set.begin(), local_vertex_set.end(),
                      std::back_inserter(unowned_vertices));

  // TODO Check this in debug mode only?
  // Sanity check
  // No vertices in unowned should also be in boundary...
  std::vector<std::int64_t> unowned_vertices_in_error;
  std::set_intersection(unowned_vertices.begin(), unowned_vertices.end(),
                        boundary_vertices.begin(), boundary_vertices.end(),
                        std::back_inserter(unowned_vertices_in_error));

  if (!unowned_vertices_in_error.empty())
  {
    throw std::runtime_error(
        "Adding boundary vertices in ghost cells not allowed.");
  }

  return {std::move(owned_vertices), std::move(unowned_vertices)};
}
/// @brief Send entity indices for owned entities to processes that
/// share but do not own the entities, and receive index data for
/// entities caller shares but does not own (ghosts).
///
/// @param[in] comm MPI communicator
/// @param[in] indices Vertices on the process boundary and which are
/// numbered by other ranks
/// @param[in] index_to_ranks The sharing ranks for each index in
/// `indices`
/// @param[in] offset The indexing offset for this process, i.e. the
/// global index of local index `idx` is `idx + offset_v`.
/// @param[in] global_indices The input global indices owned by this
/// process
/// @param[in] local_indices The new local index, i.e. for input global
/// index `global_indices[i]` the new local index is `local_indices[i]`.
/// @return Triplets of data for entries in `indices`, with
/// 1. Old global index
/// 2. New global index
/// 3. MPI rank of the owner
std::vector<std::int64_t>
exchange_indexing(MPI_Comm comm, std::span<const std::int64_t> indices,
                  const graph::AdjacencyList<int>& index_to_ranks,
                  std::int64_t offset,
                  std::span<const std::int64_t> global_indices,
                  std::span<const std::int32_t> local_indices)
{
  const int mpi_rank = dolfinx::MPI::rank(comm);

  // Build src and destination ranks
  std::vector<int> src, dest;
  for (std::int32_t i = 0; i < index_to_ranks.num_nodes(); ++i)
  {
    auto ranks = index_to_ranks.links(i);
    if (ranks.front() == mpi_rank)
      dest.insert(dest.end(), std::next(ranks.begin()), ranks.end());
    else
      src.push_back(ranks.front());
  }
  std::sort(src.begin(), src.end());
  src.erase(std::unique(src.begin(), src.end()), src.end());
  std::sort(dest.begin(), dest.end());
  dest.erase(std::unique(dest.begin(), dest.end()), dest.end());

  // Pack send data. Use std::vector<std::vector>> since size will be
  // modest (equal to number of neighbour ranks)
  std::vector<std::vector<std::int64_t>> send_buffer(dest.size());
  for (std::int32_t i = 0; i < index_to_ranks.num_nodes(); ++i)
  {
    // Get (global) ranks that share this vertex. Note that first rank
    // is the owner.
    auto ranks = index_to_ranks.links(i);
    if (ranks.front() == mpi_rank)
    {
      // Get local vertex index
      std::int64_t idx_old = indices[i];
      auto local_it = std::lower_bound(global_indices.begin(),
                                       global_indices.end(), idx_old);
      assert(local_it != global_indices.end() and *local_it == idx_old);
      std::size_t pos = std::distance(global_indices.begin(), local_it);
      std::int64_t idx_new = local_indices[pos] + offset;

      // Owned and shared with these processes (starting from 1, 0 is
      // self)
      for (std::size_t j = 1; j < ranks.size(); ++j)
      {
        // Find rank on the neighborhood comm
        auto it = std::lower_bound(dest.begin(), dest.end(), ranks[j]);
        assert(it != dest.end() and *it == ranks[j]);
        int neighbor = std::distance(dest.begin(), it);

        // Add (old global vertex index, new  global vertex index, owner
        // rank (global))
        send_buffer[neighbor].insert(send_buffer[neighbor].end(),
                                     {idx_old, idx_new, mpi_rank});
      }
    }
  }

  // Send/receive data
  std::vector<std::int64_t> recv_data;
  {
    MPI_Comm comm0;
    MPI_Dist_graph_create_adjacent(comm, src.size(), src.data(), MPI_UNWEIGHTED,
                                   dest.size(), dest.data(), MPI_UNWEIGHTED,
                                   MPI_INFO_NULL, false, &comm0);

    // Prepare send sizes and send displacements
    std::vector<int> send_sizes;
    send_sizes.reserve(dest.size());
    std::transform(send_buffer.begin(), send_buffer.end(),
                   std::back_inserter(send_sizes),
                   [](auto& x) { return x.size(); });
    std::vector<int> send_disp(dest.size() + 1, 0);
    std::partial_sum(send_sizes.begin(), send_sizes.end(),
                     std::next(send_disp.begin()));

    std::vector<std::int64_t> sbuffer;
    sbuffer.reserve(send_disp.back());
    for (auto& data : send_buffer)
      sbuffer.insert(sbuffer.end(), data.begin(), data.end());

    // Get receive sizes
    std::vector<int> recv_sizes(src.size());
    send_sizes.reserve(1);
    recv_sizes.reserve(1);
    MPI_Neighbor_alltoall(send_sizes.data(), 1, MPI_INT, recv_sizes.data(), 1,
                          MPI_INT, comm0);

    std::vector<int> recv_disp(src.size() + 1, 0);
    std::partial_sum(recv_sizes.begin(), recv_sizes.end(),
                     std::next(recv_disp.begin()));
    recv_data = std::vector<std::int64_t>(recv_disp.back());
    MPI_Neighbor_alltoallv(sbuffer.data(), send_sizes.data(), send_disp.data(),
                           MPI_INT64_T, recv_data.data(), recv_sizes.data(),
                           recv_disp.data(), MPI_INT64_T, comm0);

    MPI_Comm_free(&comm0);
  }

  return recv_data;
}

/// @brief Send and receive vertex indices and owning ranks for
/// vertices that lie in the ghost cell region.
///
/// Vertices that are attached to ghost cells but which are not attached
/// to the 'true' boundary between processes may be owned (and therefore
/// numbered) by a rank that does not share any (ghost) cells with the
/// caller. The function is called after all vertices on the true
/// boundary have been numbered, with the vertex indices that still need
/// to be exchanged communicated by the ghost cells.
///
/// @param[in] map0 Map for the entity that has access to all required
/// indices, typically the index map for cells.
/// @param[in] entities0 Vertices of the entities that have access to
/// all required new indices. Indices are 'old' global indices.
/// @param[in] num_entity_vertices Number of vertices per entity.
/// @param[in] nlocal1 Number of owned entities of type '1'.
/// @param[in] offset1 The indexing offset for this process for entities
/// of type '1'. I.e., the global index of local index `idx` is `idx +
/// offset1`.
/// @param[in] global_local_entities1 List of (old global index, new
/// local index) pairs for entities of type '1' that have been numbered.
/// The 'new' global index is `global_local_entities1[i].first +
/// offset1`. For entities that have not yet been assigned a new index,
/// the second entry in the pair is `-1`.
/// @param[in] ghost_owners1 The owning rank for indices that are
/// not owned. If `idx` is the 'new' global index
/// @return List of arrays for each entity, where the entity array contains:
/// 1. Old entity index
/// 2. New global index
/// 3. Rank of the process that owns the entity
std::vector<std::array<std::int64_t, 3>> exchange_ghost_indexing(
    const common::IndexMap& map0, std::span<const std::int64_t> entities0,
    int num_entity_vertices, std::int32_t nlocal1, std::int64_t offset1,
    std::span<const std::pair<std::int64_t, std::int32_t>>
        global_local_entities1,
    std::span<const std::int64_t> ghost_entities1,
    std::span<const int> ghost_owners1)
{
  // Receive index of ghost vertices that are not on the process
  // ('true') boundary from the owner of ghost cells.
  //
  // Note: the ghost cell owner might not be the same as the vertex
  // owner.

  MPI_Comm comm;
  std::span src = map0.src();
  std::span dest = map0.dest();
  MPI_Dist_graph_create_adjacent(map0.comm(), src.size(), src.data(),
                                 MPI_UNWEIGHTED, dest.size(), dest.data(),
                                 MPI_UNWEIGHTED, MPI_INFO_NULL, false, &comm);

  // --

  // For each rank, list of owned vertices that are ghosted by other ranks
  std::vector<std::vector<std::int64_t>> shared_vertices_fwd(dest.size());

  {
    // -- Send cell ghost indices to owner
    MPI_Comm comm1;
    MPI_Dist_graph_create_adjacent(
        map0.comm(), dest.size(), dest.data(), MPI_UNWEIGHTED, src.size(),
        src.data(), MPI_UNWEIGHTED, MPI_INFO_NULL, false, &comm1);

    // Build list of (owner rank, index) pairs for each ghost index, and
    // sort
    std::vector<std::pair<int, std::int64_t>> owner_to_ghost;
    std::transform(map0.ghosts().begin(), map0.ghosts().end(),
                   map0.owners().begin(), std::back_inserter(owner_to_ghost),
                   [](auto idx, auto r) -> std::pair<int, std::int64_t> {
                     return {r, idx};
                   });
    std::sort(owner_to_ghost.begin(), owner_to_ghost.end());

    // Build send buffer (the second component of each pair in
    // owner_to_ghost) to send to rank that owns the index
    std::vector<std::int64_t> send_buffer;
    send_buffer.reserve(owner_to_ghost.size());
    std::transform(owner_to_ghost.begin(), owner_to_ghost.end(),
                   std::back_inserter(send_buffer),
                   [](auto x) { return x.second; });

    // Compute send sizes and displacements
    std::vector<int> send_sizes, send_disp{0};
    auto it = owner_to_ghost.begin();
    while (it != owner_to_ghost.end())
    {
      auto it1 = std::find_if(it, owner_to_ghost.end(),
                              [r = it->first](auto x) { return x.first != r; });
      send_sizes.push_back(std::distance(it, it1));
      send_disp.push_back(send_disp.back() + send_sizes.back());
      it = it1;
    }

    // Exchange number of indices to send/receive from each rank
    std::vector<int> recv_sizes(dest.size(), 0);
    send_sizes.reserve(1);
    recv_sizes.reserve(1);
    MPI_Neighbor_alltoall(send_sizes.data(), 1, MPI_INT, recv_sizes.data(), 1,
                          MPI_INT, comm1);

    // Prepare receive displacement array
    std::vector<int> recv_disp(dest.size() + 1, 0);
    std::partial_sum(recv_sizes.begin(), recv_sizes.end(),
                     std::next(recv_disp.begin()));

    // Send ghost indices to owner, and receive owned indices
    std::vector<std::int64_t> recv_buffer(recv_disp.back());
    MPI_Neighbor_alltoallv(send_buffer.data(), send_sizes.data(),
                           send_disp.data(), MPI_INT64_T, recv_buffer.data(),
                           recv_sizes.data(), recv_disp.data(), MPI_INT64_T,
                           comm1);
    MPI_Comm_free(&comm1);

    // Iterate over ranks that ghost cells owned by this rank
    auto local_range = map0.local_range();
    for (std::size_t r = 0; r < recv_disp.size() - 1; ++r)
    {
      assert(r < shared_vertices_fwd.size());
      std::vector<std::int64_t>& shared_vertices = shared_vertices_fwd[r];
      for (int i = recv_disp[r]; i < recv_disp[r + 1]; ++i)
      {
        assert(recv_buffer[i] >= local_range[0]);
        assert(recv_buffer[i] < local_range[1]);
        std::int32_t cell_idx = recv_buffer[i] - local_range[0];
        auto vertices = entities0.subspan(cell_idx * num_entity_vertices,
                                          num_entity_vertices);
        shared_vertices.insert(shared_vertices.end(), vertices.begin(),
                               vertices.end());
      }

      std::sort(shared_vertices.begin(), shared_vertices.end());
      shared_vertices.erase(
          std::unique(shared_vertices.begin(), shared_vertices.end()),
          shared_vertices.end());
    }
  }

  // Compute send sizes and offsets
  std::vector<int> send_sizes(dest.size());
  std::transform(shared_vertices_fwd.begin(), shared_vertices_fwd.end(),
                 send_sizes.begin(), [](auto& x) { return 3 * x.size(); });
  std::vector<int> send_disp(dest.size() + 1);
  std::partial_sum(send_sizes.begin(), send_sizes.end(),
                   std::next(send_disp.begin()));

  // Get receive sizes
  std::vector<int> recv_sizes(src.size());
  send_sizes.reserve(1);
  recv_sizes.reserve(1);
  MPI_Neighbor_alltoall(send_sizes.data(), 1, MPI_INT, recv_sizes.data(), 1,
                        MPI_INT, comm);

  // Pack send buffer
  std::vector<std::int64_t> send_buffer;
  send_buffer.reserve(send_disp.back());
  {
    const int mpi_rank = dolfinx::MPI::rank(comm);

    // Iterate over each rank to send vertex data to
    for (const auto& vertices_old : shared_vertices_fwd)
    {
      // Iterate over vertex indices (old) for current destination rank
      for (auto vertex_old : vertices_old)
      {
        // Find new vertex index and determine owning rank
        auto it = std::lower_bound(
            global_local_entities1.begin(), global_local_entities1.end(),
            std::pair<std::int64_t, std::int32_t>(vertex_old, 0),
            [](auto& a, auto& b) { return a.first < b.first; });
        assert(it != global_local_entities1.end());
        assert(it->first == vertex_old);
        assert(it->second != -1);

        std::int64_t global_idx = it->second < nlocal1
                                      ? it->second + offset1
                                      : ghost_entities1[it->second - nlocal1];
        int owner_rank = it->second < nlocal1
                             ? mpi_rank
                             : ghost_owners1[it->second - nlocal1];

        send_buffer.insert(send_buffer.end(),
                           {vertex_old, global_idx, owner_rank});
      }
    }
  }
  assert(send_buffer.size() == (std::size_t)send_disp.back());

  std::vector<int> recv_disp(src.size() + 1, 0);
  std::partial_sum(recv_sizes.begin(), recv_sizes.end(),
                   std::next(recv_disp.begin()));
  std::vector<std::int64_t> recv_buffer(recv_disp.back());
  MPI_Neighbor_alltoallv(send_buffer.data(), send_sizes.data(),
                         send_disp.data(), MPI_INT64_T, recv_buffer.data(),
                         recv_sizes.data(), recv_disp.data(), MPI_INT64_T,
                         comm);

  std::vector<std::array<std::int64_t, 3>> data;
  data.reserve(recv_buffer.size() / 3);
  for (std::size_t i = 0; i < recv_buffer.size(); i += 3)
    data.push_back({recv_buffer[i], recv_buffer[i + 1], recv_buffer[i + 2]});
  std::sort(data.begin(), data.end());
  data.erase(std::unique(data.begin(), data.end()), data.end());

  MPI_Comm_free(&comm);

  return data;
}

/// @brief Convert adjacency list edges from global indexing to local
/// indexing.
///
/// Nodes beyond `num_local_nodes` are discarded.
///
/// @param[in] g Graph with global edge indices
/// @param[in] num_local_nodes Number of nodes to retain in the graph.
/// Typically used to trim ghost nodes.
/// @param[in] global_to_local Sorted array of (global, local) indices.
std::vector<std::int32_t> convert_to_local_indexing(
    std::span<const std::int64_t> g,
    std::span<const std::pair<std::int64_t, std::int32_t>> global_to_local)
{
  std::vector<std::int32_t> data(g.size());
  std::transform(g.begin(), std::next(g.begin(), data.size()), data.begin(),
                 [&global_to_local](auto i)
                 {
                   auto it = std::lower_bound(
                       global_to_local.begin(), global_to_local.end(),
                       std::pair<std::int64_t, std::int32_t>(i, 0),
                       [](auto& a, auto& b) { return a.first < b.first; });
                   assert(it != global_to_local.end());
                   assert(it->first == i);
                   return it->second;
                 });

  return data;
}
} // namespace

//-----------------------------------------------------------------------------
Topology::Topology(MPI_Comm comm, CellType cell_type)
    : _comm(comm), _index_map(cell_dim(cell_type) + 1, {nullptr}),
      _connectivity(
          cell_dim(cell_type) + 1,
          std::vector<std::shared_ptr<graph::AdjacencyList<std::int32_t>>>(
              cell_dim(cell_type) + 1))
{
  std::int8_t tdim = cell_dim(cell_type);
<<<<<<< HEAD
=======

  // Create all the entity types in mesh, one per dimension for a single cell
  // type mesh.
>>>>>>> 5e1d508b
  _entity_type_offsets.resize(tdim + 2);
  for (std::int8_t i = 0; i < tdim + 2; ++i)
    _entity_type_offsets[i] = i;

<<<<<<< HEAD
  _entity_types = {CellType::point, CellType::interval};
=======
  _entity_types = {CellType::point};
  if (tdim > 0)
    _entity_types.push_back(CellType::interval);
>>>>>>> 5e1d508b
  if (tdim == 2)
    _entity_types.push_back(cell_type);
  else if (tdim == 3)
  {
    _entity_types.push_back(cell_facet_type(cell_type, 0));
    _entity_types.push_back(cell_type);
  }
}
//-----------------------------------------------------------------------------
Topology::Topology(MPI_Comm comm, const std::vector<CellType>& cell_types)
    : _comm(comm), _entity_types({mesh::CellType::point}),
      _entity_type_offsets({0, 1})
{
  assert(cell_types.size() > 0);
  std::int8_t tdim = cell_dim(cell_types[0]);
<<<<<<< HEAD

=======
  assert(tdim > 0);
  for (auto ct : cell_types)
    assert(cell_dim(ct) == tdim);

  // Create all the entity types in the mesh
>>>>>>> 5e1d508b
  if (tdim > 1)
  {
    // In 2D, the facet is an interval
    _entity_types.push_back(CellType::interval);
    _entity_type_offsets.push_back(_entity_types.size());

    if (tdim == 3)
    {
      // Find all facet types
<<<<<<< HEAD
      std::vector<mesh::CellType> facet_types;
      for (auto c : cell_types)
      {
        assert(cell_dim(c) == tdim);
        std::int8_t nf = cell_num_entities(c, tdim - 1);
        for (std::int8_t i = 0; i < nf; ++i)
          facet_types.push_back(cell_facet_type(c, i));
      }
      std::sort(facet_types.begin(), facet_types.end());
      facet_types.erase(std::unique(facet_types.begin(), facet_types.end()),
                        facet_types.end());
=======
      std::set<mesh::CellType> facet_types;
      for (auto c : cell_types)
      {
        assert(cell_dim(c) == tdim);
        for (std::int8_t i = 0; i < cell_num_entities(c, tdim - 1); ++i)
          facet_types.insert(cell_facet_type(c, i));
      }
>>>>>>> 5e1d508b
      _entity_types.insert(_entity_types.end(), facet_types.begin(),
                           facet_types.end());

      _entity_type_offsets.push_back(_entity_types.size());
    }
  }

  // Cell Types
  _entity_types.insert(_entity_types.end(), cell_types.begin(),
                       cell_types.end());
  _entity_type_offsets.push_back(_entity_types.size());

  std::int8_t conn_size = _entity_type_offsets.back();
  _index_map.resize(conn_size);

  // Create square list of lists
  _connectivity.resize(conn_size);
  for (auto& c : _connectivity)
    c.resize(conn_size);
}
//-----------------------------------------------------------------------------
int Topology::dim() const noexcept { return _entity_type_offsets.size() - 2; }
//-----------------------------------------------------------------------------
void Topology::set_index_map(int dim,
                             std::shared_ptr<const common::IndexMap> map)
{
  assert(dim < (int)_entity_type_offsets.size() - 1);
<<<<<<< HEAD
=======
  // Check there is only one index map in this dimension
  if (_entity_type_offsets[dim + 1] - _entity_type_offsets[dim] != 1)
    throw std::runtime_error("Cannot set IndexMap on mixed topology mesh");
>>>>>>> 5e1d508b
  _index_map[_entity_type_offsets[dim]] = map;
}
//-----------------------------------------------------------------------------
void Topology::set_index_map(std::int8_t dim, std::int8_t i,
                             std::shared_ptr<const common::IndexMap> map)
{
<<<<<<< HEAD
  assert(dim < (int)_entity_type_offsets.size() - 1);
=======
  assert(dim < (std::int8_t)_entity_type_offsets.size() - 1);
>>>>>>> 5e1d508b
  assert(i < (_entity_type_offsets[dim + 1] - _entity_type_offsets[dim]));

  _index_map[_entity_type_offsets[dim] + i] = map;
}
//-----------------------------------------------------------------------------
std::shared_ptr<const common::IndexMap> Topology::index_map(int dim) const
{
  assert(dim < (int)_entity_type_offsets.size() - 1);
  return _index_map[_entity_type_offsets[dim]];
}
//-----------------------------------------------------------------------------
std::vector<std::shared_ptr<const common::IndexMap>>
Topology::index_maps(std::int8_t dim) const
{
  assert(dim < (int)_entity_type_offsets.size() - 1);
  std::vector maps(
      std::next(_index_map.begin(), _entity_type_offsets[dim]),
      std::next(_index_map.begin(), _entity_type_offsets[dim + 1]));
  return maps;
}
//-----------------------------------------------------------------------------
std::int32_t Topology::create_entities(int dim)
{
  // TODO: is this check sufficient/correct? Does not catch the cell_entity
  // entity case. Should there also be a check for
  // connectivity(this->dim(), dim) ?
  // Skip if already computed (vertices (dim=0) should always exist)
  if (connectivity(dim, 0))
    return -1;

  for (std::size_t index = 0; index < this->entity_types(dim).size(); ++index)
  {
    // Create local entities
    auto [cell_entity, entity_vertex, index_map, interprocess_entities]
        = compute_entities(_comm.comm(), *this, dim, index);

    for (std::size_t k = 0; k < cell_entity.size(); ++k)
    {
      std::cout << "k = " << k << ", " << cell_entity[k]->num_nodes() << "\n";
      set_connectivity(cell_entity[k], {this->dim(), k}, {dim, index});
    }

    // TODO: is this check necessary? Seems redundant after the "skip check"
    if (entity_vertex)
      set_connectivity(entity_vertex, {dim, index}, {0, 0});

    assert(index_map);
    this->set_index_map(dim, index, index_map);

    // Store boundary facets
    if (dim == this->dim() - 1)
    {
      _interprocess_facets = std::move(interprocess_entities);
      std::sort(_interprocess_facets.begin(), _interprocess_facets.end());
    }
  }
  return this->index_maps(dim)[0]->size_local();
}
//-----------------------------------------------------------------------------
void Topology::create_connectivity(int d0, int d1)
{
  // Make sure entities exist
  create_entities(d0);
  create_entities(d1);

  // Compute connectivity
  const auto [c_d0_d1, c_d1_d0] = compute_connectivity(*this, d0, d1);

  // NOTE: that to compute the (d0, d1) connections is it sometimes
  // necessary to compute the (d1, d0) connections. We store the (d1,
  // d0) for possible later use, but there is a memory overhead if they
  // are not required. It may be better to not automatically store
  // connectivity that was not requested, but advise in a docstring the
  // most efficient order in which to call this function if several
  // connectivities are needed.

  // TODO: Caching policy/strategy.
  // Concerning the note above: Provide an overload
  // create_connectivity(std::vector<std::pair<int, int>>)?

  // Attach connectivities
  if (c_d0_d1)
    set_connectivity(c_d0_d1, d0, d1);
  if (c_d1_d0)
    set_connectivity(c_d1_d0, d1, d0);
}
//-----------------------------------------------------------------------------
void Topology::create_entity_permutations()
{
  if (!_cell_permutations.empty())
    return;

  const int tdim = this->dim();

  // FIXME: Is this always required? Could it be made cheaper by doing a
  // local version? This call does quite a lot of parallel work
  // Create all mesh entities

  for (int d = 0; d < tdim; ++d)
    create_entities(d);

  auto [facet_permutations, cell_permutations]
      = compute_entity_permutations(*this);
  _facet_permutations = std::move(facet_permutations);
  _cell_permutations = std::move(cell_permutations);
}
//-----------------------------------------------------------------------------
std::shared_ptr<const graph::AdjacencyList<std::int32_t>>
Topology::connectivity(int d0, int d1) const
{
  // Just return the first connectivity between (d0, d1) - compatibility
  assert(d0 < (int)_entity_type_offsets.size() - 1);
  assert(d1 < (int)_entity_type_offsets.size() - 1);
  return _connectivity[_entity_type_offsets[d0]][_entity_type_offsets[d1]];
}
//-----------------------------------------------------------------------------
std::shared_ptr<const graph::AdjacencyList<std::int32_t>>
Topology::connectivity(std::pair<std::int8_t, std::int8_t> d0,
                       std::pair<std::int8_t, std::int8_t> d1) const
{
  int dim0 = d0.first;
  int dim1 = d1.first;
<<<<<<< HEAD
  assert(dim0 < (int)_entity_type_offsets.size() - 1);
  assert(d0.second
         < (_entity_type_offsets[dim0 + 1] - _entity_type_offsets[dim0]));
  assert(dim1 < (int)_entity_type_offsets.size() - 1);
=======
  assert(dim0 < (std::int8_t)_entity_type_offsets.size() - 1);
  assert(d0.second
         < (_entity_type_offsets[dim0 + 1] - _entity_type_offsets[dim0]));
  assert(dim1 < (std::int8_t)_entity_type_offsets.size() - 1);
>>>>>>> 5e1d508b
  assert(d1.second
         < (_entity_type_offsets[dim1 + 1] - _entity_type_offsets[dim1]));
  return _connectivity[_entity_type_offsets[dim0] + d0.second]
                      [_entity_type_offsets[dim1] + d1.second];
}
//-----------------------------------------------------------------------------
void Topology::set_connectivity(
    std::shared_ptr<graph::AdjacencyList<std::int32_t>> c, int d0, int d1)
{
  // Just sets the first connectivity between (d0, d1) - compatibility
  assert(d0 < (int)_entity_type_offsets.size() - 1);
  assert(d1 < (int)_entity_type_offsets.size() - 1);
  _connectivity[_entity_type_offsets[d0]][_entity_type_offsets[d1]] = c;
}
//-----------------------------------------------------------------------------
void Topology::set_connectivity(
    std::shared_ptr<graph::AdjacencyList<std::int32_t>> c,
    std::pair<std::int8_t, std::int8_t> d0,
    std::pair<std::int8_t, std::int8_t> d1)
{
  auto [dim0, i0] = d0;
  auto [dim1, i1] = d1;
<<<<<<< HEAD
  assert(dim0 < (int)_entity_type_offsets.size() - 1);
  assert(i0 < (_entity_type_offsets[dim0 + 1] - _entity_type_offsets[dim0]));
  assert(dim1 < (int)_entity_type_offsets.size() - 1);
=======
  assert(dim0 < (std::int8_t)_entity_type_offsets.size() - 1);
  assert(i0 < (_entity_type_offsets[dim0 + 1] - _entity_type_offsets[dim0]));
  assert(dim1 < (std::int8_t)_entity_type_offsets.size() - 1);
>>>>>>> 5e1d508b
  assert(i1 < (_entity_type_offsets[dim1 + 1] - _entity_type_offsets[dim1]));

  _connectivity[_entity_type_offsets[dim0] + i0]
               [_entity_type_offsets[dim1] + i1]
      = c;
}
//-----------------------------------------------------------------------------
const std::vector<std::uint32_t>& Topology::get_cell_permutation_info() const
{
  // Check if this process owns or ghosts any cells
  assert(this->index_map(this->dim()));
  if (auto i_map = this->index_map(this->dim());
      _cell_permutations.empty()
      and i_map->size_local() + i_map->num_ghosts() > 0)
  {
    throw std::runtime_error(
        "create_entity_permutations must be called before using this data.");
  }

  return _cell_permutations;
}
//-----------------------------------------------------------------------------
const std::vector<std::uint8_t>& Topology::get_facet_permutations() const
{
  if (auto i_map = this->index_map(this->dim() - 1);
      !i_map
      or (_facet_permutations.empty()
          and i_map->size_local() + i_map->num_ghosts() > 0))
  {
    throw std::runtime_error(
        "create_entity_permutations must be called before using this data.");
  }

  return _facet_permutations;
}
//-----------------------------------------------------------------------------
const std::vector<std::int32_t>& Topology::interprocess_facets() const
{
  return _interprocess_facets;
}
//-----------------------------------------------------------------------------
mesh::CellType Topology::cell_type() const { return _entity_types.back(); }
//-----------------------------------------------------------------------------
std::vector<CellType> Topology::entity_types(std::int8_t dim) const
{
<<<<<<< HEAD
  assert(dim < (int)_entity_type_offsets.size() - 1 and dim >= 0);
=======
  assert(dim < (std::int8_t)_entity_type_offsets.size() - 1 and dim >= 0);
>>>>>>> 5e1d508b
  return std::vector<CellType>(
      std::next(_entity_types.begin(), _entity_type_offsets[dim]),
      std::next(_entity_types.begin(), _entity_type_offsets[dim + 1]));
}
//-----------------------------------------------------------------------------
MPI_Comm Topology::comm() const { return _comm.comm(); }
//-----------------------------------------------------------------------------
Topology mesh::create_topology(
    MPI_Comm comm, const std::vector<CellType>& cell_type,
    std::vector<std::span<const std::int64_t>> cells,
    std::vector<std::span<const std::int64_t>> original_cell_index,
    std::vector<std::span<const int>> ghost_owners,
    std::span<const std::int64_t> boundary_vertices)
{
  common::Timer timer("Topology: create");

  assert(cell_type.size() == cells.size());
  assert(ghost_owners.size() == cells.size());
  assert(original_cell_index.size() == cells.size());

  LOG(INFO) << "Create topology (generalised)";
  // Check cell data consistency and compile spans of owned and ghost cells
  std::vector<std::int32_t> num_local_cells(cell_type.size());
  std::vector<std::span<const std::int64_t>> owned_cells;
  std::vector<std::span<const std::int64_t>> ghost_cells;
  for (std::size_t i = 0; i < cell_type.size(); i++)
  {
    int num_vertices = num_cell_vertices(cell_type[i]);
    if (cells[i].size() % num_vertices != 0)
    {
      throw std::runtime_error("Inconsistent number of cell vertices. Got "
                               + std::to_string(cells[i].size())
                               + ", expected multiple of "
                               + std::to_string(num_vertices) + ".");
    }
    num_local_cells[i] = cells[i].size() / num_vertices;
    num_local_cells[i] -= ghost_owners[i].size();
    owned_cells.push_back(cells[i].first(num_local_cells[i] * num_vertices));
    ghost_cells.push_back(cells[i].last(ghost_owners[i].size() * num_vertices));
  }

  // Create sets of owned and unowned vertices from the cell ownership
  // and the list of boundary vertices
  auto [owned_vertices, unowned_vertices]
      = vertex_ownership_groups(owned_cells, ghost_cells, boundary_vertices);

  // For each vertex whose ownership needs determining, find the sharing
  // ranks. The first index in the list of ranks for a vertex is the
  // owner (as determined by determine_sharing_ranks).
  const graph::AdjacencyList<int> global_vertex_to_ranks
      = determine_sharing_ranks(comm, boundary_vertices);

  // Iterate over vertices that have 'unknown' ownership, and if flagged
  // as owned by determine_sharing_ranks update ownership status
  {
    const int mpi_rank = dolfinx::MPI::rank(comm);
    std::vector<std::int64_t> owned_shared_vertices;
    for (std::size_t i = 0; i < boundary_vertices.size(); ++i)
    {
      // Vertex is shared and owned by this rank if the first sharing
      // rank is my rank
      auto ranks = global_vertex_to_ranks.links(i);
      assert(!ranks.empty());
      if (std::int64_t global_index = boundary_vertices[i];
          ranks.front() == mpi_rank)
      {
        owned_shared_vertices.push_back(global_index);
      }
      else
        unowned_vertices.push_back(global_index);
    }
    dolfinx::radix_sort(std::span(unowned_vertices));

    // Add owned but shared vertices to owned_vertices, and sort
    owned_vertices.insert(owned_vertices.end(), owned_shared_vertices.begin(),
                          owned_shared_vertices.end());
    dolfinx::radix_sort(std::span(owned_vertices));
  }

  // Number all owned vertices, iterating over vertices cell-wise
  std::vector<std::int32_t> local_vertex_indices(owned_vertices.size(), -1);
  {
    std::int32_t v = 0;
    for (std::size_t i = 0; i < cell_type.size(); ++i)
    {
      for (auto vtx : cells[i])
      {
        auto it = std::lower_bound(owned_vertices.begin(), owned_vertices.end(),
                                   vtx);
        if (it != owned_vertices.end() and *it == vtx)
        {
          std::size_t pos = std::distance(owned_vertices.begin(), it);
          if (local_vertex_indices[pos] < 0)
            local_vertex_indices[pos] = v++;
        }
      }
    }
  }

  // Compute the global offset for owned (local) vertex indices
  std::int64_t global_offset_v = 0;
  {
    const std::int64_t nlocal = owned_vertices.size();
    MPI_Exscan(&nlocal, &global_offset_v, 1, MPI_INT64_T, MPI_SUM, comm);
  }

  // Get global indices of ghost cells
<<<<<<< HEAD
  std::vector<std::vector<std::int64_t>> cell_ghost_indices;
  std::vector<std::shared_ptr<common::IndexMap>> index_map_c;
  for (std::size_t i = 0; i < cell_type.size(); ++i)
  {
    std::span cell_idx(original_cell_index[i]);
    cell_ghost_indices.push_back(graph::build::compute_ghost_indices(
        comm, cell_idx.first(num_local_cells[i]),
        cell_idx.last(ghost_owners[i].size()), ghost_owners[i]));

    // Create index maps for each cell type
    index_map_c.push_back(std::make_shared<common::IndexMap>(
        comm, num_local_cells[i], cell_ghost_indices[i], ghost_owners[i]));
=======
  std::vector<std::vector<std::int64_t>> cell_ghost_indices(cell_type.size());
  std::vector<std::shared_ptr<common::IndexMap>> index_map_c(cell_type.size());
  for (std::size_t i = 0; i < cell_type.size(); ++i)
  {
    std::span cell_idx(original_cell_index[i]);
    cell_ghost_indices[i] = graph::build::compute_ghost_indices(
        comm, cell_idx.first(num_local_cells[i]),
        cell_idx.last(ghost_owners[i].size()), ghost_owners[i]);

    // Create index maps for each cell type
    index_map_c[i] = std::make_shared<common::IndexMap>(
        comm, num_local_cells[i], cell_ghost_indices[i], ghost_owners[i]);
>>>>>>> 5e1d508b
  }

  // Send and receive  ((input vertex index) -> (new global index, owner
  // rank)) data with neighbours (for vertices on 'true domain
  // boundary')
  const std::vector<std::int64_t> unowned_vertex_data = exchange_indexing(
      comm, boundary_vertices, global_vertex_to_ranks, global_offset_v,
      owned_vertices, local_vertex_indices);

  assert(unowned_vertex_data.size() % 3 == 0);

  // Unpack received data and build array of ghost vertices and owners
  // of the ghost vertices
  std::vector<std::int64_t> ghost_vertices;
  std::vector<int> ghost_vertex_owners;
  std::vector<std::int32_t> local_vertex_indices_unowned(
      unowned_vertices.size(), -1);
  {
    std::int32_t v = owned_vertices.size();
    for (std::size_t i = 0; i < unowned_vertex_data.size(); i += 3)
    {
      const std::int64_t idx_global = unowned_vertex_data[i];
      auto it = std::lower_bound(unowned_vertices.begin(),
                                 unowned_vertices.end(), idx_global);
      assert(it != unowned_vertices.end() and *it == idx_global);
      std::size_t pos = std::distance(unowned_vertices.begin(), it);
      assert(local_vertex_indices_unowned[pos] < 0);
      local_vertex_indices_unowned[pos] = v++;
      ghost_vertices.push_back(unowned_vertex_data[i + 1]); // New global index
      ghost_vertex_owners.push_back(unowned_vertex_data[i + 2]); // Owning rank
    }

    {
      // TODO: avoid building global_to_local_vertices
      std::vector<std::pair<std::int64_t, std::int32_t>>
          global_to_local_vertices;
      global_to_local_vertices.reserve(owned_vertices.size()
                                       + unowned_vertices.size());
      std::transform(owned_vertices.begin(), owned_vertices.end(),
                     local_vertex_indices.begin(),
                     std::back_inserter(global_to_local_vertices),
                     [](auto idx0, auto idx1) {
                       return std::pair<std::int64_t, std::int32_t>(idx0, idx1);
                     });
      std::transform(unowned_vertices.begin(), unowned_vertices.end(),
                     local_vertex_indices_unowned.begin(),
                     std::back_inserter(global_to_local_vertices),
                     [](auto idx0, auto idx1) {
                       return std::pair<std::int64_t, std::int32_t>(idx0, idx1);
                     });
      std::sort(global_to_local_vertices.begin(),
                global_to_local_vertices.end());

      // Send (from the ghost cell owner) and receive global indices for
      // ghost vertices that are not on the process boundary. Data is
      // communicated via ghost cells. Note that the ghost cell owner
      // (who we get the vertex index from) is not necessarily the
      // vertex owner.
      std::vector<std::array<std::int64_t, 3>> recv_data;
      // Repeat for each cell type
      for (std::size_t i = 0; i < cell_type.size(); ++i)
      {
        int num_cell_vertices = mesh::num_cell_vertices(cell_type[i]);
        auto recv_data_i = exchange_ghost_indexing(
            *index_map_c[i], cells[i], num_cell_vertices, owned_vertices.size(),
            global_offset_v, global_to_local_vertices, ghost_vertices,
            ghost_vertex_owners);
        recv_data.insert(recv_data.end(), recv_data_i.begin(),
                         recv_data_i.end());
      }

      // Unpack received data and add to arrays of ghost indices and ghost
      // owners
      for (auto& data : recv_data)
      {
        std::int64_t global_idx_old = data[0];
        auto it0 = std::lower_bound(unowned_vertices.begin(),
                                    unowned_vertices.end(), global_idx_old);
        if (it0 != unowned_vertices.end() and *it0 == global_idx_old)
        {
          if (std::size_t pos = std::distance(unowned_vertices.begin(), it0);
              local_vertex_indices_unowned[pos] < 0)
          {
            local_vertex_indices_unowned[pos] = v++;
            ghost_vertices.push_back(data[1]);
            ghost_vertex_owners.push_back(data[2]);
          }
        }
      }
    }
  }

  // TODO: avoid building global_to_local_vertices

  // Convert input cell topology to local vertex indexing
  std::vector<std::pair<std::int64_t, std::int32_t>> global_to_local_vertices;
  global_to_local_vertices.reserve(owned_vertices.size()
                                   + unowned_vertices.size());
  std::transform(
      owned_vertices.begin(), owned_vertices.end(),
      local_vertex_indices.begin(),
      std::back_inserter(global_to_local_vertices),
      [](auto idx0, auto idx1) -> std::pair<std::int64_t, std::int32_t> {
        return {idx0, idx1};
      });
  std::transform(
      unowned_vertices.begin(), unowned_vertices.end(),
      local_vertex_indices_unowned.begin(),
      std::back_inserter(global_to_local_vertices),
      [](auto idx0, auto idx1) -> std::pair<std::int64_t, std::int32_t> {
        return {idx0, idx1};
      });
  std::sort(global_to_local_vertices.begin(), global_to_local_vertices.end());

<<<<<<< HEAD
  std::vector<std::vector<std::int32_t>> _cells_local_idx;
  for (std::size_t i = 0; i < cell_type.size(); ++i)
    _cells_local_idx.push_back(
        convert_to_local_indexing(cells[i], global_to_local_vertices));
=======
  std::vector<std::vector<std::int32_t>> _cells_local_idx(cells.size());
  for (std::size_t i = 0; i < cell_type.size(); ++i)
  {
    _cells_local_idx[i]
        = convert_to_local_indexing(cells[i], global_to_local_vertices);
  }
>>>>>>> 5e1d508b

  // -- Create Topology object

  // Determine which ranks ghost vertices that are owned by this rank.
  //
  // Note: Other ranks can ghost vertices that lie inside the 'true'
  // boundary on this process. When we got vertex owner indices via
  // exchange_ghost_indexing, we received data from the ghost cell owner
  // and not necessarily from the vertex owner; therefore, we cannot
  // simply 'transpose' the communication graph to find out who ghosts
  // vertices owned by this rank.
  //
  // TODO: Find a away to get the 'dest' without using
  // compute_graph_edges_nbx. Maybe transpose the
  // exchange_ghost_indexing step, followed by another communication
  // round to the owner?
  //
  // Note: This step is required only for meshes with ghost cells and
  // could be skipped when the mesh is not ghosted.
  std::vector<int> dest;
  {
    // Build list of ranks that own vertices that are ghosted by this
    // rank (out edges)
    std::vector<int> src = ghost_vertex_owners;
    dolfinx::radix_sort(std::span(src));
    src.erase(std::unique(src.begin(), src.end()), src.end());
    dest = dolfinx::MPI::compute_graph_edges_nbx(comm, src);
  }

  Topology topology(comm, cell_type);
  const int tdim = topology.dim();

  // Create index map for vertices
  auto index_map_v = std::make_shared<common::IndexMap>(
      comm, owned_vertices.size(), ghost_vertices, ghost_vertex_owners);
  auto c0 = std::make_shared<graph::AdjacencyList<std::int32_t>>(
      index_map_v->size_local() + index_map_v->num_ghosts());

  // Set vertex index map and 'connectivity'
  topology.set_index_map(0, index_map_v);
  topology.set_connectivity(c0, 0, 0);

  // Set cell index map and connectivity
  for (std::size_t i = 0; i < cell_type.size(); ++i)
  {
    int num_cell_vertices = mesh::num_cell_vertices(cell_type[i]);
    auto cells_local_idx = std::make_shared<graph::AdjacencyList<std::int32_t>>(
        graph::regular_adjacency_list(std::move(_cells_local_idx[i]),
                                      num_cell_vertices));
    topology.set_index_map(tdim, i, index_map_c[i]);
    topology.set_connectivity(cells_local_idx, {tdim, i}, {0, 0});
  }

  // Save original cell index
  topology.original_cell_index.resize(cell_type.size());
  for (std::size_t i = 0; i < cell_type.size(); ++i)
  {
    topology.original_cell_index[i].assign(original_cell_index[i].begin(),
                                           original_cell_index[i].end());
  }

  return topology;
}
//-----------------------------------------------------------------------------
Topology
mesh::create_topology(MPI_Comm comm, std::span<const std::int64_t> cells,
                      std::span<const std::int64_t> original_cell_index,
                      std::span<const int> ghost_owners, CellType cell_type,
                      std::span<const std::int64_t> boundary_vertices)
{
  LOG(INFO) << "Create topology (single cell type)";

  return create_topology(comm, {cell_type}, {cells}, {original_cell_index},
                         {ghost_owners}, boundary_vertices);
}
//-----------------------------------------------------------------------------
std::tuple<Topology, std::vector<int32_t>, std::vector<int32_t>>
mesh::create_subtopology(const Topology& topology, int dim,
                         std::span<const std::int32_t> entities)
{
  // TODO Call common::get_owned_indices here? Do we want to
  // support `entities` possibly having a ghost on one process that is
  // not in `entities` on the owning process?

  // Create a map from an entity in the sub-topology to the
  // corresponding entity in the topology, and create an index map
  std::shared_ptr<common::IndexMap> submap;
  std::vector<int32_t> subentities;
  {
    // FIXME Make this an input requirement?
    std::vector<std::int32_t> _entities(entities.begin(), entities.end());
    std::sort(_entities.begin(), _entities.end());
    _entities.erase(std::unique(_entities.begin(), _entities.end()),
                    _entities.end());
    auto [_submap, _subentities]
        = common::create_sub_index_map(*topology.index_map(dim), _entities);
    submap = std::make_shared<common::IndexMap>(std::move(_submap));
    subentities = std::move(_subentities);
  }

  // Get the vertices in the sub-topology. Use subentities
  // (instead of entities) to ensure vertices for ghost entities are
  // included.

  // Get the vertices in the sub-topology owned by this process
  auto map0 = topology.index_map(0);
  assert(map0);

  // Create map from the vertices in the sub-topology to the vertices in the
  // parent topology, and an index map
  std::shared_ptr<common::IndexMap> submap0;
  std::vector<int32_t> subvertices0;
  {
    std::pair<common::IndexMap, std::vector<int32_t>> map_data
        = common::create_sub_index_map(
            *map0, compute_incident_entities(topology, subentities, dim, 0),
            true);
    submap0 = std::make_shared<common::IndexMap>(std::move(map_data.first));
    subvertices0 = std::move(map_data.second);
  }

  // Sub-topology vertex-to-vertex connectivity (identity)
  auto sub_v_to_v = std::make_shared<graph::AdjacencyList<std::int32_t>>(
      submap0->size_local() + submap0->num_ghosts());

  // Sub-topology entity to vertex connectivity
  const CellType entity_type = cell_entity_type(topology.cell_type(), dim, 0);
  int num_vertices_per_entity = cell_num_entities(entity_type, 0);
  auto e_to_v = topology.connectivity(dim, 0);
  assert(e_to_v);
  std::vector<std::int32_t> sub_e_to_v_vec;
  sub_e_to_v_vec.reserve(subentities.size() * num_vertices_per_entity);
  std::vector<std::int32_t> sub_e_to_v_offsets(1, 0);
  sub_e_to_v_offsets.reserve(subentities.size() + 1);

  // Create vertex-to-subvertex vertex map (i.e. the inverse of
  // subvertex_to_vertex)
  // NOTE: Depending on the sub-topology, this may be densely or sparsely
  // populated. Is a different data structure more appropriate?
  std::vector<std::int32_t> vertex_to_subvertex(
      map0->size_local() + map0->num_ghosts(), -1);
  for (std::size_t i = 0; i < subvertices0.size(); ++i)
    vertex_to_subvertex[subvertices0[i]] = i;

  for (std::int32_t e : subentities)
  {
    for (std::int32_t v : e_to_v->links(e))
    {
      std::int32_t v_sub = vertex_to_subvertex[v];
      assert(v_sub != -1);
      sub_e_to_v_vec.push_back(v_sub);
    }
    sub_e_to_v_offsets.push_back(sub_e_to_v_vec.size());
  }

  auto sub_e_to_v = std::make_shared<graph::AdjacencyList<std::int32_t>>(
      std::move(sub_e_to_v_vec), std::move(sub_e_to_v_offsets));

  // Create sub-topology
  Topology subtopology(topology.comm(), entity_type);
  subtopology.set_index_map(0, submap0);
  subtopology.set_index_map(dim, submap);
  subtopology.set_connectivity(sub_v_to_v, 0, 0);
  subtopology.set_connectivity(sub_e_to_v, dim, 0);

  return {std::move(subtopology), std::move(subentities),
          std::move(subvertices0)};
}
//-----------------------------------------------------------------------------
std::vector<std::int32_t>
mesh::entities_to_index(const Topology& topology, int dim,
                        std::span<const std::int32_t> entities)
{
  LOG(INFO) << "Build list of mesh entity indices from the entity vertices.";

  // Tagged entity topological dimension
  auto map_e = topology.index_map(dim);
  if (!map_e)
  {
    throw std::runtime_error("Mesh entities of dimension " + std::to_string(dim)
                             + "have not been created.");
  }

  auto e_to_v = topology.connectivity(dim, 0);
  assert(e_to_v);

  const int num_vertices_per_entity
      = cell_num_entities(cell_entity_type(topology.cell_type(), dim, 0), 0);

  // Build map from ordered local vertex indices (key) to entity index
  // (value)
  std::map<std::vector<std::int32_t>, std::int32_t> entity_key_to_index;
  std::vector<std::int32_t> key(num_vertices_per_entity);
  const int num_entities_mesh = map_e->size_local() + map_e->num_ghosts();
  for (int e = 0; e < num_entities_mesh; ++e)
  {
    auto vertices = e_to_v->links(e);
    std::copy(vertices.begin(), vertices.end(), key.begin());
    std::sort(key.begin(), key.end());
    auto ins = entity_key_to_index.insert({key, e});
    if (!ins.second)
      throw std::runtime_error("Duplicate mesh entity detected.");
  }

  assert(entities.size() % num_vertices_per_entity == 0);

  // Iterate over all entities and find index
  std::vector<std::int32_t> indices;
  indices.reserve(entities.size() / num_vertices_per_entity);
  std::vector<std::int32_t> vertices(num_vertices_per_entity);
  for (std::size_t e = 0; e < entities.size(); e += num_vertices_per_entity)
  {
    auto v = entities.subspan(e, num_vertices_per_entity);
    std::copy(v.begin(), v.end(), vertices.begin());
    std::sort(vertices.begin(), vertices.end());
    if (auto it = entity_key_to_index.find(vertices);
        it != entity_key_to_index.end())
    {
      indices.push_back(it->second);
    }
    else
      indices.push_back(-1);
  }

  return indices;
}
//-----------------------------------------------------------------------------<|MERGE_RESOLUTION|>--- conflicted
+++ resolved
@@ -289,17 +289,10 @@
 /// 1. Owned by the caller
 /// 2. With undetermined ownership
 /// 3. Not owned by the caller
-<<<<<<< HEAD
-std::array<std::vector<std::int64_t>, 2>
-vertex_ownership_groups(std::vector<std::span<const std::int64_t>> cells_owned,
-                        std::vector<std::span<const std::int64_t>> cells_ghost,
-                        std::span<const std::int64_t> boundary_vertices)
-=======
 std::array<std::vector<std::int64_t>, 2> vertex_ownership_groups(
     const std::vector<std::span<const std::int64_t>>& cells_owned,
     const std::vector<std::span<const std::int64_t>>& cells_ghost,
     std::span<const std::int64_t> boundary_vertices)
->>>>>>> 5e1d508b
 {
   common::Timer timer("Topology: determine vertex ownership groups (owned, "
                       "undetermined, unowned)");
@@ -727,23 +720,16 @@
               cell_dim(cell_type) + 1))
 {
   std::int8_t tdim = cell_dim(cell_type);
-<<<<<<< HEAD
-=======
 
   // Create all the entity types in mesh, one per dimension for a single cell
   // type mesh.
->>>>>>> 5e1d508b
   _entity_type_offsets.resize(tdim + 2);
   for (std::int8_t i = 0; i < tdim + 2; ++i)
     _entity_type_offsets[i] = i;
 
-<<<<<<< HEAD
-  _entity_types = {CellType::point, CellType::interval};
-=======
   _entity_types = {CellType::point};
   if (tdim > 0)
     _entity_types.push_back(CellType::interval);
->>>>>>> 5e1d508b
   if (tdim == 2)
     _entity_types.push_back(cell_type);
   else if (tdim == 3)
@@ -759,15 +745,11 @@
 {
   assert(cell_types.size() > 0);
   std::int8_t tdim = cell_dim(cell_types[0]);
-<<<<<<< HEAD
-
-=======
   assert(tdim > 0);
   for (auto ct : cell_types)
     assert(cell_dim(ct) == tdim);
 
   // Create all the entity types in the mesh
->>>>>>> 5e1d508b
   if (tdim > 1)
   {
     // In 2D, the facet is an interval
@@ -777,19 +759,6 @@
     if (tdim == 3)
     {
       // Find all facet types
-<<<<<<< HEAD
-      std::vector<mesh::CellType> facet_types;
-      for (auto c : cell_types)
-      {
-        assert(cell_dim(c) == tdim);
-        std::int8_t nf = cell_num_entities(c, tdim - 1);
-        for (std::int8_t i = 0; i < nf; ++i)
-          facet_types.push_back(cell_facet_type(c, i));
-      }
-      std::sort(facet_types.begin(), facet_types.end());
-      facet_types.erase(std::unique(facet_types.begin(), facet_types.end()),
-                        facet_types.end());
-=======
       std::set<mesh::CellType> facet_types;
       for (auto c : cell_types)
       {
@@ -797,7 +766,6 @@
         for (std::int8_t i = 0; i < cell_num_entities(c, tdim - 1); ++i)
           facet_types.insert(cell_facet_type(c, i));
       }
->>>>>>> 5e1d508b
       _entity_types.insert(_entity_types.end(), facet_types.begin(),
                            facet_types.end());
 
@@ -825,23 +793,16 @@
                              std::shared_ptr<const common::IndexMap> map)
 {
   assert(dim < (int)_entity_type_offsets.size() - 1);
-<<<<<<< HEAD
-=======
   // Check there is only one index map in this dimension
   if (_entity_type_offsets[dim + 1] - _entity_type_offsets[dim] != 1)
     throw std::runtime_error("Cannot set IndexMap on mixed topology mesh");
->>>>>>> 5e1d508b
   _index_map[_entity_type_offsets[dim]] = map;
 }
 //-----------------------------------------------------------------------------
 void Topology::set_index_map(std::int8_t dim, std::int8_t i,
                              std::shared_ptr<const common::IndexMap> map)
 {
-<<<<<<< HEAD
-  assert(dim < (int)_entity_type_offsets.size() - 1);
-=======
   assert(dim < (std::int8_t)_entity_type_offsets.size() - 1);
->>>>>>> 5e1d508b
   assert(i < (_entity_type_offsets[dim + 1] - _entity_type_offsets[dim]));
 
   _index_map[_entity_type_offsets[dim] + i] = map;
@@ -964,17 +925,10 @@
 {
   int dim0 = d0.first;
   int dim1 = d1.first;
-<<<<<<< HEAD
-  assert(dim0 < (int)_entity_type_offsets.size() - 1);
-  assert(d0.second
-         < (_entity_type_offsets[dim0 + 1] - _entity_type_offsets[dim0]));
-  assert(dim1 < (int)_entity_type_offsets.size() - 1);
-=======
   assert(dim0 < (std::int8_t)_entity_type_offsets.size() - 1);
   assert(d0.second
          < (_entity_type_offsets[dim0 + 1] - _entity_type_offsets[dim0]));
   assert(dim1 < (std::int8_t)_entity_type_offsets.size() - 1);
->>>>>>> 5e1d508b
   assert(d1.second
          < (_entity_type_offsets[dim1 + 1] - _entity_type_offsets[dim1]));
   return _connectivity[_entity_type_offsets[dim0] + d0.second]
@@ -997,15 +951,9 @@
 {
   auto [dim0, i0] = d0;
   auto [dim1, i1] = d1;
-<<<<<<< HEAD
-  assert(dim0 < (int)_entity_type_offsets.size() - 1);
-  assert(i0 < (_entity_type_offsets[dim0 + 1] - _entity_type_offsets[dim0]));
-  assert(dim1 < (int)_entity_type_offsets.size() - 1);
-=======
   assert(dim0 < (std::int8_t)_entity_type_offsets.size() - 1);
   assert(i0 < (_entity_type_offsets[dim0 + 1] - _entity_type_offsets[dim0]));
   assert(dim1 < (std::int8_t)_entity_type_offsets.size() - 1);
->>>>>>> 5e1d508b
   assert(i1 < (_entity_type_offsets[dim1 + 1] - _entity_type_offsets[dim1]));
 
   _connectivity[_entity_type_offsets[dim0] + i0]
@@ -1051,11 +999,7 @@
 //-----------------------------------------------------------------------------
 std::vector<CellType> Topology::entity_types(std::int8_t dim) const
 {
-<<<<<<< HEAD
-  assert(dim < (int)_entity_type_offsets.size() - 1 and dim >= 0);
-=======
   assert(dim < (std::int8_t)_entity_type_offsets.size() - 1 and dim >= 0);
->>>>>>> 5e1d508b
   return std::vector<CellType>(
       std::next(_entity_types.begin(), _entity_type_offsets[dim]),
       std::next(_entity_types.begin(), _entity_type_offsets[dim + 1]));
@@ -1163,20 +1107,6 @@
   }
 
   // Get global indices of ghost cells
-<<<<<<< HEAD
-  std::vector<std::vector<std::int64_t>> cell_ghost_indices;
-  std::vector<std::shared_ptr<common::IndexMap>> index_map_c;
-  for (std::size_t i = 0; i < cell_type.size(); ++i)
-  {
-    std::span cell_idx(original_cell_index[i]);
-    cell_ghost_indices.push_back(graph::build::compute_ghost_indices(
-        comm, cell_idx.first(num_local_cells[i]),
-        cell_idx.last(ghost_owners[i].size()), ghost_owners[i]));
-
-    // Create index maps for each cell type
-    index_map_c.push_back(std::make_shared<common::IndexMap>(
-        comm, num_local_cells[i], cell_ghost_indices[i], ghost_owners[i]));
-=======
   std::vector<std::vector<std::int64_t>> cell_ghost_indices(cell_type.size());
   std::vector<std::shared_ptr<common::IndexMap>> index_map_c(cell_type.size());
   for (std::size_t i = 0; i < cell_type.size(); ++i)
@@ -1189,7 +1119,6 @@
     // Create index maps for each cell type
     index_map_c[i] = std::make_shared<common::IndexMap>(
         comm, num_local_cells[i], cell_ghost_indices[i], ghost_owners[i]);
->>>>>>> 5e1d508b
   }
 
   // Send and receive  ((input vertex index) -> (new global index, owner
@@ -1198,7 +1127,6 @@
   const std::vector<std::int64_t> unowned_vertex_data = exchange_indexing(
       comm, boundary_vertices, global_vertex_to_ranks, global_offset_v,
       owned_vertices, local_vertex_indices);
-
   assert(unowned_vertex_data.size() % 3 == 0);
 
   // Unpack received data and build array of ghost vertices and owners
@@ -1304,19 +1232,12 @@
       });
   std::sort(global_to_local_vertices.begin(), global_to_local_vertices.end());
 
-<<<<<<< HEAD
-  std::vector<std::vector<std::int32_t>> _cells_local_idx;
-  for (std::size_t i = 0; i < cell_type.size(); ++i)
-    _cells_local_idx.push_back(
-        convert_to_local_indexing(cells[i], global_to_local_vertices));
-=======
   std::vector<std::vector<std::int32_t>> _cells_local_idx(cells.size());
   for (std::size_t i = 0; i < cell_type.size(); ++i)
   {
     _cells_local_idx[i]
         = convert_to_local_indexing(cells[i], global_to_local_vertices);
   }
->>>>>>> 5e1d508b
 
   // -- Create Topology object
 
