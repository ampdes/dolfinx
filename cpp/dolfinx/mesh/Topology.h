// Copyright (C) 2006-2022 Anders Logg and Garth N. Wells
//
// This file is part of DOLFINx (https://www.fenicsproject.org)
//
// SPDX-License-Identifier:    LGPL-3.0-or-later

#pragma once

#include <array>
#include <cstdint>
#include <dolfinx/common/MPI.h>
#include <memory>
#include <span>
#include <tuple>
#include <vector>

namespace dolfinx::common
{
class IndexMap;
}

namespace dolfinx::graph
{
template <typename T>
class AdjacencyList;
}

namespace dolfinx::mesh
{
enum class CellType;

/// @brief Topology stores the topology of a mesh, consisting of mesh
/// entities and connectivity (incidence relations for the mesh
/// entities).
///
/// A mesh entity e may be identified globally as a pair `e = (dim, i)`,
/// where dim is the topological dimension and i is the index of the
/// entity within that topological dimension.
///
/// @todo Rework memory management and associated API. Currently, there
/// is no clear caching policy implemented and no way of discarding
/// cached data.
class Topology
{
public:
  /// @brief Empty Topology constructor
  /// @param comm MPI communicator
  /// @param cell_type Type of cell
  Topology(MPI_Comm comm, CellType cell_type);

  /// @brief Create empty mesh topology with multiple cell types
  /// @param comm MPI communicator
  /// @param cell_type List of cell types
  /// @warning Experimental
  Topology(MPI_Comm comm, const std::vector<CellType>& cell_type);

  /// Copy constructor
  Topology(const Topology& topology) = default;

  /// Move constructor
  Topology(Topology&& topology) = default;

  /// Destructor
  ~Topology() = default;

  /// Assignment
  Topology& operator=(const Topology& topology) = delete;

  /// Assignment
  Topology& operator=(Topology&& topology) = default;

  /// @brief Return the topological dimension of the mesh.
  int dim() const noexcept;

  /// @todo Merge with set_connectivity
  ///
  /// @brief Set the IndexMap for dimension dim
  /// @warning This is experimental and likely to change
  void set_index_map(int dim, std::shared_ptr<const common::IndexMap> map);

  /// @todo Merge with set_connectivity
  ///
  /// @brief Set the IndexMap for the `i`th celltype of dimension dim
  /// @warning This is experimental and likely to change
  /// @param dim Topological dimension
  /// @param i Index of cell type within dimension `dim`. Cell types for each
  /// dimension can be obtained with `entity_types(dim)`.
  /// @param map Map to set
  void set_index_map(std::int8_t dim, std::int8_t i,
                     std::shared_ptr<const common::IndexMap> map);

  /// @brief Get the IndexMap that described the parallel distribution
  /// of the mesh entities.
  ///
  /// @param[in] dim Topological dimension
  /// @return Index map for the entities of dimension `dim`. Returns
  /// `nullptr` if index map has not been set.
  std::shared_ptr<const common::IndexMap> index_map(int dim) const;

  /// @param dim Topological dimension
  /// @warning Experimental
  /// @return List of index maps, one for each cell type
  std::vector<std::shared_ptr<const common::IndexMap>>
  index_maps(std::int8_t dim) const;

  /// @brief Return connectivity from entities of dimension d0 to
<<<<<<< HEAD
  /// entities of dimension d1. Simple version for compatibility, assumes only
  /// one celltype per dimension.
=======
  /// entities of dimension d1. Assumes only one entity type per dimension.
>>>>>>> 5e1d508b
  ///
  /// @param[in] d0
  /// @param[in] d1
  /// @return The adjacency list that for each entity of dimension d0
  /// gives the list of incident entities of dimension d1. Returns
  /// `nullptr` if connectivity has not been computed.
  std::shared_ptr<const graph::AdjacencyList<std::int32_t>>
  connectivity(int d0, int d1) const;

  /// @brief Return the connectivity from entities of topological
  /// dimension d0 to dimension d1. The entity type, and incident entity type
  /// are each described by a pair (dim, index). The index within a topological
  /// dimension `dim`, is that of the cell type given in `entity_types(dim)`.
  /// @param d0 Pair of (topological dimension of entities,
  ///                    index of "entity type" within topological dimension)
  /// @param d1 Pair of (topological dimension of indicent entities,
  ///                    index of incident "entity type" within topological
  ///                    dimension)
  /// @return AdjacencyList of connectivity from entity type in d0 to
  /// entity types in d1, or nullptr if not yet computed.
  std::shared_ptr<const graph::AdjacencyList<std::int32_t>>
  connectivity(std::pair<std::int8_t, std::int8_t> d0,
               std::pair<std::int8_t, std::int8_t> d1) const;

  /// @todo Merge with set_index_map
  /// @brief Set connectivity for given pair of topological dimensions.
  void set_connectivity(std::shared_ptr<graph::AdjacencyList<std::int32_t>> c,
                        int d0, int d1);

  /// @brief Set connectivity for given pair of entity types, defined by
  /// dimension and index, as listed in `entity_types()`. General version for
  /// mixed topology. Connectivity from d0 to d1.
  /// @param c Connectivity AdjacencyList
  /// @param d0 Pair of (topological dimension of entities,
  ///                    index of "entity type" within topological dimension)
  /// @param d1 Pair of (topological dimension of indicent entities,
  ///                    index of incident "entity type" within topological
  ///                    dimension)
  /// @warning Experimental
  void set_connectivity(std::shared_ptr<graph::AdjacencyList<std::int32_t>> c,
                        std::pair<std::int8_t, std::int8_t> d0,
                        std::pair<std::int8_t, std::int8_t> d1);

  /// @brief Returns the permutation information
  const std::vector<std::uint32_t>& get_cell_permutation_info() const;

  /// @brief Get the permutation number to apply to a facet.
  ///
  /// The permutations are numbered so that:
  ///
  ///   - `n % 2` gives the number of reflections to apply
  ///   - `n // 2` gives the number of rotations to apply
  ///
  /// Each column of the returned array represents a cell, and each row
  /// a facet of that cell.
  /// @return The permutation number
  /// @note An exception is raised if the permutations have not been
  /// computed
  const std::vector<std::uint8_t>& get_facet_permutations() const;

  /// @brief Cell type
  /// @return Cell type that the topology is for
  CellType cell_type() const;

<<<<<<< HEAD
  /// @brief  Get the entity types in the topology for a given dimension
=======
  /// @brief Get the entity types in the topology for a given dimension
>>>>>>> 5e1d508b
  /// @param dim Topological dimension
  /// @return List of entity types
  std::vector<CellType> entity_types(std::int8_t dim) const;

  /// @brief Create entities of given topological dimension.
  /// @param[in] dim Topological dimension
  /// @return Number of newly created entities, returns -1 if entities
  /// already existed
  std::int32_t create_entities(int dim);

  /// @brief Create connectivity between given pair of dimensions, `d0
  /// -> d1`.
  /// @param[in] d0 Topological dimension
  /// @param[in] d1 Topological dimension
  void create_connectivity(int d0, int d1);

  /// @brief Compute entity permutations and reflections.
  void create_entity_permutations();

  /// @brief List of inter-process facets, if facet topology has been
  /// computed.
  const std::vector<std::int32_t>& interprocess_facets() const;

  /// Original cell index for each cell type
  std::vector<std::vector<std::int64_t>> original_cell_index;

  /// Mesh MPI communicator
  /// @return The communicator on which the topology is distributed
  MPI_Comm comm() const;

private:
  // MPI communicator
  dolfinx::MPI::Comm _comm;

  // Cell types for entites in Topology, as follows:
  // [CellType::point, edge_types..., facet_types..., cell_types...]
  // Only one type is expected for vertices, (and usually edges), but facets
  // and cells can be a list of multiple types, e.g. [quadrilateral, triangle]
  // for facets.
  // Offsets are position in the list for each entity dimension, in
  // AdjacencyList style.
  std::vector<CellType> _entity_types;
  std::vector<std::int8_t> _entity_type_offsets;

  // Parallel layout of entities for each dimension and cell type
  // flattened in the same layout as _entity_types above.
  std::vector<std::shared_ptr<const common::IndexMap>> _index_map;

  // Connectivity between entity dimensions and cell types, arranged as
<<<<<<< HEAD
  // a 2D array. Indexing is 0=vertex, 1=edge, followed by [facet types], [cell
  // types]. e.g. for a 3D mesh with tets, pyramid and hex: 0=vertex, 1=edge,
  // 2=triangle, 3=quad, 4=tet, 5=pyr, 6=hex. Connectivity between different
  // cell types of same dimension will be nullptr.
=======
  // a 2D array. The indexing follows the order in _entity_types, i.e.
  // increasing in topological dimension. There may be multiple types in each
  // dimension, e.g. triangle and quadrilateral facets.
  // Connectivity between different entity types of same dimension will always
  // be nullptr.
>>>>>>> 5e1d508b
  std::vector<std::vector<std::shared_ptr<graph::AdjacencyList<std::int32_t>>>>
      _connectivity;

  // The facet permutations (local facet, cell))
  // [cell0_0, cell0_1, ,cell0_2, cell1_0, cell1_1, ,cell1_2, ...,
  // celln_0, celln_1, ,celln_2,]
  std::vector<std::uint8_t> _facet_permutations;

  // Cell permutation info. See the documentation for
  // get_cell_permutation_info for documentation of how this is encoded.
  std::vector<std::uint32_t> _cell_permutations;

  // List of facets that are on the inter-process boundary
  std::vector<std::int32_t> _interprocess_facets;
};

/// @brief Create a mesh topology.
///
/// This function creates a Topology from cells that have been
/// distributed to the processes that own or ghost the cell.
///
/// @param[in] comm Communicator across which the topology is
/// distributed.
/// @param[in] cells Cell topology (list of vertices for each cell)
/// using global indices for the vertices. It contains cells that have
/// been distributed to this rank, e.g. via a graph partitioner. It must
/// also contain all ghost cells via facet, i.e. cells that are on a
/// neighboring process and which share a facet with a local cell. Ghost
/// cells are the last `n` entries in `cells`, where `n` is given by the
/// length of `ghost_owners`.
/// @param[in] original_cell_index Original global index associated with
/// each cell.
/// @param[in] ghost_owners Owning rank of each ghost cell (ghost cells
/// are always at the end of the list of `cells`).
/// @param[in] cell_type A vector with cell shapes.
/// @param[in] boundary_vertices Vertices on the 'exterior' (boundary)
/// of the local topology. These vertices might appear on other
/// processes.
/// @return A distributed mesh topology
Topology create_topology(MPI_Comm comm, std::span<const std::int64_t> cells,
                         std::span<const std::int64_t> original_cell_index,
                         std::span<const int> ghost_owners, CellType cell_type,
                         std::span<const std::int64_t> boundary_vertices);

/// @brief Create a topology of mixed cell type
/// @param comm MPI Communicator
/// @param cell_type List of cell types
/// @param cells Lists of cells, using vertex indices, flattened, for each cell
/// type.
/// @param original_cell_index Input cell index for each cell type
/// @param ghost_owners Owning rank for ghost cells (at end of each list of
/// cells).
/// @param boundary_vertices Vertices of undetermined ownership on external or
/// inter-process boundary.
/// @return
Topology
create_topology(MPI_Comm comm, const std::vector<CellType>& cell_type,
                std::vector<std::span<const std::int64_t>> cells,
                std::vector<std::span<const std::int64_t>> original_cell_index,
                std::vector<std::span<const int>> ghost_owners,
                std::span<const std::int64_t> boundary_vertices);

/// @brief Create a topology for a subset of entities of a given
/// topological dimension.
///
/// @param topology Original (parent) topology.
/// @param dim Topological dimension of the entities in the new topology.
/// @param entities Indices of entities in `topology` to include in the
/// new topology.
/// @return New topology of dimension `dim` with all entities in
/// `entities`, map from entities of dimension `dim` in new sub-topology
/// to entities in `topology`, and map from vertices in new sub-topology
/// to vertices in `topology`.
std::tuple<Topology, std::vector<int32_t>, std::vector<int32_t>>
create_subtopology(const Topology& topology, int dim,
                   std::span<const std::int32_t> entities);

/// @brief Get entity indices for entities defined by their vertices.
///
/// @warning This function may be removed in the future.
///
/// @param[in] topology The mesh topology
/// @param[in] dim Topological dimension of the entities
/// @param[in] entities The mesh entities defined by their vertices
/// @return The index of the ith entity in `entities`
/// @note If an entity cannot be found on this rank, -1 is returned as
/// the index.
std::vector<std::int32_t>
entities_to_index(const Topology& topology, int dim,
                  std::span<const std::int32_t> entities);
} // namespace dolfinx::mesh<|MERGE_RESOLUTION|>--- conflicted
+++ resolved
@@ -104,12 +104,7 @@
   index_maps(std::int8_t dim) const;
 
   /// @brief Return connectivity from entities of dimension d0 to
-<<<<<<< HEAD
-  /// entities of dimension d1. Simple version for compatibility, assumes only
-  /// one celltype per dimension.
-=======
   /// entities of dimension d1. Assumes only one entity type per dimension.
->>>>>>> 5e1d508b
   ///
   /// @param[in] d0
   /// @param[in] d1
@@ -174,11 +169,7 @@
   /// @return Cell type that the topology is for
   CellType cell_type() const;
 
-<<<<<<< HEAD
-  /// @brief  Get the entity types in the topology for a given dimension
-=======
   /// @brief Get the entity types in the topology for a given dimension
->>>>>>> 5e1d508b
   /// @param dim Topological dimension
   /// @return List of entity types
   std::vector<CellType> entity_types(std::int8_t dim) const;
@@ -228,18 +219,11 @@
   std::vector<std::shared_ptr<const common::IndexMap>> _index_map;
 
   // Connectivity between entity dimensions and cell types, arranged as
-<<<<<<< HEAD
-  // a 2D array. Indexing is 0=vertex, 1=edge, followed by [facet types], [cell
-  // types]. e.g. for a 3D mesh with tets, pyramid and hex: 0=vertex, 1=edge,
-  // 2=triangle, 3=quad, 4=tet, 5=pyr, 6=hex. Connectivity between different
-  // cell types of same dimension will be nullptr.
-=======
   // a 2D array. The indexing follows the order in _entity_types, i.e.
   // increasing in topological dimension. There may be multiple types in each
   // dimension, e.g. triangle and quadrilateral facets.
   // Connectivity between different entity types of same dimension will always
   // be nullptr.
->>>>>>> 5e1d508b
   std::vector<std::vector<std::shared_ptr<graph::AdjacencyList<std::int32_t>>>>
       _connectivity;
 
