// Copyright (C) 2006-2020 Anders Logg and Garth N. Wells
//
// This file is part of DOLFINx (https://www.fenicsproject.org)
//
// SPDX-License-Identifier:    LGPL-3.0-or-later

#pragma once

#include <array>
#include <cstdint>
#include <memory>
#include <mpi.h>
#include <tuple>
#include <vector>

namespace dolfinx::common
{
class IndexMap;
}

namespace dolfinx::graph
{
template <typename T>
class AdjacencyList;
}

namespace dolfinx::mesh
{
class Topology;

/// @brief Compute mesh entities of given topological dimension by
/// computing entity-to-vertex connectivity (dim, 0), and cell-to-entity
/// connectivity (tdim, dim).
/// @param[in] comm MPI Communicator
/// @param[in] topology Mesh topology
/// @param[in] dim The dimension of the entities to create
<<<<<<< HEAD
/// @param[in] index Index of entity in dimension `dim`
=======
/// @param[in] index Index of entity in dimension `dim` as listed in
/// `Topology::entity_types(dim)`.
>>>>>>> f85b7801
/// @return Tuple of (cell-entity connectivity, entity-vertex
/// connectivity, index map, list of interprocess entities).
/// Interprocess entities lie on the "true" boundary between owned cells of each
/// process. If the entities already exist, then {nullptr, nullptr, nullptr,
/// std::vector()} is returned.
std::tuple<std::vector<std::shared_ptr<graph::AdjacencyList<std::int32_t>>>,
           std::shared_ptr<graph::AdjacencyList<std::int32_t>>,
           std::shared_ptr<common::IndexMap>, std::vector<std::int32_t>>
compute_entities(MPI_Comm comm, const Topology& topology, int dim, int index);

/// @brief Compute connectivity (d0 -> d1) for given pair of entity types, given
/// by topological dimension and index, as found in `Topology::entity_types()`
/// @param[in] topology The topology
/// @param[in] d0 The dimension and index of the entities
/// @param[in] d1 The dimension and index of the incident entities
/// @returns The connectivities [(d0 -> d1), (d1 -> d0)] if they are
/// computed. If (d0, d1) already exists then a nullptr is returned. If
/// (d0, d1) is computed and the computation of (d1, d0) was required as
/// part of computing (d0, d1), the (d1, d0) is returned as the second
/// entry. The second entry is otherwise nullptr.
std::array<std::shared_ptr<graph::AdjacencyList<std::int32_t>>, 2>
compute_connectivity(const Topology& topology,
                     std::pair<std::int8_t, std::int8_t> d0,
                     std::pair<std::int8_t, std::int8_t> d1);

} // namespace dolfinx::mesh<|MERGE_RESOLUTION|>--- conflicted
+++ resolved
@@ -34,12 +34,8 @@
 /// @param[in] comm MPI Communicator
 /// @param[in] topology Mesh topology
 /// @param[in] dim The dimension of the entities to create
-<<<<<<< HEAD
-/// @param[in] index Index of entity in dimension `dim`
-=======
 /// @param[in] index Index of entity in dimension `dim` as listed in
 /// `Topology::entity_types(dim)`.
->>>>>>> f85b7801
 /// @return Tuple of (cell-entity connectivity, entity-vertex
 /// connectivity, index map, list of interprocess entities).
 /// Interprocess entities lie on the "true" boundary between owned cells of each
