--- conflicted
+++ resolved
@@ -294,19 +294,13 @@
   if (redistribute)
   {
     xt::xtensor<double, 2> new_coords(new_vertex_coordinates);
-<<<<<<< HEAD
-    return mesh::create_mesh(old_mesh.mpi_comm(), cell_topology,
+    return mesh::create_mesh(old_mesh.comm(), cell_topology,
                              old_mesh.geometry().cmaps(), new_coords, gm);
-=======
-    return mesh::create_mesh(old_mesh.comm(), cell_topology,
-                             old_mesh.geometry().cmap(), new_coords, gm);
->>>>>>> d2ecfa4a
   }
 
   auto partitioner = [](MPI_Comm comm, int, int tdim,
                         const graph::AdjacencyList<std::int64_t>& cell_topology,
-                        mesh::GhostMode)
-  {
+                        mesh::GhostMode) {
     // Find out the ghosting information
     auto [graph, _] = mesh::build_dual_graph(comm, cell_topology, tdim);
 
@@ -344,6 +338,7 @@
           // Ghosted cell - identify which process it should be sent to.
           for (std::size_t k = 0; k < local_offsets.size(); ++k)
           {
+
             if (index >= local_offsets[k] and index < local_offsets[k + 1])
             {
               destinations.push_back(k);
@@ -359,13 +354,8 @@
                                               std::move(dest_offsets));
   };
 
-<<<<<<< HEAD
-  return mesh::create_mesh(old_mesh.mpi_comm(), cell_topology,
+  return mesh::create_mesh(old_mesh.comm(), cell_topology,
                            old_mesh.geometry().cmaps(), new_vertex_coordinates,
-=======
-  return mesh::create_mesh(old_mesh.comm(), cell_topology,
-                           old_mesh.geometry().cmap(), new_vertex_coordinates,
->>>>>>> d2ecfa4a
                            gm, partitioner);
 }
 //-----------------------------------------------------------------------------
