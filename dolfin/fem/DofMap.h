--- conflicted
+++ resolved
@@ -111,19 +111,6 @@
     ///         The dimension of the global finite element function space.
     std::size_t global_dimension() const;
 
-<<<<<<< HEAD
-    /// Return number of owned, unowned, or all dofs in the dofmap on
-    /// this process
-    ///
-    /// @param     type (std::string)
-    ///         Either "owned", "unowned", or "all"
-    ///
-    /// @return     std::size_t
-    ///         Number of local dofs.
-    std::size_t local_dimension(std::string type) const;
-
-=======
->>>>>>> 26b682ab
     /// Return the dimension of the local finite element function
     /// space on a cell
     ///
