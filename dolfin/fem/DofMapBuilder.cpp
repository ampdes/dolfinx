--- conflicted
+++ resolved
@@ -194,11 +194,7 @@
   std::vector<std::size_t>& modified_global_indices)
 {
   // MPI communicator
-<<<<<<< HEAD
-  const MPI_Comm& mpi_comm = mesh.mpi_comm();
-=======
   const MPI_Comm mpi_comm = mesh.mpi_comm();
->>>>>>> 7daf1bd8
 
   // Get vertex sharing information (local index, [(sharing process p,
   // local index on p)])
@@ -682,11 +678,7 @@
 {
   log(TRACE, "Determining dof ownership for parallel dof map");
 
-<<<<<<< HEAD
-  const MPI_Comm& mpi_comm = mesh.mpi_comm();
-=======
   const MPI_Comm mpi_comm = mesh.mpi_comm();
->>>>>>> 7daf1bd8
 
   const std::size_t N = dofmap.global_dimension();
   dolfin_assert(N % block_size == 0);
@@ -721,7 +713,6 @@
   boost::variate_generator<boost::mt19937&, boost::uniform_int<> >
     rng(engine, distribution);
 
-<<<<<<< HEAD
   // Build set of dofs on process boundary (first assuming that all are
   // owned by this process)
   //  const MeshFunction<std::size_t>& cell_map
@@ -740,13 +731,6 @@
   const std::vector<std::size_t>& ghost_owner = mesh.data().array("ghost_owner", D);
   
   for (FacetIterator f(mesh); !f.end(); ++f)
-=======
-  // Build set of dofs on process boundary (first assuming that all
-  // are owned by this process)
-  const MeshFunction<std::size_t>& cell_map
-    = boundary.entity_map(boundary.topology().dim());
-  if (!cell_map.empty())
->>>>>>> 7daf1bd8
   {
     if(f->num_entities(D) == 2)
     {
@@ -936,11 +920,7 @@
   log(TRACE, "Renumber dofs for parallel dof map");
 
   // MPI communicator
-<<<<<<< HEAD
-  const MPI_Comm& mpi_comm = mesh.mpi_comm();
-=======
   const MPI_Comm mpi_comm = mesh.mpi_comm();
->>>>>>> 7daf1bd8
 
   const std::size_t N = dofmap.global_dimension();
   dolfin_assert(N % block_size == 0);
