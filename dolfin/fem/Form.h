--- conflicted
+++ resolved
@@ -47,13 +47,11 @@
     /// Return function for given coefficient
     const Function& coefficient(uint i) const;
 
-<<<<<<< HEAD
+    /// Return coefficient functions
+    const std::vector<Functions*> coefficients() const;
+
     /// Return coefficients
     const std::vector<Function*> _coefficients() const;
-=======
-    /// Return coefficient functions
-    const std::vector<Functions*> coefficients() const;
->>>>>>> 2cae7c36
 
     /// Return UFC form
     const ufc::form& ufc_form() const;
