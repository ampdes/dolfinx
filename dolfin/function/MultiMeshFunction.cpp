// Copyright (C) 2013-2016 Anders Logg
//
// This file is part of DOLFIN.
//
// DOLFIN is free software: you can redistribute it and/or modify
// it under the terms of the GNU Lesser General Public License as published by
// the Free Software Foundation, either version 3 of the License, or
// (at your option) any later version.
//
// DOLFIN is distributed in the hope that it will be useful,
// but WITHOUT ANY WARRANTY; without even the implied warranty of
// MERCHANTABILITY or FITNESS FOR A PARTICULAR PURPOSE. See the
// GNU Lesser General Public License for more details.
//
// You should have received a copy of the GNU Lesser General Public License
// along with DOLFIN. If not, see <http://www.gnu.org/licenses/>.
//
// First added:  2013-09-25
// Last changed: 2016-03-02

#include <dolfin/common/NoDeleter.h>
#include <dolfin/la/GenericVector.h>
#include <dolfin/la/DefaultFactory.h>
#include <dolfin/fem/MultiMeshDofMap.h>
#include "Function.h"
#include "FunctionSpace.h"
#include "MultiMeshFunctionSpace.h"
#include "MultiMeshFunction.h"

using namespace dolfin;

//-----------------------------------------------------------------------------
MultiMeshFunction::MultiMeshFunction() : Variable("u", "a function")
{
  // Do nothing
}
//-----------------------------------------------------------------------------
MultiMeshFunction::MultiMeshFunction(std::shared_ptr<const MultiMeshFunctionSpace> V)
  : _function_space(V)
{
  // Initialize vector
  init_vector();
}
//-----------------------------------------------------------------------------
MultiMeshFunction::MultiMeshFunction(std::shared_ptr<const MultiMeshFunctionSpace> V,
                   std::shared_ptr<GenericVector> x)
  : _function_space(V), _vector(x)
{
  // We do not check for a subspace since this constructor is used for
  // creating subfunctions

  // Assertion uses '<=' to deal with sub-functions
<<<<<<< HEAD
  dolfin_assert(x);
  dolfin_assert(V);
=======
>>>>>>> 33706c81
  dolfin_assert(V->dofmap());
  dolfin_assert(V->dofmap()->global_dimension() <= x->size());
}
//-----------------------------------------------------------------------------
MultiMeshFunction::~MultiMeshFunction()
{
  // Do nothing
}
//-----------------------------------------------------------------------------
std::shared_ptr<const Function> MultiMeshFunction::part(std::size_t i) const
{
  // Developer note: This function has a similar role as operator[] of
  // the regular Function class.

  // Return function part if it exists in the cache
  auto it = _function_parts.find(i);
  if (it != _function_parts.end())
    return it->second;

  // Get view of function space for part
  std::shared_ptr<const FunctionSpace> V = _function_space->view(i);

  // Insert into cache and return reference
  std::shared_ptr<const Function> ui(new Function(V, _vector));
  _function_parts[i] = ui;

  return _function_parts.find(i)->second;
}
//-----------------------------------------------------------------------------
std::shared_ptr<GenericVector> MultiMeshFunction::vector()
{
  dolfin_assert(_vector);
  return _vector;
}
//-----------------------------------------------------------------------------
std::shared_ptr<const GenericVector> MultiMeshFunction::vector() const
{
  dolfin_assert(_vector);
  return _vector;
}
//-----------------------------------------------------------------------------
void MultiMeshFunction::init_vector()
{
  // Developer note: At this point, this function reproduces the code
  // for the corresponding function in the Function class, but does
  // not handle distributed vectors (since we do not yet handle
  // communication between distributed bounding box trees).

  // FIXME: Dear Developer, this needs to be rewritten as in
  //        Function::init_vector()! We need to get rid of
  //        GenericVector::init(MPI_COMM_WORLD, range, local_to_global, ghost_indices);

  // Get global size
  const std::size_t N = _function_space->dofmap()->global_dimension();

  // Get local range
  const std::pair<std::size_t, std::size_t> range
    = _function_space->dofmap()->ownership_range();
  const std::size_t local_size = range.second - range.first;

  // Determine ghost vertices if dof map is distributed
  std::vector<la_index> ghost_indices;
  if (N > local_size)
    compute_ghost_indices(range, ghost_indices);

  // Create vector of dofs
  if (!_vector)
  {
    DefaultFactory factory;
    _vector = factory.create_vector(MPI_COMM_WORLD);
  }
  dolfin_assert(_vector);

  // Initialize vector of dofs
  if (_vector->empty())
  {
    //_vector->init(_function_space->mesh()->mpi_comm(), range, ghost_indices);
    std::vector<std::size_t> local_to_global(local_size);
    for (std::size_t i = 0; i < local_size; ++i)
      local_to_global[i] = i;
    _vector->init(MPI_COMM_WORLD, range, local_to_global, ghost_indices);
  }
  else
  {
    dolfin_error("Function.cpp",
                 "initialize vector of degrees of freedom for function",
                 "Cannot re-initialize a non-empty vector. Consider creating a new function");

  }

  // Set vector to zero
  _vector->zero();
}
//-----------------------------------------------------------------------------
void MultiMeshFunction::compute_ghost_indices(std::pair<std::size_t, std::size_t> range,
                                          std::vector<la_index>& ghost_indices) const
{
  // NOTE: Well, don't implement me! Rather rewrite init_vector().
  //       See Function::init_vector().
  dolfin_not_implemented();
}
//-----------------------------------------------------------------------------<|MERGE_RESOLUTION|>--- conflicted
+++ resolved
@@ -50,11 +50,8 @@
   // creating subfunctions
 
   // Assertion uses '<=' to deal with sub-functions
-<<<<<<< HEAD
   dolfin_assert(x);
   dolfin_assert(V);
-=======
->>>>>>> 33706c81
   dolfin_assert(V->dofmap());
   dolfin_assert(V->dofmap()->global_dimension() <= x->size());
 }
