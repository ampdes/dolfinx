// Copyright (C) 2012 Benjamin Kehlet
//
// This file is part of DOLFIN.
//
// DOLFIN is free software: you can redistribute it and/or modify
// it under the terms of the GNU Lesser General Public License as published by
// the Free Software Foundation, either version 3 of the License, or
// (at your option) any later version.
//
// DOLFIN is distributed in the hope that it will be useful,
// but WITHOUT ANY WARRANTY; without even the implied warranty of
// MERCHANTABILITY or FITNESS FOR A PARTICULAR PURPOSE. See the
// GNU Lesser General Public License for more details.
//
// You should have received a copy of the GNU Lesser General Public License
// along with DOLFIN. If not, see <http://www.gnu.org/licenses/>.
//
// Modified by Johannes Ring, 2012
//
// First added:  2012-05-10
// Last changed: 2013-04-05

#ifndef __CSG_CGAL_MESH_GENERATOR2D_H
#define __CSG_CGAL_MESH_GENERATOR2D_H

#include <dolfin/common/Variable.h>

namespace dolfin
{

  // Forward declarations
  class Mesh;
  class CSGGeometry;

  /// Mesh generator for Constructive Solid Geometry (CSG)
  /// utilizing CGALs 2D Regularized Boolean Set-Operations
  class CSGCGALMeshGenerator2D : public Variable
  {
  public :

    CSGCGALMeshGenerator2D(const CSGGeometry& geometry);
    //CSGCGALMeshGenerator2D(const std::vector<boost::shared_ptr<const CSGGeometry> >& subdomains);

    ~CSGCGALMeshGenerator2D();

    void generate(Mesh& mesh);

    /// Default parameter values
    static Parameters default_parameters()
    {
      Parameters p("csg_cgal_meshgenerator");
      p.add("mesh_resolution", 64);
      p.add("triangle_shape_bound", 0.125);
      p.add("cell_size", 0.25);

      // shorter edges in the domain will be collapsed before meshing
      p.add("edge_minimum", 10e-5);

      return p;
    }

  private:

    #ifdef HAS_CGAL
<<<<<<< HEAD
    const CSGGeometry &geometry;
=======
    const CSGGeometry& geometry;
>>>>>>> 7daf1bd8
    #endif

  };

}

#endif<|MERGE_RESOLUTION|>--- conflicted
+++ resolved
@@ -62,11 +62,7 @@
   private:
 
     #ifdef HAS_CGAL
-<<<<<<< HEAD
-    const CSGGeometry &geometry;
-=======
     const CSGGeometry& geometry;
->>>>>>> 7daf1bd8
     #endif
 
   };
