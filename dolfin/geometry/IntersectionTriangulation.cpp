--- conflicted
+++ resolved
@@ -570,19 +570,10 @@
     triangulation.assign(1, points);
   else {
     // If 4 or greater, do graham scan
+    dolfin_assert(points.size() == 4 or
+		  points.size() == 6);
     triangulation = graham_scan(points);
   }
-
-<<<<<<< HEAD
-  // If 4 or greater, do graham scan
-  dolfin_assert(points.size() == 4 or
-		points.size() == 6);
-  const std::vector<std::vector<Point>> triangulation = graham_scan(points);
-=======
-  for (const std::vector<Point> s: triangulation)
-    // std::cout << GeometryDebugging::simplex2string(s)<<std::endl;
-    GeometryDebugging::plot(s);
->>>>>>> 49f832c4
 
   return triangulation;
 }
