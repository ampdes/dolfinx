--- conflicted
+++ resolved
@@ -16,11 +16,7 @@
 // along with DOLFIN. If not, see <http://www.gnu.org/licenses/>.
 //
 // First added:  2014-02-24
-<<<<<<< HEAD
-// Last changed: 2014-03-17
-=======
 // Last changed: 2014-04-03
->>>>>>> a67935ca
 
 #include <dolfin/log/log.h>
 #include <dolfin/mesh/Cell.h>
@@ -141,22 +137,14 @@
                  "Not implemented for dimension ", gdim);
   }
 
-<<<<<<< HEAD
-=======
-  // Store weights
-  quadrature_rule.first.assign(w.size(), 0.5*std::abs(det));
-  for (std::size_t i = 0; i < w.size(); ++i)
-    quadrature_rule.first[i] *= w[i];
-
->>>>>>> a67935ca
   // Map (local) quadrature points
   quadrature_rule.first.resize(gdim*p.size());
   for (std::size_t i = 0; i < p.size(); ++i)
   {
     for (std::size_t d = 0; d < gdim; ++d)
     {
-      quadrature_rule.first[d+i*gdim]
-        = 0.5*(coordinates[d]*(1 - p[i]) + coordinates[gdim+d]*(1 + p[i]));
+      quadrature_rule.first[d + i*gdim]
+        = 0.5*(coordinates[d]*(1 - p[i]) + coordinates[gdim + d]*(1 + p[i]));
     }
   }
 
@@ -219,12 +207,12 @@
     }
   case 3:
     {
-      const double J[]={coordinates[3] - coordinates[0],
-                        coordinates[6] - coordinates[0],
-                        coordinates[4] - coordinates[1],
-                        coordinates[7] - coordinates[1],
-                        coordinates[5] - coordinates[2],
-                        coordinates[8] - coordinates[2]};
+      const double J[] = {coordinates[3] - coordinates[0],
+                          coordinates[6] - coordinates[0],
+                          coordinates[4] - coordinates[1],
+                          coordinates[7] - coordinates[1],
+                          coordinates[5] - coordinates[2],
+                          coordinates[8] - coordinates[2]};
       const double d_0 = J[2]*J[5] - J[4]*J[3];
       const double d_1 = J[4]*J[1] - J[0]*J[5];
       const double d_2 = J[0]*J[3] - J[2]*J[1];
@@ -243,10 +231,10 @@
   quadrature_rule.first.resize(gdim*p.size());
   for (std::size_t i = 0; i < p.size(); ++i)
     for (std::size_t d = 0; d < gdim; ++d)
-      quadrature_rule.first[d+i*gdim]
+      quadrature_rule.first[d + i*gdim]
         = p[i][0]*coordinates[d]
-        + p[i][1]*coordinates[gdim+d]
-        + p[i][2]*coordinates[2*gdim+d];
+        + p[i][1]*coordinates[gdim + d]
+        + p[i][2]*coordinates[2*gdim + d];
 
   // Store weights
   quadrature_rule.second.assign(w.size(), 0.5*std::abs(det));
@@ -332,7 +320,7 @@
   quadrature_rule.first.resize(gdim*p.size());
   for (std::size_t i = 0; i < p.size(); ++i)
     for (std::size_t d = 0; d < gdim; ++d)
-      quadrature_rule.first[d+i*gdim]
+      quadrature_rule.first[d + i*gdim]
         = p[i][0]*coordinates[d]
         + p[i][1]*coordinates[gdim + d]
         + p[i][2]*coordinates[2*gdim + d]
