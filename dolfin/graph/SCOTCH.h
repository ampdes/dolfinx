// Copyright (C) 2010-2013 Garth N. Wells and Chris Richardson
//
// This file is part of DOLFIN.
//
// DOLFIN is free software: you can redistribute it and/or modify
// it under the terms of the GNU Lesser General Public License as published by
// the Free Software Foundation, either version 3 of the License, or
// (at your option) any later version.
//
// DOLFIN is distributed in the hope that it will be useful,
// but WITHOUT ANY WARRANTY; without even the implied warranty of
// MERCHANTABILITY or FITNESS FOR A PARTICULAR PURPOSE. See the
// GNU Lesser General Public License for more details.
//
// You should have received a copy of the GNU Lesser General Public License
// along with DOLFIN. If not, see <http://www.gnu.org/licenses/>.
//
// First added:  2010-02-10
// Last changed: 2014-01-09

#ifndef __SCOTCH_PARTITIONER_H
#define __SCOTCH_PARTITIONER_H

#include <cstddef>
#include <map>
#include <set>
#include <string>
#include <vector>

#include <dolfin/common/MPI.h>
#include <dolfin/common/Set.h>
#include "Graph.h"

namespace dolfin
{
  // Forward declarations
  class LocalMeshData;

  /// This class provides an interface to SCOTCH-PT (parallel version)

  class SCOTCH
  {
  public:

<<<<<<< HEAD
    /// Compute cell partition from local mesh data, also returning
    /// processes that need ghost copies of cells in ghost_procs
    static void compute_partition(
      const MPI_Comm mpi_comm,
      std::vector<std::size_t>& cell_partition,
      std::map<std::size_t, dolfin::Set<unsigned int> >& ghost_procs,
      const LocalMeshData& mesh_data);

=======
    /// Compute cell partition from local mesh data.
    /// The vector cell_partition contains the desired 
    /// destination process numbers for each cell. 
    /// Cells shared on multiple processes have an
    /// entry in ghost_procs pointing to
    /// the set of sharing process numbers.
    
    static void compute_partition(const MPI_Comm mpi_comm,
          std::vector<std::size_t>& cell_partition,
          std::map<std::size_t, dolfin::Set<unsigned int> >& ghost_procs,
          const LocalMeshData& mesh_data);
    
>>>>>>> b6bf375e
    /// Compute reordering (map[old] -> new) using
    /// Gibbs-Poole-Stockmeyer re-ordering
    static std::vector<int> compute_gps(const Graph& graph,
                                        std::size_t num_passes=5);

    // Compute graph re-ordering
    static std::vector<int>
      compute_reordering(const Graph& graph,
                         std::string scotch_strategy="");

    // Compute graph re-ordering
    static
      void compute_reordering(const Graph& graph,
                              std::vector<int>& permutation,
                              std::vector<int>& inverse_permutation,
                              std::string scotch_strategy="");

  private:

    // Compute cell partitions from distributed dual graph
    static void partition(
      const MPI_Comm mpi_comm,
      const std::vector<std::set<std::size_t> >& local_graph,
      const std::set<std::size_t>& ghost_vertices,
      const std::vector<std::size_t>& global_cell_indices,
      const std::size_t num_global_vertices,
      std::vector<std::size_t>& cell_partition,
      std::map<std::size_t, dolfin::Set<unsigned int> >& ghost_procs);

  };

}

#endif<|MERGE_RESOLUTION|>--- conflicted
+++ resolved
@@ -42,29 +42,17 @@
   {
   public:
 
-<<<<<<< HEAD
-    /// Compute cell partition from local mesh data, also returning
-    /// processes that need ghost copies of cells in ghost_procs
+    /// Compute cell partition from local mesh data.  The vector
+    /// cell_partition contains the desired destination process
+    /// numbers for each cell.  Cells shared on multiple processes
+    /// have an entry in ghost_procs pointing to the set of sharing
+    /// process numbers.
     static void compute_partition(
       const MPI_Comm mpi_comm,
       std::vector<std::size_t>& cell_partition,
       std::map<std::size_t, dolfin::Set<unsigned int> >& ghost_procs,
       const LocalMeshData& mesh_data);
 
-=======
-    /// Compute cell partition from local mesh data.
-    /// The vector cell_partition contains the desired 
-    /// destination process numbers for each cell. 
-    /// Cells shared on multiple processes have an
-    /// entry in ghost_procs pointing to
-    /// the set of sharing process numbers.
-    
-    static void compute_partition(const MPI_Comm mpi_comm,
-          std::vector<std::size_t>& cell_partition,
-          std::map<std::size_t, dolfin::Set<unsigned int> >& ghost_procs,
-          const LocalMeshData& mesh_data);
-    
->>>>>>> b6bf375e
     /// Compute reordering (map[old] -> new) using
     /// Gibbs-Poole-Stockmeyer re-ordering
     static std::vector<int> compute_gps(const Graph& graph,
