// Copyright (C) 2013 Chris Richardson
//
// This file is part of DOLFIN.
//
// DOLFIN is free software: you can redistribute it and/or modify
// it under the terms of the GNU Lesser General Public License as published by
// the Free Software Foundation, either version 3 of the License, or
// (at your option) any later version.
//
// DOLFIN is distributed in the hope that it will be useful,
// but WITHOUT ANY WARRANTY; without even the implied warranty of
// MERCHANTABILITY or FITNESS FOR A PARTICULAR PURPOSE. See the
// GNU Lesser General Public License for more details.
//
// You should have received a copy of the GNU Lesser General Public License
// along with DOLFIN. If not, see <http://www.gnu.org/licenses/>.
//
// First added:  2013-02-15
// Last changed: 2013-02-26

#ifndef __DOLFIN_ZOLTAN_PARTITION_H
#define __DOLFIN_ZOLTAN_PARTITION_H

#include <vector>
#include <dolfin/common/MPI.h>

#ifdef HAS_TRILINOS
#include <zoltan_cpp.h>
#endif

namespace dolfin
{

  class LocalMeshData;

  /// This class partitions a graph using Zoltan (part of Trilinos).

  class ZoltanPartition
  {

  public:

    /// Calculate partitioning using Parallel HyperGraph (Zoltan PHG)
<<<<<<< HEAD
    static void compute_partition_phg(const MPI_Comm& mpi_comm,
=======
    static void compute_partition_phg(const MPI_Comm mpi_comm,
>>>>>>> 7daf1bd8
                                      std::vector<std::size_t>& cell_partition,
                                      const LocalMeshData& mesh_data);

    /// Calculate partitioning using recursive block bisection
    /// (Zoltan RCB - geometric partitioner)
<<<<<<< HEAD
    static void compute_partition_rcb(const MPI_Comm& mpi_comm,
=======
    static void compute_partition_rcb(const MPI_Comm mpi_comm,
>>>>>>> 7daf1bd8
                                      std::vector<std::size_t>& cell_partition,
                                      const LocalMeshData& mesh_data);

  private:

    #ifdef HAS_TRILINOS

    static void num_vertex_edges(void * data, unsigned int* num_edges);

    static int get_number_of_objects(void* data, int* ierr);

    static void get_object_list(void *data,
                                int sizeGID, int sizeLID,
                                ZOLTAN_ID_PTR global_id,
                                ZOLTAN_ID_PTR local_id, int wgt_dim,
                                float* obj_wgts, int* ierr);

    static void get_number_edges(void *data,
                                 int num_gid_entries,
                                 int num_lid_entries,
                                 int num_obj, ZOLTAN_ID_PTR global_ids,
                                 ZOLTAN_ID_PTR local_ids, int *num_edges,
                                 int *ierr);

    static void get_all_edges(void* data,
                              int num_gid_entries,
                              int num_lid_entries, int num_obj,
                              ZOLTAN_ID_PTR global_ids,
                              ZOLTAN_ID_PTR local_ids,
                              int* num_edges,
                              ZOLTAN_ID_PTR nbor_global_id,
                              int* nbor_procs, int wgt_dim,
                              float* ewgts, int* ierr);


    static void get_all_geom(void *data,
                             int num_gid_entries, int num_lid_entries,
                             int num_obj,
                             ZOLTAN_ID_PTR global_ids, ZOLTAN_ID_PTR local_ids,
                             int num_dim, double *geom_vec, int *ierr);

    static int get_geom(void* data, int* ierr);

    #endif

  };
}

#endif<|MERGE_RESOLUTION|>--- conflicted
+++ resolved
@@ -41,21 +41,13 @@
   public:
 
     /// Calculate partitioning using Parallel HyperGraph (Zoltan PHG)
-<<<<<<< HEAD
-    static void compute_partition_phg(const MPI_Comm& mpi_comm,
-=======
     static void compute_partition_phg(const MPI_Comm mpi_comm,
->>>>>>> 7daf1bd8
                                       std::vector<std::size_t>& cell_partition,
                                       const LocalMeshData& mesh_data);
 
     /// Calculate partitioning using recursive block bisection
     /// (Zoltan RCB - geometric partitioner)
-<<<<<<< HEAD
-    static void compute_partition_rcb(const MPI_Comm& mpi_comm,
-=======
     static void compute_partition_rcb(const MPI_Comm mpi_comm,
->>>>>>> 7daf1bd8
                                       std::vector<std::size_t>& cell_partition,
                                       const LocalMeshData& mesh_data);
 
