// Copyright (C) 2005-2007 Garth N.Wells.
// Licensed under the GNU LGPL Version 2.1.
//
// Modified by Nuno Lopes 2008.
// Modified by Martin Alnes 2008.
//
// First added:  2008-05-29

#include <sstream>
#include <fstream>
#include <dolfin/mesh/Mesh.h>
#include <dolfin/mesh/MeshFunction.h>
#include <dolfin/mesh/Vertex.h>
#include <dolfin/mesh/Cell.h>
#include <dolfin/function/Function.h>
#include <dolfin/function/FunctionSpace.h>
#include <dolfin/fem/FiniteElement.h>
#include <dolfin/la/Vector.h>
#include "RAWFile.h"


using namespace dolfin;

//----------------------------------------------------------------------------
RAWFile::RAWFile(const std::string filename) : GenericFile(filename)
{
  type = "RAW";
}
//----------------------------------------------------------------------------
RAWFile::~RAWFile()
{
  // Do nothing
}
//----------------------------------------------------------------------------
void RAWFile::operator<<(const MeshFunction<int>& meshfunction)
{
  MeshFunctionWrite(meshfunction);
}
//----------------------------------------------------------------------------
void RAWFile::operator<<(const MeshFunction<unsigned int>& meshfunction)
{
  MeshFunctionWrite(meshfunction);
}
//----------------------------------------------------------------------------
void RAWFile::operator<<(const MeshFunction<double>& meshfunction)
{
  MeshFunctionWrite(meshfunction);
}
//----------------------------------------------------------------------------
void RAWFile::operator<<(const Function& u)
{
  // Update raw file name and clear file
  rawNameUpdate(counter);
        
  // Write results
  ResultsWrite(u);
  
  // Increase the number of times we have saved the function
  counter++;
  
  cout << "Saved function " << u.name() << " (" << u.label()
       << ") to file " << filename << " in RAW format." << endl;

}
//----------------------------------------------------------------------------
void RAWFile::ResultsWrite(const Function& u) const
{
  // Open file
  std::ofstream fp(raw_filename.c_str(), std::ios_base::app);
  
  const uint rank = u.function_space().element().value_rank();
  if(rank > 1)
    error("Only scalar and vectors functions can be saved in Raw format.");

  // Get number of components
  uint dim = 1;
  for (uint i = 0; i < rank; i++)
    dim *= u.function_space().element().value_dimension(i);

  Mesh& mesh = const_cast<Mesh&>(u.function_space().mesh());
  
  // Allocate memory for function values at vertices
  const uint size = mesh.numVertices()*dim;
  double* values = new double[size];

  // Get function values at vertices
  u.interpolate(values);

  // Write function data at mesh vertices
  uint num_vertices = mesh.numVertices();
  fp << num_vertices << std::endl;

  std::ostringstream ss;
  ss << std::scientific;
  for (VertexIterator vertex(mesh); !vertex.end(); ++vertex)
  {
    ss.str("");
    for(uint i=0; i<dim; i++)
      ss << " " << values[vertex->index() + i*mesh.numCells()];
    ss << std::endl;
    
<<<<<<< HEAD
    fprintf(fp, "%s", s.c_str());    
  }	 
  
  // Close file
  fclose(fp);
=======
    fp << ss.str();
  }
>>>>>>> 31d1cf7c

  delete [] values;
}
//----------------------------------------------------------------------------
void RAWFile::rawNameUpdate(const int counter) 
{
  std::string filestart, extension;
  std::ostringstream fileid, newfilename;
  
  fileid.fill('0');
  fileid.width(6);
  
  filestart.assign(filename, 0, filename.find("."));
  extension.assign(filename, filename.find("."), filename.size());
  
  fileid << counter;
  newfilename << filestart << fileid.str() << ".raw";
  
  raw_filename = newfilename.str();
  
  // Make sure file is empty
  FILE* fp = fopen(raw_filename.c_str(), "w");
  fclose(fp);
}
//----------------------------------------------------------------------------
template<class T>
void RAWFile::MeshFunctionWrite(T& meshfunction) 
{
  // Update raw file name and clear file
  rawNameUpdate(counter);

  const Mesh& mesh = meshfunction.mesh(); 

  if( meshfunction.dim() != mesh.topology().dim() )
    error("RAW output of mesh functions is implemenetd for cell-based functions only.");    

  // Open file
  std::ofstream fp(raw_filename.c_str(), std::ios_base::app);
  
  fp<<mesh.numCells( ) <<std::endl;
  for (CellIterator cell(mesh); !cell.end(); ++cell)
    fp << meshfunction.get( cell->index() )  << std::endl;
  
  // Close file
  fp.close();
 
  // Increase the number of times we have saved the mesh function
  counter++;

  cout << "saved mesh function " << counter << " times." << endl;

  cout << "Saved mesh function " << mesh.name() << " (" << mesh.label()
       << ") to file " << filename << " in RAW format." << endl;
}    
<|MERGE_RESOLUTION|>--- conflicted
+++ resolved
@@ -99,16 +99,8 @@
       ss << " " << values[vertex->index() + i*mesh.numCells()];
     ss << std::endl;
     
-<<<<<<< HEAD
-    fprintf(fp, "%s", s.c_str());    
-  }	 
-  
-  // Close file
-  fclose(fp);
-=======
     fp << ss.str();
   }
->>>>>>> 31d1cf7c
 
   delete [] values;
 }
