// Copyright (C) 2012 Chris N. Richardson and Garth N. Wells
//
// This file is part of DOLFIN.
//
// DOLFIN is free software: you can redistribute it and/or modify
// it under the terms of the GNU Lesser General Public License as published by
// the Free Software Foundation, either version 3 of the License, or
// (at your option) any later version.
//
// DOLFIN is distributed in the hope that it will be useful,
// but WITHOUT ANY WARRANTY; without even the implied warranty of
// MERCHANTABILITY or FITNESS FOR A PARTICULAR PURPOSE. See the
// GNU Lesser General Public License for more details.
//
// You should have received a copy of the GNU Lesser General Public License
// along with DOLFIN. If not, see <http://www.gnu.org/licenses/>.
//
// Modified by Garth N. Wells, 2012
//
// First added:  2012-05-28
// Last changed: 2013-03-01

#ifdef HAS_HDF5

#include <ostream>
#include <sstream>
#include <vector>
#include <boost/assign.hpp>
#include <boost/filesystem.hpp>
#include <boost/format.hpp>
#include <boost/lexical_cast.hpp>

#include "pugixml.hpp"

#include <dolfin/function/Function.h>
#include <dolfin/function/FunctionSpace.h>
#include <dolfin/fem/GenericDofMap.h>
#include <dolfin/la/GenericVector.h>
#include <dolfin/mesh/Cell.h>
#include <dolfin/mesh/MeshEntityIterator.h>
#include <dolfin/mesh/Mesh.h>
#include <dolfin/mesh/Vertex.h>
#include "HDF5File.h"
#include "HDF5Interface.h"
#include "XDMFFile.h"

using namespace dolfin;

//----------------------------------------------------------------------------
XDMFFile::XDMFFile(const std::string filename) : GenericFile(filename, "XDMF")
{
  // Make name for HDF5 file (used to store data)
  boost::filesystem::path p(filename);
  p.replace_extension(".h5");
  hdf5_filename = p.string();

  // Create HDF5 file (truncate)
  hdf5_file.reset(new HDF5File(hdf5_filename, "w"));

  // Rewrite the mesh at every time step in a time series
  // Should be turned off if the mesh remains constant
  parameters.add("rewrite_function_mesh", true);

  // Flush datasets to disk at each timestep
  // Allows inspection of the HDF5 file whilst running, at some performance cost
  parameters.add("flush_output", false);

}
//----------------------------------------------------------------------------
XDMFFile::~XDMFFile()
{
  // Do nothing
}
//----------------------------------------------------------------------------
void XDMFFile::operator<< (const Function& u)
{
  std::pair<const Function*, double> ut(&u, (double) counter);
  *this << ut;
}
//----------------------------------------------------------------------------
void XDMFFile::operator<< (const std::pair<const Function*, double> ut)
{
  dolfin_assert(ut.first);
  const Function& u = *(ut.first);
  const double time_step = ut.second;

  // Update any ghost values
  u.update();

  // Get Mesh object
  dolfin_assert(u.function_space()->mesh());
  const Mesh& mesh = *u.function_space()->mesh();

  // Geometric dimension
  const std::size_t gdim = mesh.geometry().dim();

  // Get DOF map
  dolfin_assert(u.function_space()->dofmap());
  const GenericDofMap& dofmap = *u.function_space()->dofmap();

  // Get some Function and cell information
  const std::size_t value_rank = u.value_rank();
  const std::size_t value_size = u.value_size();
  const std::size_t cell_dim = mesh.topology().dim();
  std::size_t padded_value_size = value_size;

  // Test for cell-centred data
  std::size_t cell_based_dim = 1;
  for (std::size_t i = 0; i < value_rank; i++)
    cell_based_dim *= cell_dim;
  const bool vertex_data = !(dofmap.max_cell_dimension() == cell_based_dim);

  // Get number of local/global cells/vertices

  const std::size_t num_local_cells = mesh.num_cells();
  const std::size_t num_local_vertices = mesh.num_vertices();
  const std::size_t num_global_cells = MPI::sum(num_local_cells);
  std::size_t num_total_vertices = MPI::sum(num_local_vertices);

  // Get Function data at vertices/cell centres
  std::vector<double> data_values;

  std::size_t num_local_entities = 0;
  std::size_t num_total_entities = 0;
  if (vertex_data)
  {
    num_local_entities = num_local_vertices; // includes duplicates
    num_total_entities = num_total_vertices;
    u.compute_vertex_values(data_values, mesh);

    // Interleave the values for vector or tensor fields and pad 2D
    // vectors and tensors to 3D
    if (value_rank > 0)
    {
      if (value_size == 2)
        padded_value_size = 3;
      if (value_size == 4)
        padded_value_size = 9;

      std::vector<double> _data_values(padded_value_size*num_local_entities, 0.0);
      for(std::size_t i = 0; i < num_local_entities; i++)
      {
        for (std::size_t j = 0; j < value_size; j++)
        {
          std::size_t tensor_2d_offset = (j > 1 && value_size == 4) ? 1 : 0;
          _data_values[i*padded_value_size + j + tensor_2d_offset]
              = data_values[i + j*num_local_entities];
        }
      }
      data_values = _data_values;
    }
  }
  else
  {
    num_local_entities = num_local_cells;
    num_total_entities = num_global_cells;
    dolfin_assert(u.function_space()->dofmap());
    dolfin_assert(u.vector());

    // Allocate memory for function values at cell centres
    const std::size_t size = num_local_cells*value_size;

    // Build lists of dofs and create map
    std::vector<dolfin::la_index> dof_set;
    std::vector<std::size_t> offset(size + 1);
    std::vector<std::size_t>::iterator cell_offset = offset.begin();
    for (CellIterator cell(mesh); !cell.end(); ++cell)
    {
      // Tabulate dofs
      const std::vector<dolfin::la_index>& dofs = dofmap.cell_dofs(cell->index());
      for(std::size_t i = 0; i < dofmap.cell_dimension(cell->index()); ++i)
        dof_set.push_back(dofs[i]);

      // Add local dimension to cell offset and increment
      *(cell_offset + 1) = *(cell_offset) + dofmap.cell_dimension(cell->index());
      ++cell_offset;
    }

    // Get  values
    data_values.resize(dof_set.size());
    dolfin_assert(u.vector());
    u.vector()->get_local(data_values.data(), dof_set.size(), dof_set.data());

    if (value_size == 2)
      padded_value_size = 3;
    if (value_size == 4)
      padded_value_size = 9;

    cell_offset = offset.begin();
    std::vector<double> _data_values(padded_value_size*num_local_entities, 0.0);
    std::size_t count = 0;
    if (value_rank == 1 && value_size == 2)
    {
      for (CellIterator cell(mesh); !cell.end(); ++cell)
      {
        _data_values[count++] = data_values[*cell_offset];
        _data_values[count++] = data_values[*cell_offset + 1];
        count++;
      }
      ++cell_offset;
    }
    else if (value_rank == 2 && value_size == 4)
    {
      // Pad with 0.0 to 2D tensors to make them 3D
      for (CellIterator cell(mesh); !cell.end(); ++cell)
      {
        for(std::size_t i = 0; i < 2; i++)
        {
          //          cout << "test: " << *cell_offset + 2*i << ", " << *cell_offset + 2*i + 1
          //   << ", " << data_values[*cell_offset + 2*i] << ", " << data_values[*cell_offset + 2*i + 1] << endl;
          _data_values[count++] = data_values[*cell_offset + 2*i];
          _data_values[count++] = data_values[*cell_offset + 2*i + 1];
          count++;
        }
        count += 3;
        ++cell_offset;
      }
    }
    else
    {
      // Write all components
      for (CellIterator cell(mesh); !cell.end(); ++cell)
      {
        for (std::size_t i = 0; i < value_size; i++)
          _data_values[count++] = data_values[*cell_offset + i];
        ++cell_offset;
      }
    }
    data_values = _data_values;
  }

  // FIXME: Below is messy. Should query HDF5 file writer for existing
  //        mesh name
  // Write mesh to HDF5 file
  if (parameters["rewrite_function_mesh"] || counter == 0)
  {
      current_mesh_name = boost::lexical_cast<std::string>(counter);
      hdf5_file->write(mesh, current_mesh_name);
  }

  // Vertex/cell values are saved in the hdf5 group /VisualisationVector
  // as distinct from /Vector which is used for solution vectors.

  // Save data values to HDF5 file

  std::vector<std::size_t> global_size(2);
  global_size[0] = num_total_entities;
  global_size[1] = padded_value_size;

  if(vertex_data)
  {
    hdf5_file->reorder_values_by_global_indices(mesh, data_values, global_size);
    num_total_vertices = global_size[0];
  }

  const std::string dataset_name = "/VisualisationVector/" 
    + boost::lexical_cast<std::string>(counter);

  hdf5_file->write_data(dataset_name, data_values, global_size);

  // Flush file. Improves chances of recovering data if interrupted. Also
  // makes file somewhat readable between writes.
  if(parameters["flush_output"])
    hdf5_file->flush();

  // Write the XML meta description (see http://www.xdmf.org) on process zero
  if (MPI::process_number() == 0)
  {
<<<<<<< HEAD
    output_xml(time_step, vertex_data,
               cell_dim, num_global_cells, gdim, num_total_vertices,
               value_rank, padded_value_size,
               u.name(), dataset_name);
=======
    // Working data structure for formatting XML file
    std::string s;
    pugi::xml_document xml_doc;
    pugi::xml_node xdmf_timegrid;
    pugi::xml_node xdmf_timedata;

    if (counter == 0)
    {
      // First time step - create document template, adding a mesh and
      // an empty time-series
      xml_doc.append_child(pugi::node_doctype).set_value("Xdmf SYSTEM \"Xdmf.dtd\" []");
      pugi::xml_node xdmf = xml_doc.append_child("Xdmf");
      xdmf.append_attribute("Version") = "2.0";
      xdmf.append_attribute("xmlns:xi") = "http://www.w3.org/2001/XInclude";
      pugi::xml_node xdmf_domain = xdmf.append_child("Domain");

      //  /Xdmf/Domain/Grid - actually a TimeSeries, not a spatial grid
      xdmf_timegrid = xdmf_domain.append_child("Grid");
      xdmf_timegrid.append_attribute("Name") = "TimeSeries";
      xdmf_timegrid.append_attribute("GridType") = "Collection";
      xdmf_timegrid.append_attribute("CollectionType") = "Temporal";

      //  /Xdmf/Domain/Grid/Time
      pugi::xml_node xdmf_time = xdmf_timegrid.append_child("Time");
      xdmf_time.append_attribute("TimeType") = "List";
      xdmf_timedata = xdmf_time.append_child("DataItem");
      xdmf_timedata.append_attribute("Format") = "XML";
      xdmf_timedata.append_attribute("Dimensions") = "1";
      xdmf_timedata.append_child(pugi::node_pcdata);
    }
    else
    {
      // Subsequent timestep - read in existing XDMF file
      pugi::xml_parse_result result = xml_doc.load_file(_filename.c_str());
      if (!result)
      {
        dolfin_error("XDMFFile.cpp",
                     "write data to XDMF file",
                     "XML parsing error when reading from existing file");
      }

      // Get data node
      xdmf_timegrid = xml_doc.child("Xdmf").child("Domain").child("Grid");
      dolfin_assert(xdmf_timegrid);

      // Get time series node
      xdmf_timedata = xdmf_timegrid.child("Time").child("DataItem");
      dolfin_assert(xdmf_timedata);
    }

    //  Add a time step to the TimeSeries List
    xdmf_timedata.attribute("Dimensions").set_value(static_cast<unsigned int>(counter + 1));
    s = boost::lexical_cast<std::string>(xdmf_timedata.first_child().value())
          + " " + boost::str((boost::format("%d") % time_step));
    xdmf_timedata.first_child().set_value(s.c_str());

    //   /Xdmf/Domain/Grid/Grid - the actual data for this timestep
    pugi::xml_node xdmf_grid = xdmf_timegrid.append_child("Grid");
    s = u.name() + "_" + boost::lexical_cast<std::string>(counter);
    xdmf_grid.append_attribute("Name") = s.c_str();
    xdmf_grid.append_attribute("GridType") = "Uniform";

    // Grid/Topology
    pugi::xml_node xdmf_topology = xdmf_grid.append_child("Topology");
    xml_mesh_topology(xdmf_topology, cell_dim, num_global_cells,
                      current_mesh_name + "/topology");

    // Grid/Geometry
    pugi::xml_node xdmf_geometry = xdmf_grid.append_child("Geometry");
    xml_mesh_geometry(xdmf_geometry, num_total_vertices, gdim,
                      current_mesh_name + "/coordinates");

    // Grid/Attribute (Function value data)
    pugi::xml_node xdmf_values = xdmf_grid.append_child("Attribute");
    xdmf_values.append_attribute("Name") = u.name().c_str();

    if (value_rank == 0)
      xdmf_values.append_attribute("AttributeType") = "Scalar";
    else if (value_rank == 1)
      xdmf_values.append_attribute("AttributeType") = "Vector";
    else if (value_rank == 2)
      xdmf_values.append_attribute("AttributeType") = "Tensor";

    if (vertex_data)
      xdmf_values.append_attribute("Center") = "Node";
    else
      xdmf_values.append_attribute("Center") = "Cell";

    pugi::xml_node xdmf_data = xdmf_values.append_child("DataItem");
    xdmf_data.append_attribute("Format") = "HDF";

    s = boost::lexical_cast<std::string>(num_total_entities) + " "
      + boost::lexical_cast<std::string>(padded_value_size);

    xdmf_data.append_attribute("Dimensions") = s.c_str();

    boost::filesystem::path p(hdf5_filename);
    s = p.filename().string() + ":/VisualisationVector/"
          + boost::lexical_cast<std::string>(counter);
    xdmf_data.append_child(pugi::node_pcdata).set_value(s.c_str());

    // Write XML file
    xml_doc.save_file(_filename.c_str(), "  ");
>>>>>>> ba2e5a64
  }

  // Increment counter
  counter++;
}
//----------------------------------------------------------------------------
void XDMFFile::operator<< (const Mesh& mesh)
{
  // Write Mesh to HDF5 file (use contiguous vertex indices for topology)
  dolfin_assert(hdf5_file);

  // Output data name
  const std::string name = mesh.name();

  // Topological and geometric dimensions
  const std::size_t gdim = mesh.geometry().dim();
  const std::size_t cell_dim = mesh.topology().dim();

  // Make sure entities are numbered
  DistributedMeshTools::number_entities(mesh, cell_dim);

  // Get number of global cells and vertices
  const std::size_t num_global_cells   = mesh.size_global(cell_dim);
  const std::size_t num_total_vertices = mesh.size_global(0);

  // Write mesh to HDF5 file
  // The XML below will obliterate any existing XDMF file

  hdf5_file->write(mesh, cell_dim, name);

  // FIXME: Names should be returned by HDF5::write_mesh
  // Mesh data set names
  const std::string mesh_topology_name = "/Mesh/" + name + "/topology";
  const std::string mesh_coords_name = "/Mesh/" + name + "/coordinates";

  // Write the XML meta description on process zero
  if (MPI::process_number() == 0)
  {
    // Create XML document
    pugi::xml_document xml_doc;

    // XML headers
    xml_doc.append_child(pugi::node_doctype).set_value("Xdmf SYSTEM \"Xdmf.dtd\" []");
    pugi::xml_node xdmf = xml_doc.append_child("Xdmf");
    xdmf.append_attribute("Version") = "2.0";
    xdmf.append_attribute("xmlns:xi") = "http://www.w3.org/2001/XInclude";
    pugi::xml_node xdmf_domain = xdmf.append_child("Domain");
    pugi::xml_node xdmf_grid = xdmf_domain.append_child("Grid");
    xdmf_grid.append_attribute("Name") = "dolfin_mesh";
    xdmf_grid.append_attribute("GridType") = "Uniform";

    // Describe topological connectivity
    pugi::xml_node xdmf_topology = xdmf_grid.append_child("Topology");
    xml_mesh_topology(xdmf_topology, cell_dim, num_global_cells,
                      mesh_topology_name);

    // Describe geometric coordinates
    pugi::xml_node xdmf_geometry = xdmf_grid.append_child("Geometry");
    xml_mesh_geometry(xdmf_geometry, num_total_vertices, gdim,
                      mesh_coords_name);

    xml_doc.save_file(_filename.c_str(), "  ");
  }

}
//----------------------------------------------------------------------------
void XDMFFile::operator<< (const MeshFunction<bool>& meshfunction)
{
  const Mesh& mesh = meshfunction.mesh();
  const std::size_t cell_dim = meshfunction.dim();

  // HDF5 does not support a boolean type,
  // so copy to a std::size_t with values 1 and 0
  MeshFunction<std::size_t> mf(mesh, cell_dim);
  for (MeshEntityIterator cell(mesh, cell_dim); !cell.end(); ++cell)
    mf[cell->index()] = (meshfunction[cell->index()] ? 1 : 0);

  write_mesh_function(mf);
}
//----------------------------------------------------------------------------
void XDMFFile::operator<< (const MeshFunction<int>& meshfunction)
{
  write_mesh_function(meshfunction);
}
//----------------------------------------------------------------------------
void XDMFFile::operator<< (const MeshFunction<std::size_t>& meshfunction)
{
  write_mesh_function(meshfunction);
}
//----------------------------------------------------------------------------
void XDMFFile::operator<< (const MeshFunction<double>& meshfunction)
{
  write_mesh_function(meshfunction);
}
//----------------------------------------------------------------------------
template<typename T>
void XDMFFile::write_mesh_function(const MeshFunction<T>& meshfunction)
{
  dolfin_assert(hdf5_file);

  if (meshfunction.size() == 0)
  {
    dolfin_error("XDMFFile.cpp",
                 "save empty MeshFunction",
                 "No values in MeshFunction");
  }

  // Get mesh
  const Mesh& mesh = meshfunction.mesh();

  const std::size_t cell_dim = meshfunction.dim();
  dolfin_assert(cell_dim <= mesh.topology().dim());

  // // Collate data in a vector
  // std::vector<T> data_values;

  // // If not already numbered, number entities of order cell_dim
  // // so we can get shared_entities and correct size_global(cell_dim)
  // DistributedMeshTools::number_entities(mesh, cell_dim);


  current_mesh_name = boost::lexical_cast<std::string>(counter);
  hdf5_file->write_mesh_function(meshfunction, current_mesh_name);
  

  // hdf5_file->write(mesh, cell_dim, current_mesh_name);

  // if(cell_dim == mesh.topology().dim() || MPI::num_processes() == 1)
  // {
  //   // No duplicates
  //   data_values.assign(meshfunction.values(), meshfunction.values() + meshfunction.size());
  // }
  // else
  // {
  //   data_values.reserve(mesh.size(cell_dim));

  //   // Drop duplicate data
  //   const std::size_t my_rank = MPI::process_number();
  //   const std::map<unsigned int, std::set<unsigned int> >& shared_entities
  //     = mesh.topology().shared_entities(cell_dim);

  //   for(std::size_t i = 0; i < meshfunction.size(); ++i)
  //   {
  //     std::map<unsigned int, std::set<unsigned int> >::const_iterator sh
  //       = shared_entities.find(i);

  //     // If unshared, or shared and locally owned, append to vector
  //     if(sh == shared_entities.end())
  //       data_values.push_back(meshfunction[i]);
  //     else
  //     {
  //       std::set<unsigned int>::iterator lowest_proc = sh->second.begin();
  //       if(*lowest_proc > my_rank)
  //         data_values.push_back(meshfunction[i]);
  //     }
  //   }
  // }

  // // Write values to HDF5
  // std::vector<std::size_t> global_size(1, MPI::sum(data_values.size()));

  // Save MeshFunction values in the /Mesh group
  const std::string dataset_name = "/Mesh/" + current_mesh_name + "/values";
  
  // hdf5_file->write_data(dataset_name, data_values, global_size);

  // Write the XML meta description (see http://www.xdmf.org) on process zero
  if (MPI::process_number() == 0)
  {
<<<<<<< HEAD
    output_xml((double)counter, false,
               cell_dim, mesh.size_global(cell_dim),
               mesh.geometry().dim(), mesh.size_global(0),
               0, 1, meshfunction.name(), dataset_name);
=======
    // Create XML document
    std::string s;
    pugi::xml_document xml_doc;
    pugi::xml_node xdmf_timegrid;
    pugi::xml_node xdmf_timedata;

    if (counter == 0)
    {
      // First time step - create document template, adding a mesh and
      // an empty time-series
      xml_doc.append_child(pugi::node_doctype).set_value("Xdmf SYSTEM \"Xdmf.dtd\" []");
      pugi::xml_node xdmf = xml_doc.append_child("Xdmf");
      xdmf.append_attribute("Version") = "2.0";
      xdmf.append_attribute("xmlns:xi") = "http://www.w3.org/2001/XInclude";
      pugi::xml_node xdmf_domain = xdmf.append_child("Domain");

      //  /Xdmf/Domain/Grid - actually a TimeSeries, not a spatial grid
      xdmf_timegrid = xdmf_domain.append_child("Grid");
      xdmf_timegrid.append_attribute("Name") = "TimeSeries";
      xdmf_timegrid.append_attribute("GridType") = "Collection";
      xdmf_timegrid.append_attribute("CollectionType") = "Temporal";

      //  /Xdmf/Domain/Grid/Time
      pugi::xml_node xdmf_time = xdmf_timegrid.append_child("Time");
      xdmf_time.append_attribute("TimeType") = "List";
      xdmf_timedata = xdmf_time.append_child("DataItem");
      xdmf_timedata.append_attribute("Format") = "XML";
      xdmf_timedata.append_attribute("Dimensions") = "1";
      xdmf_timedata.append_child(pugi::node_pcdata);
    }
    else
    {
      // Subsequent timestep - read in existing XDMF file
      pugi::xml_parse_result result = xml_doc.load_file(_filename.c_str());
      if (!result)
      {
        dolfin_error("XDMFFile.cpp",
                     "write data to XDMF file",
                     "XML parsing error when reading from existing file");
      }

      // Get data node
      xdmf_timegrid = xml_doc.child("Xdmf").child("Domain").child("Grid");
      dolfin_assert(xdmf_timegrid);

      // Get time series node
      xdmf_timedata = xdmf_timegrid.child("Time").child("DataItem");
      dolfin_assert(xdmf_timedata);
    }

    //  Add a time step to the TimeSeries List
    xdmf_timedata.attribute("Dimensions").set_value(static_cast<unsigned int>(counter + 1));
    s = boost::lexical_cast<std::string>(xdmf_timedata.first_child().value())
          + " " + boost::str((boost::format("%d") % counter));
    xdmf_timedata.first_child().set_value(s.c_str());

    //   /Xdmf/Domain/Grid/Grid - the actual data for this timestep
    pugi::xml_node xdmf_grid = xdmf_timegrid.append_child("Grid");
    s = "meshfunction_" + boost::lexical_cast<std::string>(counter);
    xdmf_grid.append_attribute("Name") = s.c_str();
    xdmf_grid.append_attribute("GridType") = "Uniform";

    // Topological connectivity
    pugi::xml_node xdmf_topology = xdmf_grid.append_child("Topology");
    xml_mesh_topology(xdmf_topology, cell_dim, num_global_cells,
                      mesh_topology_name);

    // Geometric coordinate positions
    pugi::xml_node xdmf_geometry = xdmf_grid.append_child("Geometry");
    xml_mesh_geometry(xdmf_geometry, num_total_vertices, gdim,
                      mesh_coords_name);

    // Make reference to MeshFunction value data and dimensions
    pugi::xml_node xdmf_vals = xdmf_grid.append_child("Attribute");
    xdmf_vals.append_attribute("Name") = meshfunction.name().c_str();
    xdmf_vals.append_attribute("AttributeType") = "Scalar";
    xdmf_vals.append_attribute("Center") = "Cell";

    pugi::xml_node xdmf_data = xdmf_vals.append_child("DataItem");
    xdmf_data.append_attribute("Format") = "HDF";
    std::string data_dims = boost::lexical_cast<std::string>(num_global_cells) + " 1";
    xdmf_data.append_attribute("Dimensions") = data_dims.c_str();

    xdmf_data.append_child(pugi::node_pcdata).set_value(mesh_function_dataset_name.c_str());

    // Output to storage
    xml_doc.save_file(_filename.c_str(), "  ");
>>>>>>> ba2e5a64
  }

  counter++;
}
//----------------------------------------------------------------------------
void XDMFFile::xml_mesh_topology(pugi::xml_node &xdmf_topology,
                                 const std::size_t cell_dim,
                                 const std::size_t num_global_cells,
                                 const std::string topology_dataset_name) const
{
  xdmf_topology.append_attribute("NumberOfElements") = (unsigned int) num_global_cells;

  // Cell type
  if (cell_dim == 0)
  {
    xdmf_topology.append_attribute("TopologyType") = "PolyVertex";
    xdmf_topology.append_attribute("NodesPerElement") = "1";
  }
  else if (cell_dim == 1)
  {
    xdmf_topology.append_attribute("TopologyType") = "PolyLine";
    xdmf_topology.append_attribute("NodesPerElement") = "2";
  }
  else if (cell_dim == 2)
    xdmf_topology.append_attribute("TopologyType") = "Triangle";
  else if (cell_dim == 3)
    xdmf_topology.append_attribute("TopologyType") = "Tetrahedron";

  // Refer to all cells and dimensions
  pugi::xml_node xdmf_topology_data = xdmf_topology.append_child("DataItem");
  xdmf_topology_data.append_attribute("Format") = "HDF";
  const std::string cell_dims = boost::lexical_cast<std::string>(num_global_cells)
    + " " + boost::lexical_cast<std::string>(cell_dim + 1);
  xdmf_topology_data.append_attribute("Dimensions") = cell_dims.c_str();

  // For XDMF file need to remove path from filename so that xdmf
  // filenames such as "results/data.xdmf" correctly index h5 files in
  // the same directory
  boost::filesystem::path p(hdf5_filename);
  std::string topology_reference = p.filename().string() + ":" + topology_dataset_name;
  xdmf_topology_data.append_child(pugi::node_pcdata).set_value(topology_reference.c_str());
}
//----------------------------------------------------------------------------
void XDMFFile::xml_mesh_geometry(pugi::xml_node& xdmf_geometry,
                                 const std::size_t num_total_vertices,
                                 const std::size_t gdim,
                                 const std::string geometry_dataset_name) const
{
  dolfin_assert(0 < gdim && gdim <= 3);
  std::string geometry_type;
  if (gdim == 1)
  {
    //    dolfin_error("XDMFFile.cpp",
    //                 "write 1D mesh",
    //                 "One dimensional geometry not supported in XDMF");
    // FIXME: geometry "X" is not supported
    // This could be fixed by padding vertex coordinates to 2D and using "XY"
    geometry_type = "X_Y_Z";
  }
  else if (gdim == 2)
    geometry_type = "XY";
  else if (gdim == 3)
    geometry_type = "XYZ";

  xdmf_geometry.append_attribute("GeometryType") = geometry_type.c_str();
  pugi::xml_node xdmf_geom_data = xdmf_geometry.append_child("DataItem");

  xdmf_geom_data.append_attribute("Format") = "HDF";
  std::string geom_dim = boost::lexical_cast<std::string>(num_total_vertices)
    + " " + boost::lexical_cast<std::string>(gdim);
  xdmf_geom_data.append_attribute("Dimensions") = geom_dim.c_str();

  // FIXME: improve this workaround
  // When gdim==1, XDMF does not support a 1D geometry "X",
  // so need to provide some dummy Y and Z values.
  // Using the "X_Y_Z" geometry the Y and Z values can be supplied
  // as separate datasets, here in plain text (though it could be done in HDF5 too).
  // Cannot write HDF5 here, as we are only running on rank 0, and will deadlock.
  
  if(gdim == 1)
  {
    std::string dummy_zeros;
    dummy_zeros.reserve(2*num_total_vertices);
    for(std::size_t i = 0; i < num_total_vertices; ++i)
      dummy_zeros += "0 ";

    pugi::xml_node xdmf_geom_1 = xdmf_geometry.append_child("DataItem");
    xdmf_geom_1.append_attribute("Format") = "XML";
    geom_dim = boost::lexical_cast<std::string>(num_total_vertices) + " 1" ;
    xdmf_geom_1.append_attribute("Dimensions") = geom_dim.c_str();
    xdmf_geom_1.append_child(pugi::node_pcdata).set_value(dummy_zeros.c_str());

    pugi::xml_node xdmf_geom_2 = xdmf_geometry.append_child("DataItem");
    xdmf_geom_2.append_attribute("Format") = "XML";
    geom_dim = boost::lexical_cast<std::string>(num_total_vertices) + " 1" ;
    xdmf_geom_2.append_attribute("Dimensions") = geom_dim.c_str();
    xdmf_geom_2.append_child(pugi::node_pcdata).set_value(dummy_zeros.c_str());

  }
  

  boost::filesystem::path p(hdf5_filename);
  const std::string geometry_reference
    = p.filename().string() + ":" + geometry_dataset_name;
  xdmf_geom_data.append_child(pugi::node_pcdata).set_value(geometry_reference.c_str());
}
//----------------------------------------------------------------------------
void XDMFFile::output_xml(const double time_step, const bool vertex_data,
                          const std::size_t cell_dim, const std::size_t num_global_cells,
                          const std::size_t gdim, const std::size_t num_total_vertices,
                          const std::size_t value_rank, const std::size_t padded_value_size,
                          const std::string name, const std::string dataset_name) const
{
  // Working data structure for formatting XML file
  std::string s;
  pugi::xml_document xml_doc;
  pugi::xml_node xdmf_timegrid;
  pugi::xml_node xdmf_timedata;

  if (counter == 0)
  {
    // First time step - create document template, adding a mesh and
    // an empty time-series
    xml_doc.append_child(pugi::node_doctype).set_value("Xdmf SYSTEM \"Xdmf.dtd\" []");
    pugi::xml_node xdmf = xml_doc.append_child("Xdmf");
    xdmf.append_attribute("Version") = "2.0";
    xdmf.append_attribute("xmlns:xi") = "http://www.w3.org/2001/XInclude";
    pugi::xml_node xdmf_domain = xdmf.append_child("Domain");

    //  /Xdmf/Domain/Grid - actually a TimeSeries, not a spatial grid
    xdmf_timegrid = xdmf_domain.append_child("Grid");
    xdmf_timegrid.append_attribute("Name") = "TimeSeries";
    xdmf_timegrid.append_attribute("GridType") = "Collection";
    xdmf_timegrid.append_attribute("CollectionType") = "Temporal";

    //  /Xdmf/Domain/Grid/Time
    pugi::xml_node xdmf_time = xdmf_timegrid.append_child("Time");
    xdmf_time.append_attribute("TimeType") = "List";
    xdmf_timedata = xdmf_time.append_child("DataItem");
    xdmf_timedata.append_attribute("Format") = "XML";
    xdmf_timedata.append_attribute("Dimensions") = "1";
    xdmf_timedata.append_child(pugi::node_pcdata);
  }
  else
  {
    // Subsequent timestep - read in existing XDMF file
    pugi::xml_parse_result result = xml_doc.load_file(filename.c_str());
    if (!result)
    {
      dolfin_error("XDMFFile.cpp",
                   "write data to XDMF file",
                   "XML parsing error when reading from existing file");
    }

    // Get data node
    xdmf_timegrid = xml_doc.child("Xdmf").child("Domain").child("Grid");
    dolfin_assert(xdmf_timegrid);

    // Get time series node
    xdmf_timedata = xdmf_timegrid.child("Time").child("DataItem");
    dolfin_assert(xdmf_timedata);
  }

  //  Add a time step to the TimeSeries List
  xdmf_timedata.attribute("Dimensions").set_value(static_cast<unsigned int>(counter + 1));
  s = boost::lexical_cast<std::string>(xdmf_timedata.first_child().value())
    + " " + boost::str((boost::format("%d") % time_step));
  xdmf_timedata.first_child().set_value(s.c_str());

  //   /Xdmf/Domain/Grid/Grid - the actual data for this timestep
  pugi::xml_node xdmf_grid = xdmf_timegrid.append_child("Grid");
  s = name + "_" + boost::lexical_cast<std::string>(counter);
  xdmf_grid.append_attribute("Name") = s.c_str();
  xdmf_grid.append_attribute("GridType") = "Uniform";

  // Grid/Topology
  pugi::xml_node xdmf_topology = xdmf_grid.append_child("Topology");
  xml_mesh_topology(xdmf_topology, cell_dim, num_global_cells,
                    "/Mesh/" + current_mesh_name + "/topology");

  // Grid/Geometry
  pugi::xml_node xdmf_geometry = xdmf_grid.append_child("Geometry");
  xml_mesh_geometry(xdmf_geometry, num_total_vertices, gdim,
                    "/Mesh/" + current_mesh_name + "/coordinates");

  // Grid/Attribute (Function value data)
  pugi::xml_node xdmf_values = xdmf_grid.append_child("Attribute");
  xdmf_values.append_attribute("Name") = name.c_str();

    if (value_rank == 0)
      xdmf_values.append_attribute("AttributeType") = "Scalar";
    else if (value_rank == 1)
      xdmf_values.append_attribute("AttributeType") = "Vector";
    else if (value_rank == 2)
      xdmf_values.append_attribute("AttributeType") = "Tensor";

    if (vertex_data)
      xdmf_values.append_attribute("Center") = "Node";
    else
      xdmf_values.append_attribute("Center") = "Cell";

    pugi::xml_node xdmf_data = xdmf_values.append_child("DataItem");
    xdmf_data.append_attribute("Format") = "HDF";

    const std::size_t num_total_entities = vertex_data ? num_total_vertices : num_global_cells;

    s = boost::lexical_cast<std::string>(num_total_entities) + " "
      + boost::lexical_cast<std::string>(padded_value_size);

    xdmf_data.append_attribute("Dimensions") = s.c_str();

    boost::filesystem::path p(hdf5_filename);
    s = p.filename().string() + ":" + dataset_name;
    xdmf_data.append_child(pugi::node_pcdata).set_value(s.c_str());

    // Write XML file
    xml_doc.save_file(filename.c_str(), "  ");
  }
//----------------------------------------------------------------------------
#endif<|MERGE_RESOLUTION|>--- conflicted
+++ resolved
@@ -253,7 +253,7 @@
     num_total_vertices = global_size[0];
   }
 
-  const std::string dataset_name = "/VisualisationVector/" 
+  const std::string dataset_name = "/VisualisationVector/"
     + boost::lexical_cast<std::string>(counter);
 
   hdf5_file->write_data(dataset_name, data_values, global_size);
@@ -266,116 +266,10 @@
   // Write the XML meta description (see http://www.xdmf.org) on process zero
   if (MPI::process_number() == 0)
   {
-<<<<<<< HEAD
     output_xml(time_step, vertex_data,
                cell_dim, num_global_cells, gdim, num_total_vertices,
                value_rank, padded_value_size,
                u.name(), dataset_name);
-=======
-    // Working data structure for formatting XML file
-    std::string s;
-    pugi::xml_document xml_doc;
-    pugi::xml_node xdmf_timegrid;
-    pugi::xml_node xdmf_timedata;
-
-    if (counter == 0)
-    {
-      // First time step - create document template, adding a mesh and
-      // an empty time-series
-      xml_doc.append_child(pugi::node_doctype).set_value("Xdmf SYSTEM \"Xdmf.dtd\" []");
-      pugi::xml_node xdmf = xml_doc.append_child("Xdmf");
-      xdmf.append_attribute("Version") = "2.0";
-      xdmf.append_attribute("xmlns:xi") = "http://www.w3.org/2001/XInclude";
-      pugi::xml_node xdmf_domain = xdmf.append_child("Domain");
-
-      //  /Xdmf/Domain/Grid - actually a TimeSeries, not a spatial grid
-      xdmf_timegrid = xdmf_domain.append_child("Grid");
-      xdmf_timegrid.append_attribute("Name") = "TimeSeries";
-      xdmf_timegrid.append_attribute("GridType") = "Collection";
-      xdmf_timegrid.append_attribute("CollectionType") = "Temporal";
-
-      //  /Xdmf/Domain/Grid/Time
-      pugi::xml_node xdmf_time = xdmf_timegrid.append_child("Time");
-      xdmf_time.append_attribute("TimeType") = "List";
-      xdmf_timedata = xdmf_time.append_child("DataItem");
-      xdmf_timedata.append_attribute("Format") = "XML";
-      xdmf_timedata.append_attribute("Dimensions") = "1";
-      xdmf_timedata.append_child(pugi::node_pcdata);
-    }
-    else
-    {
-      // Subsequent timestep - read in existing XDMF file
-      pugi::xml_parse_result result = xml_doc.load_file(_filename.c_str());
-      if (!result)
-      {
-        dolfin_error("XDMFFile.cpp",
-                     "write data to XDMF file",
-                     "XML parsing error when reading from existing file");
-      }
-
-      // Get data node
-      xdmf_timegrid = xml_doc.child("Xdmf").child("Domain").child("Grid");
-      dolfin_assert(xdmf_timegrid);
-
-      // Get time series node
-      xdmf_timedata = xdmf_timegrid.child("Time").child("DataItem");
-      dolfin_assert(xdmf_timedata);
-    }
-
-    //  Add a time step to the TimeSeries List
-    xdmf_timedata.attribute("Dimensions").set_value(static_cast<unsigned int>(counter + 1));
-    s = boost::lexical_cast<std::string>(xdmf_timedata.first_child().value())
-          + " " + boost::str((boost::format("%d") % time_step));
-    xdmf_timedata.first_child().set_value(s.c_str());
-
-    //   /Xdmf/Domain/Grid/Grid - the actual data for this timestep
-    pugi::xml_node xdmf_grid = xdmf_timegrid.append_child("Grid");
-    s = u.name() + "_" + boost::lexical_cast<std::string>(counter);
-    xdmf_grid.append_attribute("Name") = s.c_str();
-    xdmf_grid.append_attribute("GridType") = "Uniform";
-
-    // Grid/Topology
-    pugi::xml_node xdmf_topology = xdmf_grid.append_child("Topology");
-    xml_mesh_topology(xdmf_topology, cell_dim, num_global_cells,
-                      current_mesh_name + "/topology");
-
-    // Grid/Geometry
-    pugi::xml_node xdmf_geometry = xdmf_grid.append_child("Geometry");
-    xml_mesh_geometry(xdmf_geometry, num_total_vertices, gdim,
-                      current_mesh_name + "/coordinates");
-
-    // Grid/Attribute (Function value data)
-    pugi::xml_node xdmf_values = xdmf_grid.append_child("Attribute");
-    xdmf_values.append_attribute("Name") = u.name().c_str();
-
-    if (value_rank == 0)
-      xdmf_values.append_attribute("AttributeType") = "Scalar";
-    else if (value_rank == 1)
-      xdmf_values.append_attribute("AttributeType") = "Vector";
-    else if (value_rank == 2)
-      xdmf_values.append_attribute("AttributeType") = "Tensor";
-
-    if (vertex_data)
-      xdmf_values.append_attribute("Center") = "Node";
-    else
-      xdmf_values.append_attribute("Center") = "Cell";
-
-    pugi::xml_node xdmf_data = xdmf_values.append_child("DataItem");
-    xdmf_data.append_attribute("Format") = "HDF";
-
-    s = boost::lexical_cast<std::string>(num_total_entities) + " "
-      + boost::lexical_cast<std::string>(padded_value_size);
-
-    xdmf_data.append_attribute("Dimensions") = s.c_str();
-
-    boost::filesystem::path p(hdf5_filename);
-    s = p.filename().string() + ":/VisualisationVector/"
-          + boost::lexical_cast<std::string>(counter);
-    xdmf_data.append_child(pugi::node_pcdata).set_value(s.c_str());
-
-    // Write XML file
-    xml_doc.save_file(_filename.c_str(), "  ");
->>>>>>> ba2e5a64
   }
 
   // Increment counter
@@ -499,7 +393,7 @@
 
   current_mesh_name = boost::lexical_cast<std::string>(counter);
   hdf5_file->write_mesh_function(meshfunction, current_mesh_name);
-  
+
 
   // hdf5_file->write(mesh, cell_dim, current_mesh_name);
 
@@ -539,106 +433,16 @@
 
   // Save MeshFunction values in the /Mesh group
   const std::string dataset_name = "/Mesh/" + current_mesh_name + "/values";
-  
+
   // hdf5_file->write_data(dataset_name, data_values, global_size);
 
   // Write the XML meta description (see http://www.xdmf.org) on process zero
   if (MPI::process_number() == 0)
   {
-<<<<<<< HEAD
     output_xml((double)counter, false,
                cell_dim, mesh.size_global(cell_dim),
                mesh.geometry().dim(), mesh.size_global(0),
                0, 1, meshfunction.name(), dataset_name);
-=======
-    // Create XML document
-    std::string s;
-    pugi::xml_document xml_doc;
-    pugi::xml_node xdmf_timegrid;
-    pugi::xml_node xdmf_timedata;
-
-    if (counter == 0)
-    {
-      // First time step - create document template, adding a mesh and
-      // an empty time-series
-      xml_doc.append_child(pugi::node_doctype).set_value("Xdmf SYSTEM \"Xdmf.dtd\" []");
-      pugi::xml_node xdmf = xml_doc.append_child("Xdmf");
-      xdmf.append_attribute("Version") = "2.0";
-      xdmf.append_attribute("xmlns:xi") = "http://www.w3.org/2001/XInclude";
-      pugi::xml_node xdmf_domain = xdmf.append_child("Domain");
-
-      //  /Xdmf/Domain/Grid - actually a TimeSeries, not a spatial grid
-      xdmf_timegrid = xdmf_domain.append_child("Grid");
-      xdmf_timegrid.append_attribute("Name") = "TimeSeries";
-      xdmf_timegrid.append_attribute("GridType") = "Collection";
-      xdmf_timegrid.append_attribute("CollectionType") = "Temporal";
-
-      //  /Xdmf/Domain/Grid/Time
-      pugi::xml_node xdmf_time = xdmf_timegrid.append_child("Time");
-      xdmf_time.append_attribute("TimeType") = "List";
-      xdmf_timedata = xdmf_time.append_child("DataItem");
-      xdmf_timedata.append_attribute("Format") = "XML";
-      xdmf_timedata.append_attribute("Dimensions") = "1";
-      xdmf_timedata.append_child(pugi::node_pcdata);
-    }
-    else
-    {
-      // Subsequent timestep - read in existing XDMF file
-      pugi::xml_parse_result result = xml_doc.load_file(_filename.c_str());
-      if (!result)
-      {
-        dolfin_error("XDMFFile.cpp",
-                     "write data to XDMF file",
-                     "XML parsing error when reading from existing file");
-      }
-
-      // Get data node
-      xdmf_timegrid = xml_doc.child("Xdmf").child("Domain").child("Grid");
-      dolfin_assert(xdmf_timegrid);
-
-      // Get time series node
-      xdmf_timedata = xdmf_timegrid.child("Time").child("DataItem");
-      dolfin_assert(xdmf_timedata);
-    }
-
-    //  Add a time step to the TimeSeries List
-    xdmf_timedata.attribute("Dimensions").set_value(static_cast<unsigned int>(counter + 1));
-    s = boost::lexical_cast<std::string>(xdmf_timedata.first_child().value())
-          + " " + boost::str((boost::format("%d") % counter));
-    xdmf_timedata.first_child().set_value(s.c_str());
-
-    //   /Xdmf/Domain/Grid/Grid - the actual data for this timestep
-    pugi::xml_node xdmf_grid = xdmf_timegrid.append_child("Grid");
-    s = "meshfunction_" + boost::lexical_cast<std::string>(counter);
-    xdmf_grid.append_attribute("Name") = s.c_str();
-    xdmf_grid.append_attribute("GridType") = "Uniform";
-
-    // Topological connectivity
-    pugi::xml_node xdmf_topology = xdmf_grid.append_child("Topology");
-    xml_mesh_topology(xdmf_topology, cell_dim, num_global_cells,
-                      mesh_topology_name);
-
-    // Geometric coordinate positions
-    pugi::xml_node xdmf_geometry = xdmf_grid.append_child("Geometry");
-    xml_mesh_geometry(xdmf_geometry, num_total_vertices, gdim,
-                      mesh_coords_name);
-
-    // Make reference to MeshFunction value data and dimensions
-    pugi::xml_node xdmf_vals = xdmf_grid.append_child("Attribute");
-    xdmf_vals.append_attribute("Name") = meshfunction.name().c_str();
-    xdmf_vals.append_attribute("AttributeType") = "Scalar";
-    xdmf_vals.append_attribute("Center") = "Cell";
-
-    pugi::xml_node xdmf_data = xdmf_vals.append_child("DataItem");
-    xdmf_data.append_attribute("Format") = "HDF";
-    std::string data_dims = boost::lexical_cast<std::string>(num_global_cells) + " 1";
-    xdmf_data.append_attribute("Dimensions") = data_dims.c_str();
-
-    xdmf_data.append_child(pugi::node_pcdata).set_value(mesh_function_dataset_name.c_str());
-
-    // Output to storage
-    xml_doc.save_file(_filename.c_str(), "  ");
->>>>>>> ba2e5a64
   }
 
   counter++;
@@ -717,7 +521,7 @@
   // Using the "X_Y_Z" geometry the Y and Z values can be supplied
   // as separate datasets, here in plain text (though it could be done in HDF5 too).
   // Cannot write HDF5 here, as we are only running on rank 0, and will deadlock.
-  
+
   if(gdim == 1)
   {
     std::string dummy_zeros;
@@ -738,7 +542,7 @@
     xdmf_geom_2.append_child(pugi::node_pcdata).set_value(dummy_zeros.c_str());
 
   }
-  
+
 
   boost::filesystem::path p(hdf5_filename);
   const std::string geometry_reference
