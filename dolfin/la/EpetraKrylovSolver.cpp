--- conflicted
+++ resolved
@@ -197,13 +197,8 @@
   // Create linear problem
   // Make clear that the RCP doesn't own the memory and thus doesn't try
   // to destroy the object when it goes out of scope.
-<<<<<<< HEAD
-  Teuchos::RCP<Belos::LinearProblem<ST, MV, OP> > linear_problem
-    = Teuchos::rcp(new Belos::LinearProblem<ST, MV, OP>(
-=======
   Teuchos::RCP<BelosLinearProblem> linear_problem
     = Teuchos::rcp(new BelosLinearProblem(
->>>>>>> 88f9c5ff
                      Teuchos::rcp(_A->mat().get(), false),
                      Teuchos::rcp(x.vec().get(), false),
                      Teuchos::rcp(b.vec().get(), false)));
@@ -243,15 +238,6 @@
                    "solve linear system using Epetra Krylov solver",
                    "unknown method \"%s\"", _method.c_str());
   }
-<<<<<<< HEAD
-
-  // Set-up linear solver
-  Belos::SolverFactory<ST,MV,OP> factory;
-  Teuchos::RCP<Belos::SolverManager<ST,MV,OP> > solver
-    = factory.create(it->second, Teuchos::rcp(&belosList, false));
-  solver->setProblem(linear_problem);
-
-=======
 
   // Set-up linear solver
   Belos::SolverFactory<BelosScalarType,BelosMultiVector,BelosOperator> factory;
@@ -259,7 +245,6 @@
     = factory.create(it->second, Teuchos::rcp(&belosList, false));
   solver->setProblem(linear_problem);
 
->>>>>>> 88f9c5ff
   // Start solve
   Belos::ReturnType ret = solver->solve();
   if (ret == Belos::Converged)
