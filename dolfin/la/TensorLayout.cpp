--- conflicted
+++ resolved
@@ -34,11 +34,7 @@
     _sparsity_pattern.reset(new SparsityPattern(primary_dim));
 }
 //-----------------------------------------------------------------------------
-<<<<<<< HEAD
-TensorLayout::TensorLayout(const MPI_Comm& mpi_comm,
-=======
 TensorLayout::TensorLayout(const MPI_Comm mpi_comm,
->>>>>>> 7daf1bd8
                            const std::vector<std::size_t>& dims,
                            std::size_t pdim, std::size_t bs,
                            const std::vector<std::pair<std::size_t,
@@ -58,11 +54,7 @@
     _sparsity_pattern.reset(new SparsityPattern(primary_dim));
 }
 //-----------------------------------------------------------------------------
-<<<<<<< HEAD
-void TensorLayout::init(const MPI_Comm& mpi_comm,
-=======
 void TensorLayout::init(const MPI_Comm mpi_comm,
->>>>>>> 7daf1bd8
                         const std::vector<std::size_t>& dims, std::size_t bs,
   const std::vector<std::pair<std::size_t, std::size_t> >& ownership_range)
 {
