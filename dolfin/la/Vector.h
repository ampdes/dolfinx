// Copyright (C) 2007 Garth N. Wells.
// Licensed under the GNU LGPL Version 2.1.
//
// Modified by Anders Logg, 2007-2008.
// Modified by Kent-Andre Mardal 2008.
// Modified by Ola Skavhaug 2008.
// Modified by Martin Alnæs 2008.
//
// First added:  2007-07-03
// Last changed: 2008-04-11

#ifndef __VECTOR_H
#define __VECTOR_H

#include "GenericMatrix.h"
#include <dolfin/main/dolfin_main.h>

#include "default_la_types.h"
#include "VectorNormType.h"

namespace dolfin
{

  /// This class provides an interface to the default DOLFIN
  /// vector implementation as decided in default_la_types.h.

  class Vector : public GenericVector, public Variable
  {
  public:

    /// Constructor
    Vector() : GenericVector(), Variable("x", "DOLFIN vector"),
               vector(0)
    {
      // TODO: use globally selected linear algebra factory to create new vector of any backend
      vector = new DefaultVector();
    }
    
    /// Constructor
    Vector(uint N) : GenericVector(), Variable("x", "DOLFIN vector"),
                     vector(0)
    {
      // TODO: use globally selected linear algebra factory to create new vector of any backend
      vector = new DefaultVector(N);
    }
    
    /// Destructor
    ~Vector()
    { delete vector; }
    
    /// Initialize vector of size N
    void init(uint N) 
    { vector->init(N); }

    /// Create uninitialized vector
    Vector* create() const
    { return new Vector(); }

    /// Create copy of vector
    Vector* copy() const
    { 
      Vector* v =  new Vector(vector->size()); 
      *v = *vector; 
      return v; 
    }

    /// Return size
    uint size() const
    { return vector->size(); }

    /// Get values
    void get(real* values) const
    { vector->get(values); }
    
    /// Set values
    void set(real* values)
    { vector->set(values); }
    
    /// Add values
    void add(real* values)
    { vector->add(values); }
    
    /// Get block of values
    void get(real* block, uint m, const uint* rows) const
    { vector->get(block, m, rows); }
    
    /// Set block of values
    void set(const real* block, uint m, const uint* rows)
    { vector->set(block, m, rows); }

    /// Add block of values
    void add(const real* block, uint m, const uint* rows)
    { vector->add(block, m, rows); }
        
    /// Set all entries to zero
    void zero()
    { vector->zero(); }
    
    /// Apply changes to matrix
    void apply()
    { vector->apply(); }
    
    /// Display matrix (sparse output is default)
    void disp(uint precision = 2) const
    { vector->disp(precision); }
    
    /// FIXME: Functions below are not in the GenericVector interface.
    /// FIXME: Should these be removed or added to the interface?

    /// Add vector x
    const Vector& operator+= (const GenericVector& x)
    { 
      vector->axpy(1.0, x); 
      return *this; 
    }

    /// Subtract vector x
    const Vector& operator-= (const GenericVector& x)
    { 
      vector->axpy(-1.0, x); 
      return *this; 
    }

    /// Add vector x
    const Vector& operator*= (const real a)
    { 
      *vector *= a;  
      return *this; 
    }

<<<<<<< HEAD
    /// Assignment operator
    const Vector& operator= (const GenericVector& x_)
=======
    /// assignment operator
    inline const Vector& operator= (const GenericVector& x)
>>>>>>> fc9ba384
    { 
      // get the underlying GenericVector instance (in case x is a Vector) 
      const GenericVector* y = x.instance();

      // employ the operator= of the underlying instance
      *vector = *y; 

      return *this; 
    }

<<<<<<< HEAD
    /// Assignment operator
    const Vector& operator= (const Vector& x_)
=======
    /// assignment operator
    inline const Vector& operator= (const Vector& x)
>>>>>>> fc9ba384
    { 
      // employ the operator= of the underlying instance
<<<<<<< HEAD
      *vector = *x; 
=======
      *vector = *x.vector; 
>>>>>>> fc9ba384
      return *this; 
    }

    /// Compute norm of vector
<<<<<<< HEAD
    real norm(VectorNormType type = l2) const
    { return vector->norm(type); }
=======
    inline real norm(VectorNormType type = l2) const
    { return vector->norm(type); } // FIXME: This isn't in the GenericVector interface!
>>>>>>> fc9ba384
   
    /// Return backend factory
    LinearAlgebraFactory& factory() const
    { return vector->factory(); }

    /// inner product 
<<<<<<< HEAD
    real inner(const GenericVector& x_) const
    { return this->vector->inner(x_); }

    /// this += a*x  
    void axpy(real a, const GenericVector& x) 
    { return this->vector->axpy(a, x);  }

    /// this *= a  
    void mult(const real a) 
    { return this->vector->mult(a); }

    /// Return concrete GenericVector instance
    virtual DefaultVector* instance() 
    { return vector; }

    /// Return concrete (const) GenericVector instance
    virtual const DefaultVector* instance() const 
    { return vector; }
=======
    inline real inner(const GenericVector& x_) const
    { return vector->inner(x_); }

    /// this += a*x  
    inline void axpy(real a, const GenericVector& x) 
    { return vector->axpy(a, x); } // FIXME: This isn't in the GenericVector interface!

    /// this *= a  
    inline void mult(const real a) 
    { return vector->mult(a); } // FIXME: This isn't in the GenericVector interface!

    /// Return const GenericVector* (internal library use only!)
    virtual const GenericVector* instance() const 
    { return this; }

    /// Return GenericVector* (internal library use only!)
    virtual GenericVector* instance() 
    { return this; }

>>>>>>> fc9ba384

  private:
    
    //GenericVector* vector; // FIXME: Use this when above FIXME's have been handled.
    DefaultVector* vector;
    
  };

}
#endif<|MERGE_RESOLUTION|>--- conflicted
+++ resolved
@@ -128,13 +128,8 @@
       return *this; 
     }
 
-<<<<<<< HEAD
     /// Assignment operator
-    const Vector& operator= (const GenericVector& x_)
-=======
-    /// assignment operator
-    inline const Vector& operator= (const GenericVector& x)
->>>>>>> fc9ba384
+    const Vector& operator= (const GenericVector& x)
     { 
       // get the underlying GenericVector instance (in case x is a Vector) 
       const GenericVector* y = x.instance();
@@ -145,66 +140,32 @@
       return *this; 
     }
 
-<<<<<<< HEAD
     /// Assignment operator
-    const Vector& operator= (const Vector& x_)
-=======
-    /// assignment operator
-    inline const Vector& operator= (const Vector& x)
->>>>>>> fc9ba384
+    const Vector& operator= (const Vector& x)
     { 
       // employ the operator= of the underlying instance
-<<<<<<< HEAD
-      *vector = *x; 
-=======
-      *vector = *x.vector; 
->>>>>>> fc9ba384
+      *vector = *(x.vector); 
       return *this; 
     }
 
     /// Compute norm of vector
-<<<<<<< HEAD
     real norm(VectorNormType type = l2) const
-    { return vector->norm(type); }
-=======
-    inline real norm(VectorNormType type = l2) const
     { return vector->norm(type); } // FIXME: This isn't in the GenericVector interface!
->>>>>>> fc9ba384
    
     /// Return backend factory
     LinearAlgebraFactory& factory() const
     { return vector->factory(); }
 
     /// inner product 
-<<<<<<< HEAD
-    real inner(const GenericVector& x_) const
-    { return this->vector->inner(x_); }
+    real inner(const GenericVector& x) const
+    { return vector->inner(x); }
 
     /// this += a*x  
     void axpy(real a, const GenericVector& x) 
-    { return this->vector->axpy(a, x);  }
+    { return vector->axpy(a, x); }
 
     /// this *= a  
     void mult(const real a) 
-    { return this->vector->mult(a); }
-
-    /// Return concrete GenericVector instance
-    virtual DefaultVector* instance() 
-    { return vector; }
-
-    /// Return concrete (const) GenericVector instance
-    virtual const DefaultVector* instance() const 
-    { return vector; }
-=======
-    inline real inner(const GenericVector& x_) const
-    { return vector->inner(x_); }
-
-    /// this += a*x  
-    inline void axpy(real a, const GenericVector& x) 
-    { return vector->axpy(a, x); } // FIXME: This isn't in the GenericVector interface!
-
-    /// this *= a  
-    inline void mult(const real a) 
     { return vector->mult(a); } // FIXME: This isn't in the GenericVector interface!
 
     /// Return const GenericVector* (internal library use only!)
@@ -215,8 +176,6 @@
     virtual GenericVector* instance() 
     { return this; }
 
->>>>>>> fc9ba384
-
   private:
     
     //GenericVector* vector; // FIXME: Use this when above FIXME's have been handled.
