// Copyright (C) 2003-2012 Anders Logg
//
// This file is part of DOLFIN.
//
// DOLFIN is free software: you can redistribute it and/or modify
// it under the terms of the GNU Lesser General Public License as published by
// the Free Software Foundation, either version 3 of the License, or
// (at your option) any later version.
//
// DOLFIN is distributed in the hope that it will be useful,
// but WITHOUT ANY WARRANTY; without even the implied warranty of
// MERCHANTABILITY or FITNESS FOR A PARTICULAR PURPOSE. See the
// GNU Lesser General Public License for more details.
//
// You should have received a copy of the GNU Lesser General Public License
// along with DOLFIN. If not, see <http://www.gnu.org/licenses/>.
//
// Modified by Ola Skavhaug, 2007, 2009.
// Modified by Garth N. Wells, 2011.
//
// First added:  2003-03-13
// Last changed: 2013-11-15


#include <fstream>
#include <iomanip>
#include <iostream>
#include <sstream>
#include <stdexcept>
#include <string>
#include <unistd.h>

#include <boost/bind.hpp>
#include <boost/date_time/posix_time/posix_time.hpp>
#include <boost/thread.hpp>
#include <boost/lexical_cast.hpp>

#ifdef __linux__
#include <sys/types.h>
#include <unistd.h>
#endif

#include <dolfin/common/constants.h>
#include <dolfin/common/defines.h>
#include <dolfin/common/MPI.h>
#include <dolfin/parameter/GlobalParameters.h>
#include "LogLevel.h"
#include "Logger.h"

using namespace dolfin;

typedef std::map<std::string, std::pair<std::size_t, double> >::iterator
map_iterator;
typedef std::map<std::string, std::pair<std::size_t, double> >::const_iterator
const_map_iterator;

// Function for monitoring memory usage, called by thread
#ifdef __linux__
void _monitor_memory_usage(dolfin::Logger* logger)
{
  assert(logger);

  // Open statm
  //std::fstream

  // Get process ID and page size
  const std::size_t pid = getpid();
  const size_t page_size = getpagesize();

  // Print some info
  std::stringstream s;
  s << "Initializing memory monitor for process " << pid << ".";
  logger->log(s.str());

  // Prepare statm file
  std::stringstream filename;
  filename << "/proc/" << pid << "/statm";
  std::ifstream statm;

  // Enter loop
  while (true)
  {
    // Sleep for a while
    boost::this_thread::sleep(boost::posix_time::seconds(1));

    // Read number of pages from statm
    statm.open(filename.str().c_str());
    if (!statm)
      logger->error("Unable to open statm file for process.");
    size_t num_pages;
    statm >> num_pages;
    statm.close();

    // Convert to MB and report memory usage
    const size_t num_mb = num_pages*page_size / (1024*1024);
    logger->_report_memory_usage(num_mb);
  }
}
#endif

//-----------------------------------------------------------------------------
Logger::Logger() : _active(true), _log_level(INFO), indentation_level(0),
<<<<<<< HEAD
                   logstream(&std::cout), num_processes(0), process_number(0),
                   _maximum_memory_usage(-1)
=======
  logstream(&std::cout), _maximum_memory_usage(-1)
>>>>>>> 7daf1bd8
{
  // Do nothing
}
//-----------------------------------------------------------------------------
Logger::~Logger()
{
  // Join memory monitor thread if it exists
  if (_thread_monitor_memory_usage)
    _thread_monitor_memory_usage->join();
}
//-----------------------------------------------------------------------------
void Logger::log(std::string msg, int log_level) const
{
  write(log_level, msg, -1);
}
//-----------------------------------------------------------------------------
void Logger::log_underline(std::string msg, int log_level) const
{
  if (msg.empty())
    log(msg, log_level);

  std::stringstream s;
  s << msg;
  s << "\n";
  for (int i = 0; i < indentation_level; i++)
    s << "  ";
  for (std::size_t i = 0; i < msg.size(); i++)
    s << "-";

  log(s.str(), log_level);
}
//-----------------------------------------------------------------------------
void Logger::warning(std::string msg) const
{
  std::string s = std::string("*** Warning: ") + msg;
  write(WARNING, s, -1);
}
//-----------------------------------------------------------------------------
void Logger::error(std::string msg) const
{
  std::string s = std::string("*** Error: ") + msg;
  throw std::runtime_error(s);
}
//-----------------------------------------------------------------------------
void Logger::dolfin_error(std::string location,
                          std::string task,
                          std::string reason,
                          int mpi_rank) const
{
  std::string _mpi_rank = boost::lexical_cast<std::string>(mpi_rank);
  if (mpi_rank < 0)
    _mpi_rank = "unknown";

  std::stringstream s;
  s << std::endl << std::endl
    << "*** "
    << "-------------------------------------------------------------------------"
    << std::endl
    << "*** DOLFIN encountered an error. If you are not able to resolve this issue"
    << std::endl
    << "*** using the information listed below, you can ask for help at"
    << std::endl
    << "***" << std::endl
    << "***     fenics@fenicsproject.org"
    << std::endl
    << "***" << std::endl
    << "*** Remember to include the error message listed below and, if possible,"
    << std::endl
    << "*** include a *minimal* running example to reproduce the error."
    << std::endl
    << "***" << std::endl
    << "*** "
    << "-------------------------------------------------------------------------"
    << std::endl
    << "*** " << "Error:   Unable to " << task << "." << std::endl
    << "*** " << "Reason:  " << reason << "." << std::endl
    << "*** " << "Where:   This error was encountered inside " << location << "."
    << std::endl
    << "*** " << "Process: " << _mpi_rank << std::endl
    << "*** " << std::endl
    << "*** " << "DOLFIN version: " << dolfin_version()  << std::endl
    << "*** " << "Git changeset:  " << git_commit_hash() << std::endl
    << "*** "
    << "-------------------------------------------------------------------------"
    << std::endl;

  throw std::runtime_error(s.str());
}
//-----------------------------------------------------------------------------
void Logger::deprecation(std::string feature,
                         std::string version,
                         std::string message) const
{
  std::stringstream s;
  s << "*** "
    << "-------------------------------------------------------------------------"
    << std::endl
    << "*** Warning: " << feature << " has been deprecated in DOLFIN version "
    << version << "." << std::endl
    << "*** " << message << std::endl
    << "*** "
    << "-------------------------------------------------------------------------"
    << std::endl;

<<<<<<< HEAD
  #ifdef DOLFIN_DEPRECATION_ERROR
  error(s.str());
  #else
  write(WARNING, s.str());
  #endif
=======
  write(WARNING, s.str(), -1);
>>>>>>> 7daf1bd8
}
//-----------------------------------------------------------------------------
void Logger::begin(std::string msg, int log_level)
{
  // Write a message
  log(msg, log_level);
  indentation_level++;
}
//-----------------------------------------------------------------------------
void Logger::end()
{
  indentation_level--;
}
//-----------------------------------------------------------------------------
void Logger::progress(std::string title, double p) const
{
  std::stringstream line;
  line << title << " [";

  const int N = DOLFIN_TERM_WIDTH - title.size() - 12 - 2*indentation_level;
  const int n = static_cast<int>(p*static_cast<double>(N));

  for (int i = 0; i < n; i++)
    line << '=';
  if (n < N)
    line << '>';
  for (int i = n+1; i < N; i++)
    line << ' ';

  line << std::setiosflags(std::ios::fixed);
  line << std::setprecision(1);
  line << "] " << 100.0*p << '%';

  write(PROGRESS, line.str(), -1);
}
//-----------------------------------------------------------------------------
void Logger::set_output_stream(std::ostream& ostream)
{
  logstream = &ostream;
}
//-----------------------------------------------------------------------------
void Logger::set_log_active(bool active)
{
  _active = active;
}
//-----------------------------------------------------------------------------
void Logger::set_log_level(int log_level)
{
  _log_level = log_level;
}
//-----------------------------------------------------------------------------
void Logger::register_timing(std::string task, double elapsed_time)
{
  // Remove small or negative numbers
  if (elapsed_time < DOLFIN_EPS)
    elapsed_time = 0.0;

  // Print a message
  std::stringstream line;
  line << "Elapsed time: " << elapsed_time << " (" << task << ")";
  log(line.str(), TRACE);

  // Store values for summary
  map_iterator it = _timings.find(task);
  if (it == _timings.end())
  {
    std::pair<std::size_t, double> timing(1, elapsed_time);
    _timings[task] = timing;
  }
  else
  {
    it->second.first += 1;
    it->second.second += elapsed_time;
  }
}
//-----------------------------------------------------------------------------
void Logger::list_timings(bool reset)
{
  // Check if timings are empty
  if (_timings.empty())
  {
    log("Timings: no timings to report.");
    return;
  }
  else
  {
    log("");
    log(timings(reset).str(true));
  }

  // Print maximum memory usage if available
  if (_maximum_memory_usage >= 0)
  {
    std::stringstream s;
    s << "\nMaximum memory usage: " << _maximum_memory_usage << " MB";
    log(s.str());
  }

}
//-----------------------------------------------------------------------------
Table Logger::timings(bool reset)
{
  // Generate timing table
  Table table("Summary of timings");
  for (const_map_iterator it = _timings.begin(); it != _timings.end(); ++it)
  {
    const std::string task    = it->first;
    const std::size_t num_timings    = it->second.first;
    const double total_time   = it->second.second;
    const double average_time = total_time / static_cast<double>(num_timings);

    table(task, "Average time") = average_time;
    table(task, "Total time")   = total_time;
    table(task, "Reps")         = num_timings;
  }

  // Clear timings
  if (reset)
    _timings.clear();

  return table;
}
//-----------------------------------------------------------------------------
double Logger::timing(std::string task, bool reset)
{
  // Find timing
  map_iterator it = _timings.find(task);
  if (it == _timings.end())
  {
    std::stringstream line;
    line << "No timings registered for task \"" << task << "\".";
    dolfin_error("Logger.cpp",
                 "extract timing for task",
                 line.str());
  }

  // Compute average
  const std::size_t num_timings  = it->second.first;
  const double total_time   = it->second.second;
  const double average_time = total_time / static_cast<double>(num_timings);

  // Clear timing
  _timings.erase(it);

  return average_time;
}
//-----------------------------------------------------------------------------
void Logger::monitor_memory_usage()
{
  #ifndef __linux__
  warning("Unable to initialize memory monitor; only available on GNU/Linux.");
  return;

  #else

  // Check that thread has not alrady been started
  if (_thread_monitor_memory_usage)
  {
    log("Memory monitor already initialize.");
    return;
  }

  // Create thread
  _thread_monitor_memory_usage.reset(new boost::thread(boost::bind(&_monitor_memory_usage, this)));

  #endif
}
//-----------------------------------------------------------------------------
void Logger::_report_memory_usage(size_t num_mb)
{
  std::stringstream s;
  s << "Memory usage: " << num_mb << " MB";
  log(s.str());
  _maximum_memory_usage = std::max(_maximum_memory_usage,
                                   static_cast<long int>(num_mb));
}
//-----------------------------------------------------------------------------
void Logger::__debug(std::string msg) const
{
  std::string s = std::string("DEBUG: ") + msg;
  write(DBG, s, -1);
}
//-----------------------------------------------------------------------------
void Logger::__dolfin_assert(std::string file, unsigned long line,
                             std::string function, std::string check) const
{
  std::stringstream location;
  location << file << " (line " << line << ")";
  std::stringstream task;
  task << "complete call to function " << function << "()";
  std::stringstream reason;
  reason << "Assertion " << check << " failed";
  dolfin_error(location.str(), task.str(), reason.str());
}
//-----------------------------------------------------------------------------
void Logger::write(int log_level, std::string msg, int rank) const
{
  // Check log level
  if (!_active || log_level < _log_level)
    return;

  // Check if we want output on root process only
  const bool std_out_all_processes = parameters["std_out_all_processes"];
  if (rank > 0 && !std_out_all_processes && log_level < WARNING)
    return;

  // Prefix with process number if running in parallel
  if (rank >= 0)
  {
    std::stringstream prefix;
    prefix << "Process " << rank << ": ";
    msg = prefix.str() + msg;
  }

  // Add indentation
  for (int i = 0; i < indentation_level; i++)
    msg = "  " + msg;

  // Write to stream
  *logstream << msg << std::endl;
}
//----------------------------------------------------------------------------<|MERGE_RESOLUTION|>--- conflicted
+++ resolved
@@ -100,12 +100,7 @@
 
 //-----------------------------------------------------------------------------
 Logger::Logger() : _active(true), _log_level(INFO), indentation_level(0),
-<<<<<<< HEAD
-                   logstream(&std::cout), num_processes(0), process_number(0),
-                   _maximum_memory_usage(-1)
-=======
-  logstream(&std::cout), _maximum_memory_usage(-1)
->>>>>>> 7daf1bd8
+                   logstream(&std::cout), _maximum_memory_usage(-1)
 {
   // Do nothing
 }
@@ -210,15 +205,11 @@
     << "-------------------------------------------------------------------------"
     << std::endl;
 
-<<<<<<< HEAD
   #ifdef DOLFIN_DEPRECATION_ERROR
   error(s.str());
   #else
-  write(WARNING, s.str());
+  write(WARNING, s.str(), -1);
   #endif
-=======
-  write(WARNING, s.str(), -1);
->>>>>>> 7daf1bd8
 }
 //-----------------------------------------------------------------------------
 void Logger::begin(std::string msg, int log_level)
