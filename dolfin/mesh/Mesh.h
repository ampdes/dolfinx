--- conflicted
+++ resolved
@@ -512,10 +512,6 @@
     MPI_Comm mpi_comm() const
     { return _mpi_comm; }
 
-<<<<<<< HEAD
-    /// Friend in fem_utils.h
-    ///    friend Mesh create_mesh(Function&);
-=======
     /// Ghost mode used for partitioning. Possible values are
     /// same as `parameters["ghost_mode"]`.
     /// WARNING: the interface may change in future without
@@ -525,7 +521,6 @@
 
     // Friend in fem_utils.h
     friend Mesh create_mesh(Function&);
->>>>>>> c81e84b7
 
   private:
 
