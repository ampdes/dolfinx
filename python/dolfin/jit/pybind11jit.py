--- conflicted
+++ resolved
@@ -8,12 +8,8 @@
 import dolfin.cpp as cpp
 from dolfin.cpp.log import log, LogLevel
 from . import get_pybind_include
-<<<<<<< HEAD
 
-=======
-from dolfin.function.expression import BaseExpression, _select_element
 from dolfin.jit.jit import dijitso_jit
->>>>>>> 6fcc7e42
 
 def jit_generate(cpp_code, module_name, signature, parameters):
 
