--- conflicted
+++ resolved
@@ -24,16 +24,9 @@
 def __gt__(self, value):
     "Returns a boolean array with > status for all elements"
     if np.isscalar(value):
-<<<<<<< HEAD
         return self.get_local() > value
-    if np.isinstance(value, cpp.la.GenericVector):
+    else:
         return self.get_local() > value.get_local()
-=======
-        return self.array() > value
-    if np.isinstance(value, cpp.la.GenericVector):
-        return self.array() > value.array()
->>>>>>> 8c9fd2cd
-    return NotImplemented
 
 
 cpp.la.GenericVector.__gt__ = __gt__
@@ -41,19 +34,11 @@
 
 
 def __ge__(self, value):
-<<<<<<< HEAD
     "Returns a boolean array with >= status for all elements"
     if np.isscalar(value):
         return self.get_local() >= value
-    if isinstance(value, cpp.la.GenericVector):
+    else:
         return self.get_local() >= value.get_local()
-=======
-    if np.isscalar(value):
-        return self.array() >= value
-    if isinstance(value, cpp.la.GenericVector):
-        return self.array() >= value.array()
->>>>>>> 8c9fd2cd
-    return NotImplemented
 
 
 cpp.la.GenericVector.__ge__ = __ge__
@@ -63,16 +48,9 @@
 def __lt__(self, value):
     "Returns a boolean array with < status for all elements"
     if np.isscalar(value):
-<<<<<<< HEAD
         return self.get_local() < value
-    if isinstance(value, cpp.la.GenericVector):
+    else:
         return self.get_local() < value.get_local()
-=======
-        return self.array() < value
-    if isinstance(value, cpp.la.GenericVector):
-        return self.array() < value.array()
->>>>>>> 8c9fd2cd
-    return NotImplemented
 
 
 cpp.la.GenericVector.__lt__ = __lt__
@@ -82,16 +60,9 @@
 def __le__(self, value):
     "Returns a boolean array with <= status for all elements"
     if np.isscalar(value):
-<<<<<<< HEAD
         return self.get_local() <= value
-    if isinstance(value, cpp.la.GenericVector):
+    else:
         return self.get_local() <= value.get_local()
-=======
-        return self.array() <= value
-    if isinstance(value, cpp.la.GenericVector):
-        return self.array() <= value.array()
->>>>>>> 8c9fd2cd
-    return NotImplemented
 
 
 cpp.la.GenericVector.__le__ = __le__
@@ -100,16 +71,9 @@
 
 def __eq__(self, value):
     if np.isscalar(value):
-<<<<<<< HEAD
         return self.get_local() == value
-    if isinstance(value, cpp.la.GenericVector):
+    else:
         return self.get_local() == value.get_local()
-=======
-        return self.array() == value
-    if isinstance(value, cpp.la.GenericVector):
-        return self.array() == value.array()
->>>>>>> 8c9fd2cd
-    return NotImplemented
 
 
 cpp.la.GenericVector.__eq__ = __eq__
