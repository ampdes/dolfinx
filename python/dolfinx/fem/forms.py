# Copyright (C) 2017-2021 Chris N. Richardson, Garth N. Wells and Michal Habera
#
# This file is part of DOLFINx (https://www.fenicsproject.org)
#
# SPDX-License-Identifier:    LGPL-3.0-or-later

from __future__ import annotations

import collections
import collections.abc
import typing

from dolfinx.fem.function import FunctionSpace

if typing.TYPE_CHECKING:
    from dolfinx.fem import function
    from dolfinx.mesh import Mesh

import cffi
import numpy as np

import ufl
from dolfinx import cpp as _cpp
from dolfinx import jit

from petsc4py import PETSc


class FormMetaClass:
    def __init__(self, form, V: list[_cpp.fem.FunctionSpace], coeffs, constants,
<<<<<<< HEAD
                 subdomains: dict[_cpp.mesh.MeshTags_int32], mesh: _cpp.mesh.Mesh,
                 entity_maps: dict[_cpp.mesh.Mesh, list], code):
=======
                 subdomains: dict[_cpp.mesh.MeshTags_int32, typing.Union[None, typing.Any]], mesh: _cpp.mesh.Mesh,
                 code):
>>>>>>> bde8ba4f
        """A finite element form

        Notes:
            Forms should normally be constructed using
            :func:`forms.form` and not using this class initialiser.
            This class is combined with different base classes that
            depend on the scalar type used in the Form.

        Args:
            form: Compiled UFC form
            V: The argument function spaces
            coeffs: Finite element coefficients that appear in the form
            constants: Constants appearing in the form
            subdomains: Subdomains for integrals
            mesh: The mesh that the form is defined on
            entity_maps: The entity maps required to assemble the form

        """
        self._code = code
        self._ufcx_form = form
        ffi = cffi.FFI()
        super().__init__(ffi.cast("uintptr_t", ffi.addressof(self._ufcx_form)),
<<<<<<< HEAD
                         V, coeffs, constants, subdomains, mesh, entity_maps)
=======
                         V, coeffs, constants, subdomains, mesh)  # type: ignore
>>>>>>> bde8ba4f

    @property
    def ufcx_form(self):
        """The compiled ufcx_form object"""
        return self._ufcx_form

    @property
    def code(self) -> str:
        """C code strings"""
        return self._code

    @property
    def function_spaces(self) -> typing.List[FunctionSpace]:
        """Function spaces on which this form is defined"""
        return super().function_spaces  # type: ignore

    @property
    def dtype(self) -> np.dtype:
        """dtype of this form"""
        return super().dtype  # type: ignore

    @property
    def mesh(self) -> Mesh:
        """Mesh on which this form is defined"""
        return super().mesh  # type: ignore

    @property
    def integral_types(self):
        """Integral types in the form"""
        return super().integral_types  # type: ignore


form_types = typing.Union[FormMetaClass, _cpp.fem.Form_float32, _cpp.fem.Form_float64,
                          _cpp.fem.Form_complex64, _cpp.fem.Form_complex128]


def form(form: typing.Union[ufl.Form, typing.Iterable[ufl.Form]], dtype: np.dtype = PETSc.ScalarType,
<<<<<<< HEAD
         form_compiler_params: dict = {}, jit_params: dict = {},
         entity_maps: dict[_cpp.mesh.Mesh, list] = {}) -> FormMetaClass:
=======
         form_compiler_params: dict = {}, jit_params: dict = {}):
>>>>>>> bde8ba4f
    """Create a DOLFINx Form or an array of Forms

    Args:
        form: A UFL form or list(s) of UFL forms
        dtype: Scalar type to use for the compiled form
        form_compiler_params: See :func:`ffcx_jit <dolfinx.jit.ffcx_jit>`
        jit_params:See :func:`ffcx_jit <dolfinx.jit.ffcx_jit>`
        entity_maps: The entity maps required to assemble the form

    Returns:
        Compiled finite element Form

    Notes:
        This function is responsible for the compilation of a UFL form
        (using FFCx) and attaching coefficients and domains specific
        data to the underlying C++ form. It dynamically create a
        :class:`Form` instance with an appropriate base class for the
        scalar type, e.g. `_cpp.fem.Form_float64`.


    """
    if dtype == np.float32:
        ftype = _cpp.fem.Form_float32
        form_compiler_params["scalar_type"] = "float"
    elif dtype == np.float64:
        ftype = _cpp.fem.Form_float64
        form_compiler_params["scalar_type"] = "double"
    elif dtype == np.complex128:
        ftype = _cpp.fem.Form_complex128
        form_compiler_params["scalar_type"] = "double _Complex"
    else:
        raise NotImplementedError(f"Type {dtype} not supported.")

    formcls = type("Form", (FormMetaClass, ftype), {})

    def _form(form):
        """"Compile a single UFL form"""
        # Extract subdomain data from UFL form
        sd = form.subdomain_data()
        subdomains, = list(sd.values())  # Assuming single domain
        domain, = list(sd.keys())  # Assuming single domain
        mesh = domain.ufl_cargo()
        if mesh is None:
            raise RuntimeError("Expecting to find a Mesh in the form.")

        ufcx_form, module, code = jit.ffcx_jit(mesh.comm, form,
                                               form_compiler_params=form_compiler_params,
                                               jit_params=jit_params)

        # For each argument in form extract its function space
        V = [arg.ufl_function_space()._cpp_object for arg in form.arguments()]

        # Prepare coefficients data. For every coefficient in form take its
        # C++ object.
        original_coefficients = form.coefficients()
        coeffs = [original_coefficients[ufcx_form.original_coefficient_position[i]
                                        ]._cpp_object for i in range(ufcx_form.num_coefficients)]
        constants = [c._cpp_object for c in form.constants()]

        # Subdomain markers (possibly None for some dimensions)
        subdomains = {_cpp.fem.IntegralType.cell: subdomains.get("cell"),
                      _cpp.fem.IntegralType.exterior_facet: subdomains.get("exterior_facet"),
                      _cpp.fem.IntegralType.interior_facet: subdomains.get("interior_facet"),
                      _cpp.fem.IntegralType.vertex: subdomains.get("vertex")}

        return formcls(ufcx_form, V, coeffs, constants, subdomains, mesh,
                       entity_maps, code)

    def _create_form(form):
        """Recursively convert ufl.Forms to dolfinx.fem.Form, otherwise
        return form argument"""
        if isinstance(form, ufl.Form):
            return _form(form)
        elif isinstance(form, collections.abc.Iterable):
            return list(map(lambda sub_form: _create_form(sub_form), form))
        return form

    return _create_form(form)


def extract_function_spaces(forms: typing.Union[typing.Iterable[FormMetaClass],  # type: ignore [return]
                                                typing.Iterable[typing.Iterable[FormMetaClass]]],
                            index: int = 0) -> typing.Iterable[typing.Union[None, function.FunctionSpace]]:
    """Extract common function spaces from an array of forms. If `forms`
    is a list of linear form, this function returns of list of the
    corresponding test functions. If `forms` is a 2D array of bilinear
    forms, for index=0 the list common test function space for each row
    is returned, and if index=1 the common trial function spaces for
    each column are returned."""
    _forms = np.array(forms)
    if _forms.ndim == 0:
        raise RuntimeError("Expected an array for forms, not a single form")
    elif _forms.ndim == 1:
        assert index == 0
        for form in _forms:
            if form is not None:
                assert form.rank == 1, "Expected linear form"
        return [form.function_spaces[0] if form is not None else None for form in forms]  # type: ignore[union-attr]
    elif _forms.ndim == 2:
        assert index == 0 or index == 1
        extract_spaces = np.vectorize(lambda form: form.function_spaces[index] if form is not None else None)
        V = extract_spaces(_forms)

        def unique_spaces(V):
            # Pick spaces from first column
            V0 = V[:, 0]

            # Iterate over each column
            for col in range(1, V.shape[1]):
                # Iterate over entry in column, updating if current
                # space is None, or where both spaces are not None check
                # that they are the same
                for row in range(V.shape[0]):
                    if V0[row] is None and V[row, col] is not None:
                        V0[row] = V[row, col]
                    elif V0[row] is not None and V[row, col] is not None:
                        assert V0[row] is V[row, col], "Cannot extract unique function spaces"
            return V0

        if index == 0:
            return list(unique_spaces(V))
        elif index == 1:
            return list(unique_spaces(V.transpose()))
    else:
        raise RuntimeError("Unsupported array of forms")<|MERGE_RESOLUTION|>--- conflicted
+++ resolved
@@ -28,13 +28,8 @@
 
 class FormMetaClass:
     def __init__(self, form, V: list[_cpp.fem.FunctionSpace], coeffs, constants,
-<<<<<<< HEAD
-                 subdomains: dict[_cpp.mesh.MeshTags_int32], mesh: _cpp.mesh.Mesh,
+                 subdomains: dict[_cpp.mesh.MeshTags_int32, typing.Union[None, typing.Any]], mesh: _cpp.mesh.Mesh,
                  entity_maps: dict[_cpp.mesh.Mesh, list], code):
-=======
-                 subdomains: dict[_cpp.mesh.MeshTags_int32, typing.Union[None, typing.Any]], mesh: _cpp.mesh.Mesh,
-                 code):
->>>>>>> bde8ba4f
         """A finite element form
 
         Notes:
@@ -57,11 +52,7 @@
         self._ufcx_form = form
         ffi = cffi.FFI()
         super().__init__(ffi.cast("uintptr_t", ffi.addressof(self._ufcx_form)),
-<<<<<<< HEAD
-                         V, coeffs, constants, subdomains, mesh, entity_maps)
-=======
-                         V, coeffs, constants, subdomains, mesh)  # type: ignore
->>>>>>> bde8ba4f
+                         V, coeffs, constants, subdomains, mesh, entity_maps)  # type: ignore
 
     @property
     def ufcx_form(self):
@@ -99,12 +90,8 @@
 
 
 def form(form: typing.Union[ufl.Form, typing.Iterable[ufl.Form]], dtype: np.dtype = PETSc.ScalarType,
-<<<<<<< HEAD
          form_compiler_params: dict = {}, jit_params: dict = {},
-         entity_maps: dict[_cpp.mesh.Mesh, list] = {}) -> FormMetaClass:
-=======
-         form_compiler_params: dict = {}, jit_params: dict = {}):
->>>>>>> bde8ba4f
+         entity_maps: dict[_cpp.mesh.Mesh, list] = {}):
     """Create a DOLFINx Form or an array of Forms
 
     Args:
