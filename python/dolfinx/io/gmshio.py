# Copyright (C) 2022 Jørgen S. Dokken
#
# This file is part of DOLFINx (https://www.fenicsproject.org)
#
# SPDX-License-Identifier:    LGPL-3.0-or-later
"""Tools to extract data from Gmsh models"""
import typing

import numpy as np
import numpy.typing as npt

import basix
import basix.ufl_wrapper
import ufl
from dolfinx import cpp as _cpp
from dolfinx.cpp.graph import AdjacencyList_int32
from dolfinx.mesh import (CellType, GhostMode, Mesh, create_cell_partitioner,
                          create_mesh, meshtags, meshtags_from_entities)

from mpi4py import MPI as _MPI
from dolfinx.cpp.graph import AdjacencyList_int32

__all__ = ["cell_perm_array", "ufl_mesh"]

try:
    import gmsh
    _has_gmsh = True
except ModuleNotFoundError:
    _has_gmsh = False


def ufl_mesh(gmsh_cell: int, gdim: int) -> ufl.Mesh:
    """Create a UFL mesh from a Gmsh cell identifier and the geometric dimension.

    See: http://gmsh.info//doc/texinfo/gmsh.html#MSH-file-format.

    Args:
        gmsh_cell: The Gmsh cell identifier
        gdim: The geometric dimension of the mesh

    Returns:
        A ufl Mesh using Lagrange elements (equispaced) of the
        corresponding DOLFINx cell
    """
    shape, degree = _gmsh_to_cells[gmsh_cell]
    cell = ufl.Cell(shape, geometric_dimension=gdim)

    element = basix.ufl_wrapper.create_vector_element(
        basix.ElementFamily.P, cell.cellname(), degree, basix.LagrangeVariant.equispaced, dim=gdim, gdim=gdim)
    return ufl.Mesh(element)


def cell_perm_array(cell_type: CellType, num_nodes: int) -> typing.List[int]:
    """The permutation array for permuting Gmsh ordering to DOLFINx ordering.

    Args:
        cell_type: The DOLFINx cell type
        num_nodes: The number of nodes in the cell

    Returns:
        An array `p` such that `a_dolfinx[i] = a_gmsh[p[i]]`.
    """
    return _cpp.io.perm_gmsh(cell_type, num_nodes)


if _has_gmsh:
    __all__ += ["extract_topology_and_markers", "extract_geometry", "model_to_mesh", "read_from_msh"]

    def extract_topology_and_markers(model: gmsh.model, name: str = None):
        """Extract all entities tagged with a physical marker in the gmsh
        model, and collect the data per cell type.

        Returns a nested dictionary where the first key is the gmsh MSH
        element type integer. Each element type present in the model
        contains the cell topology of the elements and corresponding
        markers.

        Args:
            model: The Gmsh model
            name: The name of the gmsh model. If not set the current
                model will be used.

        Returns:
            A nested dictionary where each key corresponds to a gmsh
            cell type. Each cell type found in the mesh has a 2D array
            containing the topology of the marked cell and a list with
            the corresponding markers.

        """
        if name is not None:
            model.setCurrent(name)

        # Get the physical groups from gmsh in the form [(dim1, tag1),(dim1,
        # tag2), (dim2, tag3),...]
        phys_grps = model.getPhysicalGroups()
        topologies: typing.Dict[int, typing.Dict[str, npt.NDArray[typing.Any]]] = {}
        for dim, tag in phys_grps:
            # Get the entities of dimension `dim`, dim=0 -> Points,
            # dim=1 - >Lines, dim=2 -> Triangles/Quadrilaterals, etc.
            entities = model.getEntitiesForPhysicalGroup(dim, tag)
            for entity in entities:
                # Get cell type, list of cells with given tag and
                # topology of tagged cells
                # NOTE: Assumes that each entity only have one
                # cell-type, i.e. facets of prisms and pyramid meshes
                # are not supported
                (entity_types, entity_tags, entity_topologies) = model.mesh.getElements(dim, tag=entity)
                assert len(entity_types) == 1

                # Determine number of local nodes per element to create the
                # topology of the elements
                properties = model.mesh.getElementProperties(entity_types[0])
                name, dim, _, num_nodes, _, _ = properties

                # Array of shape (num_elements,num_nodes_per_element)
                # containing the topology of the elements on this
                # entity.
                # NOTE: Gmsh indexing starts with one, we therefore
                # subtract 1 from each node to use zero-based numbering
                topology = entity_topologies[0].reshape(-1, num_nodes) - 1

                # Create marker array of length of number of tagged cells
                marker = np.full_like(entity_tags[0], tag)

                # Group element topology and markers of the same entity type
                entity_type = entity_types[0]
                if entity_type in topologies.keys():
                    topologies[entity_type]["topology"] = np.concatenate(
                        (topologies[entity_type]["topology"], topology), axis=0)
                    topologies[entity_type]["cell_data"] = np.hstack([topologies[entity_type]["cell_data"], marker])
                else:
                    topologies[entity_type] = {"topology": topology, "cell_data": marker}

        return topologies

    def extract_geometry(model: gmsh.model, name: str = None) -> npt.NDArray[np.float64]:
        """Extract the mesh geometry from a gmsh model as an array of shape
        (num_nodes, 3), where the i-th row corresponds to the i-th node in the
        mesh.

        Args:
            model: The Gmsh model
            name: The name of the gmsh model. If not set the current model will be used.

        Returns:
            The mesh geometry as an array of shape (num_nodes, 3).

        """
        if name is not None:
            model.setCurrent(name)

        # Get the unique tag and coordinates for nodes
        # in mesh
        indices, points, _ = model.mesh.getNodes()
        points = points.reshape(-1, 3)

        # Gmsh indices starts at 1. We therefore subtract one to use
        # zero-based numbering
        indices -= 1

        # In some cases, Gmsh does not return the points in the same
        # order as their unique node index. We therefore sort nodes in
        # geometry according to the unique index
        perm_sort = np.argsort(indices)
        assert np.all(indices[perm_sort] == np.arange(len(indices)))
        return points[perm_sort]

<<<<<<< HEAD
    def model_to_mesh(
        model: gmsh.model, comm: _MPI.Comm, rank: int,
        gdim: int = 3,
        partitioner: typing.Callable[
            [_MPI.Comm, int, int, AdjacencyList_int32], AdjacencyList_int32] =
            create_cell_partitioner(GhostMode.none)) -> typing.Tuple[
            Mesh, _cpp.mesh.MeshTags_int32, _cpp.mesh.MeshTags_int32]:
        """
        Given a Gmsh model, take all physical entities of the highest
=======
    def model_to_mesh(model: gmsh.model, comm: _MPI.Comm, rank: int,
                      gdim: int = 3,
                      partitioner: typing.Callable[
            [_MPI.Comm, int, int, AdjacencyList_int32], AdjacencyList_int32] =
            create_cell_partitioner(GhostMode.none)) -> typing.Tuple[
            Mesh, _cpp.mesh.MeshTags_int32, _cpp.mesh.MeshTags_int32]:
        """Given a Gmsh model, take all physical entities of the highest
>>>>>>> 3b214e29
        topological dimension and create the corresponding DOLFINx mesh.

        It is assumed that the gmsh model lives on a single rank, and is
        then read into DOLFINx on a single process to be distributed.
        This means that this function should only be called once for
        large problems. It is recommended to save the mesh and
        corresponding tags to XDMFFile after creation for efficient
        access.

        Args:
            comm: The MPI communicator to use for mesh creation
            rank: The rank the Gmsh model is initialized on
            model: The Gmsh model
            gdim: Geometrical dimension of the mesh
<<<<<<< HEAD
            partitioner: Function that computes the parallel distribution of cells across MPI ranks
=======
            partitioner: Function that computes the parallel
                distribution of cells across MPI ranks
>>>>>>> 3b214e29

        Returns:
            A triplet (mesh, cell_tags, facet_tags) where cell_tags hold
            markers for the cells, facet tags holds markers for facets
            if found in Gmsh model.
        """

        if comm.rank == rank:
            # Get mesh geometry
            x = extract_geometry(model)

            # Get mesh topology for each element
            topologies = extract_topology_and_markers(model)

            # Extract Gmsh cell id, dimension of cell and number of
            # nodes to cell for each
            num_cell_types = len(topologies.keys())
            cell_information = {}
            cell_dimensions = np.zeros(num_cell_types, dtype=np.int32)
            for i, element in enumerate(topologies.keys()):
                _, dim, _, num_nodes, _, _ = model.mesh.getElementProperties(element)
                cell_information[i] = {"id": element, "dim": dim, "num_nodes": num_nodes}
                cell_dimensions[i] = dim

            # Sort elements by ascending dimension
            perm_sort = np.argsort(cell_dimensions)

            # Broadcast cell type data and geometric dimension
            cell_id = cell_information[perm_sort[-1]]["id"]
            tdim = cell_information[perm_sort[-1]]["dim"]
            num_nodes = cell_information[perm_sort[-1]]["num_nodes"]
            cell_id, num_nodes = comm.bcast([cell_id, num_nodes], root=rank)

            # Check for facet data and broadcast relevant info if True
            has_facet_data = False
            if tdim - 1 in cell_dimensions:
                has_facet_data = True

            has_facet_data = comm.bcast(has_facet_data, root=rank)
            if has_facet_data:
                num_facet_nodes = comm.bcast(cell_information[perm_sort[-2]]["num_nodes"], root=rank)
                gmsh_facet_id = cell_information[perm_sort[-2]]["id"]
                marked_facets = np.asarray(topologies[gmsh_facet_id]["topology"], dtype=np.int64)
                facet_values = np.asarray(topologies[gmsh_facet_id]["cell_data"], dtype=np.int32)

            cells = np.asarray(topologies[cell_id]["topology"], dtype=np.int64)
            cell_values = np.asarray(topologies[cell_id]["cell_data"], dtype=np.int32)

        else:
            cell_id, num_nodes = comm.bcast([None, None], root=rank)
            cells, x = np.empty([0, num_nodes], dtype=np.int32), np.empty([0, gdim])
            cell_values = np.empty((0,), dtype=np.int32)
            has_facet_data = comm.bcast(None, root=rank)
            if has_facet_data:
                num_facet_nodes = comm.bcast(None, root=rank)
                marked_facets = np.empty((0, num_facet_nodes), dtype=np.int32)
                facet_values = np.empty((0,), dtype=np.int32)

        # Create distributed mesh
        ufl_domain = ufl_mesh(cell_id, gdim)
        gmsh_cell_perm = cell_perm_array(_cpp.mesh.to_type(str(ufl_domain.ufl_cell())), num_nodes)
        cells = cells[:, gmsh_cell_perm]
        mesh = create_mesh(comm, cells, x[:, :gdim], ufl_domain, partitioner)

        # Create MeshTags for cells
        local_entities, local_values = _cpp.io.distribute_entity_data(mesh, mesh.topology.dim, cells, cell_values)
        mesh.topology.create_connectivity(mesh.topology.dim, 0)
        adj = _cpp.graph.AdjacencyList_int32(local_entities)
        ct = meshtags_from_entities(mesh, mesh.topology.dim, adj, local_values.astype(np.int32))
        ct.name = "Cell tags"

        # Create MeshTags for facets
        topology = mesh.topology
        if has_facet_data:
            # Permute facets from MSH to Dolfin-X ordering
            # FIXME: This does not work for prism meshes
            if topology.cell_type == CellType.prism or topology.cell_type == CellType.pyramid:
                raise RuntimeError(f"Unsupported cell type {topology.cell_type}")

            facet_type = _cpp.mesh.cell_entity_type(_cpp.mesh.to_type(str(ufl_domain.ufl_cell())), topology.dim - 1, 0)
            gmsh_facet_perm = cell_perm_array(facet_type, num_facet_nodes)
            marked_facets = marked_facets[:, gmsh_facet_perm]

            local_entities, local_values = _cpp.io.distribute_entity_data(
                mesh, mesh.topology.dim - 1, marked_facets, facet_values)
            mesh.topology.create_connectivity(topology.dim - 1, topology.dim)
            adj = _cpp.graph.AdjacencyList_int32(local_entities)
            ft = meshtags_from_entities(mesh, topology.dim - 1, adj, local_values.astype(np.int32))
            ft.name = "Facet tags"
        else:
            ft = meshtags(mesh, topology.dim - 1, np.empty(0, dtype=np.int32), np.empty(0, dtype=np.int32))

        return (mesh, ct, ft)

    def read_from_msh(
        filename: str, comm: _MPI.Comm, rank: int = 0,
        gdim: int = 3,
        partitioner: typing.Callable[
            [_MPI.Comm, int, int, AdjacencyList_int32], AdjacencyList_int32] =
            create_cell_partitioner(GhostMode.none)) -> typing.Tuple[
                Mesh, _cpp.mesh.MeshTags_int32, _cpp.mesh.MeshTags_int32]:
        """Reads a mesh from a msh-file and returns the distributed DOLFINx
        mesh and cell and facet markers associated with physical groups
        in the msh file.

        Args:
            filename: Name of msh file
            comm: The MPI communicator to initialize the mesh with
            rank: Rank for `comm` responsible for reading the msh file
            gdim: Geometrical dimension of the mesh

        Returns:
            A triplet (mesh, cell_tags, facet_tags) with meshtags for
            associated physical groups for cells and facets

        """
        if comm.rank == rank:
            gmsh.initialize()
            gmsh.model.add("Mesh from file")
            gmsh.merge(filename)
<<<<<<< HEAD
        output = model_to_mesh(
            gmsh.model, comm, rank, gdim=gdim, partitioner=partitioner)
=======

        output = model_to_mesh(gmsh.model, comm, rank, gdim=gdim, partitioner=partitioner)

>>>>>>> 3b214e29
        if comm.rank == rank:
            gmsh.finalize()
        return output

    # Map from Gmsh cell type identifier (integer) to DOLFINx cell type
    # and degree http://gmsh.info//doc/texinfo/gmsh.html#MSH-file-format
    _gmsh_to_cells = {1: ("interval", 1), 2: ("triangle", 1),
                      3: ("quadrilateral", 1), 4: ("tetrahedron", 1),
                      5: ("hexahedron", 1), 8: ("interval", 2),
                      9: ("triangle", 2), 10: ("quadrilateral", 2),
                      11: ("tetrahedron", 2), 12: ("hexahedron", 2),
                      15: ("point", 0), 21: ("triangle", 3),
                      26: ("interval", 3), 29: ("tetrahedron", 3),
                      36: ("quadrilateral", 3)}<|MERGE_RESOLUTION|>--- conflicted
+++ resolved
@@ -165,17 +165,6 @@
         assert np.all(indices[perm_sort] == np.arange(len(indices)))
         return points[perm_sort]
 
-<<<<<<< HEAD
-    def model_to_mesh(
-        model: gmsh.model, comm: _MPI.Comm, rank: int,
-        gdim: int = 3,
-        partitioner: typing.Callable[
-            [_MPI.Comm, int, int, AdjacencyList_int32], AdjacencyList_int32] =
-            create_cell_partitioner(GhostMode.none)) -> typing.Tuple[
-            Mesh, _cpp.mesh.MeshTags_int32, _cpp.mesh.MeshTags_int32]:
-        """
-        Given a Gmsh model, take all physical entities of the highest
-=======
     def model_to_mesh(model: gmsh.model, comm: _MPI.Comm, rank: int,
                       gdim: int = 3,
                       partitioner: typing.Callable[
@@ -183,7 +172,6 @@
             create_cell_partitioner(GhostMode.none)) -> typing.Tuple[
             Mesh, _cpp.mesh.MeshTags_int32, _cpp.mesh.MeshTags_int32]:
         """Given a Gmsh model, take all physical entities of the highest
->>>>>>> 3b214e29
         topological dimension and create the corresponding DOLFINx mesh.
 
         It is assumed that the gmsh model lives on a single rank, and is
@@ -198,12 +186,8 @@
             rank: The rank the Gmsh model is initialized on
             model: The Gmsh model
             gdim: Geometrical dimension of the mesh
-<<<<<<< HEAD
-            partitioner: Function that computes the parallel distribution of cells across MPI ranks
-=======
             partitioner: Function that computes the parallel
                 distribution of cells across MPI ranks
->>>>>>> 3b214e29
 
         Returns:
             A triplet (mesh, cell_tags, facet_tags) where cell_tags hold
@@ -324,14 +308,9 @@
             gmsh.initialize()
             gmsh.model.add("Mesh from file")
             gmsh.merge(filename)
-<<<<<<< HEAD
-        output = model_to_mesh(
-            gmsh.model, comm, rank, gdim=gdim, partitioner=partitioner)
-=======
 
         output = model_to_mesh(gmsh.model, comm, rank, gdim=gdim, partitioner=partitioner)
 
->>>>>>> 3b214e29
         if comm.rank == rank:
             gmsh.finalize()
         return output
