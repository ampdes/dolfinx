# Copyright (C) 2017-2021 Garth N. Wells
#
# This file is part of DOLFINx (https://www.fenicsproject.org)
#
# SPDX-License-Identifier:    LGPL-3.0-or-later
"""Linear algebra functionality"""


import numpy as np
import numpy.typing as npt

from dolfinx import has_petsc
from dolfinx import cpp as _cpp
<<<<<<< HEAD
from dolfinx.cpp.la import Norm, InsertMode, BlockMode

if has_petsc:
    from dolfinx.cpp.la.petsc import create_vector as create_petsc_vector
=======
from dolfinx.cpp.common import IndexMap
from dolfinx.cpp.la import BlockMode, InsertMode, Norm
>>>>>>> 0edd19f3

__all__ = ["orthonormalize", "is_orthonormal", "matrix_csr", "vector",
           "MatrixCSR", "Norm", "InsertMode", "Vector", "create_petsc_vector"]


class MatrixCSR:
    def __init__(self, A):
        """A distributed sparse matrix that uses compressed sparse row storage.

        Args:
            A: The C++/nanobind matrix object.
        Note:
            Objects of this type should be created using
            :func:`matrix_csr` and not created using the class
            initialiser.

        """
        self._cpp_object = A

    def index_map(self, i: int) -> IndexMap:
        """Index map for row/column.

        Args:
            i: 0 for row map, 1 for column map.

        """
        return self._cpp_object.index_map(i)

    @property
    def block_size(self):
        """Block sizes for the matrix."""
        return self._cpp_object.bs

    def add(self, x, rows, cols, bs=1) -> None:
        """Add a block of values in the matrix."""
        self._cpp_object.add(x, rows, cols, bs)

    def set(self, x, rows, cols, bs=1) -> None:
        """Set a block of values in the matrix."""
        self._cpp_object.set(x, rows, cols, bs)

    def set_value(self, x: np.floating) -> None:
        """Set all non-zero entries to a value.

        Args:
            x: The value to set all non-zero entries to.

        """
        self._cpp_object.set_value(x)

    def scatter_reverse(self) -> None:
        """Scatter and accumulate ghost values."""
        self._cpp_object.scatter_reverse()

    def squared_norm(self) -> np.floating:
        """Compute the squared Frobenius norm.

        Note:
            This operation is collective and requires communication.

        """
        return self._cpp_object.squared_norm()

    @property
    def data(self) -> npt.NDArray[np.floating]:
        """Underlying matrix entry data."""
        return self._cpp_object.data

    @property
    def indices(self) -> npt.NDArray[np.int32]:
        """Local column indices."""
        return self._cpp_object.indices

    @property
    def indptr(self) -> npt.NDArray[np.int64]:
        """Local row pointers."""
        return self._cpp_object.indptr

    def to_dense(self) -> npt.NDArray[np.floating]:
        """Copy to a dense 2D array.

        Note:
            Typically used for debugging.

        """
        return self._cpp_object.to_dense()

    def to_scipy(self, ghosted=False):
        """Convert to a SciPy CSR/BSR matrix. Data is shared.

        SciPy must be available.

        Args:
            ghosted: If ``True`` rows that are ghosted in parallel are
                included in the return SciPy matrix, otherwise ghost
                rows are not included.

        Returns:
            SciPy compressed sparse row (both block sizes equal to one)
            or a SciPy block compressed sparse row matrix.

        """
        from scipy.sparse import bsr_matrix as _bsr
        from scipy.sparse import csr_matrix as _csr

        bs0, bs1 = self._cpp_object.bs
        ncols = self.index_map(1).size_local + self.index_map(1).num_ghosts
        if ghosted:
            nrows = self.index_map(0).size_local + self.index_map(0).num_ghosts
            data, indices, indptr = self.data, self.indices, self.indptr
        else:
            nrows = self.index_map(0).size_local
            nnzlocal = self.indptr[nrows]
            data, indices, indptr = self.data[:(bs0 * bs1) * nnzlocal], self.indices[:nnzlocal], self.indptr[:nrows + 1]

        if bs0 == 1 and bs1 == 1:
            return _csr((data, indices, indptr), shape=(nrows, ncols))
        else:
            return _bsr((data.reshape(-1, bs0, bs1), indices, indptr), shape=(bs0 * nrows, bs1 * ncols))


def matrix_csr(sp, block_mode=BlockMode.compact, dtype=np.float64) -> MatrixCSR:
    """Create a distributed sparse matrix.

    The matrix uses compressed sparse row storage.

    Args:
        sp: The sparsity pattern that defines the nonzero structure of
            the matrix the parallel distribution of the matrix.
        dtype: The scalar type.

    Returns:
        A sparse matrix.

    """
    if dtype == np.float32:
        ftype = _cpp.la.MatrixCSR_float32
    elif dtype == np.float64:
        ftype = _cpp.la.MatrixCSR_float64
    elif dtype == np.complex64:
        ftype = _cpp.la.MatrixCSR_complex64
    elif dtype == np.complex128:
        ftype = _cpp.la.MatrixCSR_complex128
    else:
        raise NotImplementedError(f"Type {dtype} not supported.")

    return MatrixCSR(ftype(sp, block_mode))


class Vector:
    def __init__(self, x):
        """A distributed vector object.

        Args:
            map: Index map the describes the size and distribution of the vector
            bs: Block size

        Note:
            Objects of this type should be created using :func:`vector`
            and not created using the class initialiser.

        """
        self._cpp_object = x

    @property
    def index_map(self) -> IndexMap:
        """Index map that describes size and parallel distribution."""
        return self._cpp_object.index_map

    @property
    def block_size(self) -> int:
        """Block size for the vector."""
        return self._cpp_object.bs

    @property
    def array(self) -> np.ndarray:
        """Local representation of the vector."""
        return self._cpp_object.array

    def scatter_forward(self) -> None:
        """Update ghost entries."""
        self._cpp_object.scatter_forward()

    def scatter_reverse(self, mode: InsertMode) -> None:
        """Scatter ghost entries to owner.

        Args:
            mode: Control how scattered values are set/accumulated by owner.

        """
        self._cpp_object.scatter_reverse(mode)

    def norm(self, type=_cpp.la.Norm.l2) -> np.floating:
        """Compute a norm of the vector.

        Args:
            type: Norm type to computed.

        Returns:
            Computed norm.

        """
        return self._cpp_object.norm(type)


def vector(map, bs=1, dtype=np.float64) -> Vector:
    """Create a distributed vector.

    Args:
        map: Index map the describes the size and distribution of the
            vector.
        bs: Block size.
        dtype: The scalar type.

    Returns:
        A distributed vector.

    """
    if dtype == np.float32:
        vtype = _cpp.la.Vector_float32
    elif dtype == np.float64:
        vtype = _cpp.la.Vector_float64
    elif dtype == np.complex64:
        vtype = _cpp.la.Vector_complex64
    elif dtype == np.complex128:
        vtype = _cpp.la.Vector_complex128
    else:
        raise NotImplementedError(f"Type {dtype} not supported.")

    return Vector(vtype(map, bs))


def create_petsc_vector_wrap(x: Vector):
    """Wrap a distributed DOLFINx vector as a PETSc vector.

    Args:
        x: The vector to wrap as a PETSc vector.

    Returns:
        A PETSc vector that shares data with ``x``.

    Note:
        The vector ``x`` must not be destroyed before the returned PETSc
        object.

    """
    from petsc4py import PETSc
    map = x.index_map
    ghosts = map.ghosts.astype(PETSc.IntType)  # type: ignore
    bs = x.block_size
    size = (map.size_local * bs, map.size_global * bs)
    return PETSc.Vec().createGhostWithArray(ghosts, x.array, size=size, bsize=bs, comm=map.comm)  # type: ignore


def create_petsc_vector(map, bs: int):
    """Create a distributed PETSc vector.

    Args:
        map: Index map that describes the size and parallel layout of
            the vector to create.
        bs: Block size of the vector.

    """
    from petsc4py import PETSc
    ghosts = map.ghosts.astype(PETSc.IntType)  # type: ignore
    size = (map.size_local * bs, map.size_global * bs)
    return PETSc.Vec().createGhost(ghosts, size=size, bsize=bs, comm=map.comm)  # type: ignore


def orthonormalize(basis):
    """Orthogoalise set of PETSc vectors in-place"""
    for i, x in enumerate(basis):
        for y in basis[:i]:
            alpha = x.dot(y)
            x.axpy(-alpha, y)
        x.normalize()


def is_orthonormal(basis, eps: float = 1.0e-12) -> bool:
    """Check that list of PETSc vectors are orthonormal"""
    for x in basis:
        if abs(x.norm() - 1.0) > eps:
            return False
    for i, x in enumerate(basis[:-1]):
        for y in basis[i + 1:]:
            if abs(x.dot(y)) > eps:
                return False
    return True<|MERGE_RESOLUTION|>--- conflicted
+++ resolved
@@ -9,17 +9,9 @@
 import numpy as np
 import numpy.typing as npt
 
-from dolfinx import has_petsc
 from dolfinx import cpp as _cpp
-<<<<<<< HEAD
-from dolfinx.cpp.la import Norm, InsertMode, BlockMode
-
-if has_petsc:
-    from dolfinx.cpp.la.petsc import create_vector as create_petsc_vector
-=======
 from dolfinx.cpp.common import IndexMap
 from dolfinx.cpp.la import BlockMode, InsertMode, Norm
->>>>>>> 0edd19f3
 
 __all__ = ["orthonormalize", "is_orthonormal", "matrix_csr", "vector",
            "MatrixCSR", "Norm", "InsertMode", "Vector", "create_petsc_vector"]
