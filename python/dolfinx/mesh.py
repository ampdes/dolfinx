# Copyright (C) 2017-2021 Chris N. Richardson and Garth N. Wells
#
# This file is part of DOLFINx (https://www.fenicsproject.org)
#
# SPDX-License-Identifier:    LGPL-3.0-or-later
"""Creation, refining and marking of meshes"""

from __future__ import annotations

import types
import typing

import numpy as np

import ufl
from dolfinx import cpp as _cpp
from dolfinx.cpp.mesh import (CellType, DiagonalType, GhostMode,
                              build_dual_graph, cell_dim,
                              compute_boundary_facets,
                              compute_incident_entities, compute_midpoints,
                              create_cell_partitioner, create_meshtags,
                              to_type, to_string)

from mpi4py import MPI as _MPI

__all__ = ["create_meshtags", "locate_entities", "locate_entities_boundary",
           "refine", "create_mesh", "create_meshtags", "Mesh", "MeshTags", "CellType",
           "GhostMode", "build_dual_graph", "cell_dim", "compute_midpoints",
           "compute_boundary_facets", "compute_incident_entities", "create_cell_partitioner",
           "create_interval", "create_unit_interval", "create_rectangle", "create_unit_square",
           "create_box", "create_unit_cube", "to_type", "to_string"]


class Mesh(_cpp.mesh.Mesh):
    def __init__(self, comm: _MPI.Comm, topology: _cpp.mesh.Topology,
                 geometry: _cpp.mesh.Geometry, domain: ufl.Mesh):
        """A class for representing meshes

        Args:
            comm: The MPI communicator
            topology: The mesh topology
            geometry: The mesh geometry
            domain: The MPI communicator

        Notes:
            Mesh objects are not generally created using this class directly.

        """
        super().__init__(comm, topology, geometry)
        self._ufl_domain = domain
        domain._ufl_cargo = self

    @classmethod
    def from_cpp(cls, obj, domain: ufl.Mesh) -> Mesh:
        """Create Mesh object from a C++ Mesh object"""
        obj._ufl_domain = domain
        obj.__class__ = Mesh
        domain._ufl_cargo = obj
        return obj

    def ufl_cell(self) -> ufl.Cell:
        """Return the UFL cell type"""
        return ufl.Cell(self.topology.cell_name(), geometric_dimension=self.geometry.dim)

    def ufl_domain(self) -> ufl.Mesh:
        """Return the ufl domain corresponding to the mesh."""
        return self._ufl_domain


def locate_entities(mesh: Mesh, dim: int, marker: types.FunctionType) -> np.ndarray:
    """Compute mesh entities satisfying a geometric marking function

    Args:
        mesh: Mesh to locate entities on
        dim: Topological dimension of the mesh entities to consider
        marker: A function that takes an array of points `x` with shape ``(gdim,
            num_points)`` and returns an array of booleans of length
            ``num_points``, evaluating to `True` for entities to be located.

    Returns:
        Indices (local to the process) of marked mesh entities.

    """
    return _cpp.mesh.locate_entities(mesh, dim, marker)


def locate_entities_boundary(mesh: Mesh, dim: int, marker: types.FunctionType) -> np.ndarray:
    """Compute mesh entities that are connected to an owned boundary
    facet and satisfy a geometric marking function

    For vertices and edges, in parallel this function will not
    necessarily mark all entities that are on the exterior boundary. For
    example, it is possible for a process to have a vertex that lies on
    the boundary without any of the attached facets being a boundary
    facet. When used to find degrees-of-freedom, e.g. using
    fem.locate_dofs_topological, the function that uses the data
    returned by this function must typically perform some parallel
    communication.

    Args:
        mesh: Mesh to locate boundary entities on
        dim: Topological dimension of the mesh entities to consider
        marker: Function that takes an array of points `x` with shape ``(gdim,
            num_points)`` and returns an array of booleans of length
            ``num_points``, evaluating to `True` for entities to be located.

    Returns:
        Indices (local to the process) of marked mesh entities.

    """
    return _cpp.mesh.locate_entities_boundary(mesh, dim, marker)


_uflcell_to_dolfinxcell = {
    "interval": CellType.interval,
    "interval2D": CellType.interval,
    "interval3D": CellType.interval,
    "triangle": CellType.triangle,
    "triangle3D": CellType.triangle,
    "quadrilateral": CellType.quadrilateral,
    "quadrilateral3D": CellType.quadrilateral,
    "tetrahedron": CellType.tetrahedron,
    "hexahedron": CellType.hexahedron
}

_meshtags_types = {
    np.int8: _cpp.mesh.MeshTags_int8,
    np.int32: _cpp.mesh.MeshTags_int32,
    np.int64: _cpp.mesh.MeshTags_int64,
    np.double: _cpp.mesh.MeshTags_double
}


def refine(mesh: Mesh, edges: np.ndarray = None, redistribute: bool = True) -> Mesh:
    """Refine a mesh

    Args:
        mesh: The mesh from which to build a refined mesh
        edges: Optional argument to specify which edges should be refined. If
            not supplied uniform refinement is applied.
        redistribute:
            Optional argument to redistribute the refined mesh if mesh is a
            distributed mesh.

    Returns:
        A refined mesh
    """
    if edges is None:
        mesh_refined = _cpp.refinement.refine(mesh, redistribute)
    else:
        mesh_refined = _cpp.refinement.refine(mesh, edges, redistribute)

    coordinate_element = mesh._ufl_domain.ufl_coordinate_element()
    domain = ufl.Mesh(coordinate_element)
    return Mesh.from_cpp(mesh_refined, domain)


def create_mesh(comm: _MPI.Comm, cells: typing.Union[np.ndarray, _cpp.graph.AdjacencyList_int64],
                x: np.ndarray, domain: ufl.Mesh, ghost_mode=GhostMode.shared_facet,
                partitioner=_cpp.mesh.create_cell_partitioner()) -> Mesh:
    """
    Create a mesh from topology and geometry arrays

    Args:
        comm: MPI communicator to define the mesh on
        cells: Cells of the mesh
        x: Mesh geometry ('node' coordinates),  with shape ``(gdim, num_nodes)``
        domain: UFL mesh
        ghost_mode: The ghost mode used in the mesh partitioning
        partitioner: Function that computes the parallel distribution of cells across MPI ranks

    Returns:
        A new mesh

    """
    ufl_element = domain.ufl_coordinate_element()
    cell_shape = ufl_element.cell().cellname()
    cell_degree = ufl_element.degree()
    cmap = _cpp.fem.CoordinateElement(_uflcell_to_dolfinxcell[cell_shape], cell_degree)
    try:
        mesh = _cpp.mesh.create_mesh(comm, cells, cmap, x, ghost_mode, partitioner)
    except TypeError:
        mesh = _cpp.mesh.create_mesh(comm, _cpp.graph.AdjacencyList_int64(np.cast['int64'](cells)),
                                     cmap, x, ghost_mode, partitioner)
    domain._ufl_cargo = mesh
    return Mesh.from_cpp(mesh, domain)


def create_submesh(mesh, dim, entities):
    submesh, vertex_map, geom_map = _cpp.mesh.create_submesh(mesh, dim, entities)
    submesh_ufl_cell = ufl.Cell(submesh.topology.cell_name(),
                                geometric_dimension=submesh.geometry.dim)
    # FIXME Don't hard code degree (and maybe Lagrange?)
    submesh_domain = ufl.Mesh(ufl.VectorElement("Lagrange", cell=submesh_ufl_cell, degree=1))
    return (Mesh.from_cpp(submesh, submesh_domain), vertex_map, geom_map)


def MeshTags(mesh: Mesh, dim: int, indices: np.ndarray, values: np.ndarray) -> typing.Union[
        _cpp.mesh.MeshTags_double, _cpp.mesh.MeshTags_int32]:
    """Create a MeshTag for a set of mesh entities.

    Parameters
    ----------
    mesh
        The mesh
    dim
        The topological dimension of the mesh entity
    indices
        The entity indices (local to process)
    values
        The corresponding value for each entity
    """

    if isinstance(values, int):
        assert np.can_cast(values, np.int32)
        values = np.full(indices.shape, values, dtype=np.int32)
    elif isinstance(values, float):
        values = np.full(indices.shape, values, dtype=np.double)

    dtype = values.dtype.type
    if dtype not in _meshtags_types.keys():
        raise KeyError("Datatype {} of values array not recognised".format(dtype))

    fn = _meshtags_types[dtype]
    return fn(mesh, dim, indices.astype(np.int32), values)


def create_interval(comm: _MPI.Comm, nx: int, points: list, ghost_mode=GhostMode.shared_facet,
                    partitioner=_cpp.mesh.create_cell_partitioner()) -> Mesh:
    """Create an interval mesh

    Parameters
    ----------
    comm
        MPI communicator
    nx
        Number of cells
    point
        Coordinates of the end points
    ghost_mode
        The ghost mode used in the mesh partitioning. Options are
        `GhostMode.none' and `GhostMode.shared_facet`.
    partitioner
        Partitioning function to use for determining the parallel
        distribution of cells across MPI ranks

    """
    domain = ufl.Mesh(ufl.VectorElement("Lagrange", "interval", 1))
    mesh = _cpp.mesh.create_interval(comm, nx, points, ghost_mode, partitioner)
    return Mesh.from_cpp(mesh, domain)


def create_unit_interval(comm: _MPI.Comm, nx: int, ghost_mode=GhostMode.shared_facet,
                         partitioner=_cpp.mesh.create_cell_partitioner()) -> Mesh:
    """Create a mesh on the unit interval

    Parameters
    ----------
    comm
        MPI communicator
    nx
        Number of cells
    ghost_mode
        The ghost mode used in the mesh partitioning. Options are
        `GhostMode.none' and `GhostMode.shared_facet`.
    partitioner
        Partitioning function to use for determining the parallel
        distribution of cells across MPI ranks

    """
    return create_interval(comm, nx, [0.0, 1.0], ghost_mode, partitioner)


def create_rectangle(comm: _MPI.Comm, points: typing.List[np.array], n: list, cell_type=CellType.triangle,
                     ghost_mode=GhostMode.shared_facet, partitioner=_cpp.mesh.create_cell_partitioner(),
                     diagonal: DiagonalType = DiagonalType.right) -> Mesh:
    """Create rectangle mesh

    Parameters
    ----------
    comm
        MPI communicator
    points
        Coordinates of the lower-left and upper-right corners of the
        rectangle
    n
        Number of cells in each direction
    cell_type
        The cell type
    ghost_mode
        The ghost mode used in the mesh partitioning
    partitioner
        Function that computes the parallel distribution of cells across
        MPI ranks
    diagonal
        Direction of diagonal of triangular meshes. The options are
        'left', 'right', 'crossed', 'left/right', 'right/left'

    """
    domain = ufl.Mesh(ufl.VectorElement("Lagrange", cell_type.name, 1))
    mesh = _cpp.mesh.create_rectangle(comm, points, n, cell_type, ghost_mode, partitioner, diagonal)
    return Mesh.from_cpp(mesh, domain)


<<<<<<< HEAD
def sub(self, dim, entities):
    # FIXME Don't hard code degree
    submesh = self.sub_without_ufl(dim, entities)
    submesh_domain = ufl.Mesh(
        ufl.VectorElement("Lagrange",
                          cell=submesh.ufl_cell(),
                          degree=1))
    submesh_domain._ufl_cargo = submesh
    submesh._ufl_domain = submesh_domain
    return submesh


# Extend cpp.mesh.Mesh class, and clean-up
cpp.mesh.Mesh.ufl_cell = ufl_cell
cpp.mesh.Mesh.ufl_domain = ufl_domain
cpp.mesh.Mesh.sub = sub

del ufl_cell
del ufl_domain
del sub
=======
def create_unit_square(comm: _MPI.Comm, nx: int, ny: int, cell_type=CellType.triangle,
                       ghost_mode=GhostMode.shared_facet, partitioner=_cpp.mesh.create_cell_partitioner(),
                       diagonal: DiagonalType = DiagonalType.right) -> Mesh:
    """Create a mesh of a unit square

    Parameters
    ----------
    comm
        MPI communicator
    nx
        Number of cells in "x" direction
    ny
        Number of cells in "y" direction
    cell_type
        The cell type
    ghost_mode
        The ghost mode used in the mesh partitioning
    partitioner
        Function that computes the parallel distribution of cells across
        MPI ranks
    diagonal
        Direction of diagonal

    """
    return create_rectangle(comm, [np.array([0.0, 0.0]),
                                   np.array([1.0, 1.0])], [nx, ny], cell_type, ghost_mode,
                            partitioner, diagonal)


def create_box(comm: _MPI.Comm, points: typing.List[np.array], n: list,
               cell_type=CellType.tetrahedron,
               ghost_mode=GhostMode.shared_facet,
               partitioner=_cpp.mesh.create_cell_partitioner()) -> Mesh:
    """Create box mesh

    Parameters
    ----------
    comm
        MPI communicator
    points
        Coordinates of the 'lower-left' and 'upper-right' corners of the
        box
    n
        List of cells in each direction
    cell_type
        The cell type
    ghost_mode
        The ghost mode used in the mesh partitioning
    partitioner
        Function that computes the parallel distribution of cells across
        MPI ranks

    """
    domain = ufl.Mesh(ufl.VectorElement("Lagrange", cell_type.name, 1))
    mesh = _cpp.mesh.create_box(comm, points, n, cell_type, ghost_mode, partitioner)
    return Mesh.from_cpp(mesh, domain)


def create_unit_cube(comm: _MPI.Comm, nx: int, ny: int, nz: int, cell_type=CellType.tetrahedron,
                     ghost_mode=GhostMode.shared_facet, partitioner=_cpp.mesh.create_cell_partitioner()) -> Mesh:
    """Create a mesh of a unit cube

    Parameters
    ----------
    comm
        MPI communicator
    nx
        Number of cells in "x" direction
    ny
        Number of cells in "y" direction
    nz
        Number of cells in "z" direction
    cell_type
        The cell type
    ghost_mode
        The ghost mode used in the mesh partitioning
    partitioner
        Function that computes the parallel distribution of cells across
        MPI ranks

    """
    return create_box(comm, [np.array([0.0, 0.0, 0.0]), np.array(
        [1.0, 1.0, 1.0])], [nx, ny, nz], cell_type, ghost_mode, partitioner)
>>>>>>> b01ad5b6
<|MERGE_RESOLUTION|>--- conflicted
+++ resolved
@@ -302,28 +302,6 @@
     return Mesh.from_cpp(mesh, domain)
 
 
-<<<<<<< HEAD
-def sub(self, dim, entities):
-    # FIXME Don't hard code degree
-    submesh = self.sub_without_ufl(dim, entities)
-    submesh_domain = ufl.Mesh(
-        ufl.VectorElement("Lagrange",
-                          cell=submesh.ufl_cell(),
-                          degree=1))
-    submesh_domain._ufl_cargo = submesh
-    submesh._ufl_domain = submesh_domain
-    return submesh
-
-
-# Extend cpp.mesh.Mesh class, and clean-up
-cpp.mesh.Mesh.ufl_cell = ufl_cell
-cpp.mesh.Mesh.ufl_domain = ufl_domain
-cpp.mesh.Mesh.sub = sub
-
-del ufl_cell
-del ufl_domain
-del sub
-=======
 def create_unit_square(comm: _MPI.Comm, nx: int, ny: int, cell_type=CellType.triangle,
                        ghost_mode=GhostMode.shared_facet, partitioner=_cpp.mesh.create_cell_partitioner(),
                        diagonal: DiagonalType = DiagonalType.right) -> Mesh:
@@ -406,5 +384,4 @@
 
     """
     return create_box(comm, [np.array([0.0, 0.0, 0.0]), np.array(
-        [1.0, 1.0, 1.0])], [nx, ny, nz], cell_type, ghost_mode, partitioner)
->>>>>>> b01ad5b6
+        [1.0, 1.0, 1.0])], [nx, ny, nz], cell_type, ghost_mode, partitioner)