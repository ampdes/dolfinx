// Copyright (C) 2017-2021 Chris Richardson and Garth N. Wells
//
// This file is part of DOLFINx (https://www.fenicsproject.org)
//
// SPDX-License-Identifier:    LGPL-3.0-or-later

#include "array.h"
#include <array>
#include <cstdint>
#include <dolfinx/common/IndexMap.h>
#include <dolfinx/fem/DirichletBC.h>
#include <dolfinx/fem/DofMap.h>
#include <dolfinx/fem/FiniteElement.h>
#include <dolfinx/fem/Form.h>
#include <dolfinx/fem/FunctionSpace.h>
#include <dolfinx/fem/assembler.h>
#include <dolfinx/fem/discreteoperators.h>
#include <dolfinx/fem/sparsitybuild.h>
#include <dolfinx/fem/utils.h>
#include <dolfinx/la/MatrixCSR.h>
#include <dolfinx/la/SparsityPattern.h>
#include <dolfinx/mesh/Mesh.h>
#include <memory>
#include <pybind11/complex.h>
#include <pybind11/functional.h>
#include <pybind11/numpy.h>
#include <pybind11/operators.h>
#include <pybind11/pybind11.h>
#include <pybind11/pytypes.h>
#include <pybind11/stl.h>
#include <span>
#include <string>
#include <utility>

namespace py = pybind11;

namespace
{

template <typename T>
std::map<std::pair<dolfinx::fem::IntegralType, int>,
         std::pair<std::span<const T>, int>>
py_to_cpp_coeffs(const std::map<std::pair<dolfinx::fem::IntegralType, int>,
                                py::array_t<T, py::array::c_style>>& coeffs)
{
  using Key_t = typename std::remove_reference_t<decltype(coeffs)>::key_type;
  std::map<Key_t, std::pair<std::span<const T>, int>> c;
  std::transform(coeffs.begin(), coeffs.end(), std::inserter(c, c.end()),
                 [](auto& e) -> typename decltype(c)::value_type
                 {
                   return {e.first,
                           {std::span(e.second.data(), e.second.size()),
                            e.second.shape(1)}};
                 });
  return c;
}

// Declare assembler function that have multiple scalar types
template <typename T, typename U>
void declare_assembly_functions(py::module& m)
{
  // Coefficient/constant packing
  m.def(
      "pack_coefficients",
      [](const dolfinx::fem::Form<T, U>& form)
      {
        using Key_t = typename std::pair<dolfinx::fem::IntegralType, int>;

        // Pack coefficients
        std::map<Key_t, std::pair<std::vector<T>, int>> coeffs
            = dolfinx::fem::allocate_coefficient_storage(form);
        dolfinx::fem::pack_coefficients(form, coeffs);

        // Move into NumPy data structures
        std::map<Key_t, py::array_t<T, py::array::c_style>> c;
        std::transform(
            coeffs.begin(), coeffs.end(), std::inserter(c, c.end()),
            [](auto& e) -> typename decltype(c)::value_type
            {
              int num_ents = e.second.first.empty()
                                 ? 0
                                 : e.second.first.size() / e.second.second;
              return {e.first, dolfinx_wrappers::as_pyarray(
                                   std::move(e.second.first),
                                   std::array{num_ents, e.second.second})};
            });

        return c;
      },
      py::arg("form"), "Pack coefficients for a Form.");
  m.def(
      "pack_constants",
      [](const dolfinx::fem::Form<T, U>& form) {
        return dolfinx_wrappers::as_pyarray(dolfinx::fem::pack_constants(form));
      },
      py::arg("form"), "Pack constants for a Form.");
  m.def(
      "pack_constants",
      [](const dolfinx::fem::Expression<T, U>& e)
      { return dolfinx_wrappers::as_pyarray(dolfinx::fem::pack_constants(e)); },
      py::arg("e"), "Pack constants for an Expression.");

  // Functional
  m.def(
      "assemble_scalar",
      [](const dolfinx::fem::Form<T, U>& M,
         const py::array_t<T, py::array::c_style>& constants,
         const std::map<std::pair<dolfinx::fem::IntegralType, int>,
                        py::array_t<T, py::array::c_style>>& coefficients)
      {
        return dolfinx::fem::assemble_scalar<T>(
            M, std::span(constants.data(), constants.size()),
            py_to_cpp_coeffs(coefficients));
      },
      py::arg("M"), py::arg("constants"), py::arg("coefficients"),
      "Assemble functional over mesh with provided constants and "
      "coefficients");
  // Vector
  m.def(
      "assemble_vector",
      [](py::array_t<T, py::array::c_style> b,
         const dolfinx::fem::Form<T, U>& L,
         const py::array_t<T, py::array::c_style>& constants,
         const std::map<std::pair<dolfinx::fem::IntegralType, int>,
                        py::array_t<T, py::array::c_style>>& coefficients)
      {
        dolfinx::fem::assemble_vector<T>(
            std::span(b.mutable_data(), b.size()), L,
            std::span(constants.data(), constants.size()),
            py_to_cpp_coeffs(coefficients));
      },
      py::arg("b"), py::arg("L"), py::arg("constants"), py::arg("coeffs"),
      "Assemble linear form into an existing vector with pre-packed constants "
      "and coefficients");
  // MatrixCSR
  m.def(
      "assemble_matrix",
      [](dolfinx::la::MatrixCSR<T>& A, const dolfinx::fem::Form<T, U>& a,
         const py::array_t<T, py::array::c_style>& constants,
         const std::map<std::pair<dolfinx::fem::IntegralType, int>,
                        py::array_t<T, py::array::c_style>>& coefficients,
         const std::vector<
             std::shared_ptr<const dolfinx::fem::DirichletBC<T, U>>>& bcs)
      {
        if (a.function_spaces()[0]->dofmap()->bs() != 1
            or a.function_spaces()[0]->dofmap()->bs() != 1)
        {
          throw std::runtime_error("Assembly with block size > 1 not yet "
                                   "supported with la::MatrixCSR.");
        }
        dolfinx::fem::assemble_matrix(
            A.mat_add_values(), a,
            std::span(constants.data(), constants.size()),
            py_to_cpp_coeffs(coefficients), bcs);
      },
      py::arg("A"), py::arg("a"), py::arg("constants"), py::arg("coeffs"),
      py::arg("bcs"), "Experimental.");
  m.def(
      "insert_diagonal",
      [](dolfinx::la::MatrixCSR<T>& A, const dolfinx::fem::FunctionSpace<U>& V,
         const std::vector<
             std::shared_ptr<const dolfinx::fem::DirichletBC<T, U>>>& bcs,
         T diagonal)
      { dolfinx::fem::set_diagonal(A.mat_set_values(), V, bcs, diagonal); },
      py::arg("A"), py::arg("V"), py::arg("bcs"), py::arg("diagonal"),
      "Experimental.");
  m.def(
      "assemble_matrix",
      [](const std::function<int(const py::array_t<std::int32_t>&,
                                 const py::array_t<std::int32_t>&,
                                 const py::array_t<T>&)>& fin,
         const dolfinx::fem::Form<T, U>& form,
         const std::vector<
             std::shared_ptr<const dolfinx::fem::DirichletBC<T, U>>>& bcs)
      {
        auto f = [&fin](const std::span<const std::int32_t>& rows,
                        const std::span<const std::int32_t>& cols,
                        const std::span<const T>& data)
        {
          return fin(py::array(rows.size(), rows.data()),
                     py::array(cols.size(), cols.data()),
                     py::array(data.size(), data.data()));
        };
        dolfinx::fem::assemble_matrix(f, form, bcs);
      },
      py::arg("fin"), py::arg("form"), py::arg("bcs"),
      "Experimental assembly with Python insertion function. This will be "
      "slow. Use for testing only.");

  // BC modifiers
  m.def(
      "apply_lifting",
      [](py::array_t<T, py::array::c_style> b,
         const std::vector<std::shared_ptr<const dolfinx::fem::Form<T, U>>>& a,
         const std::vector<py::array_t<T, py::array::c_style>>& constants,
         const std::vector<std::map<std::pair<dolfinx::fem::IntegralType, int>,
                                    py::array_t<T, py::array::c_style>>>&
             coeffs,
         const std::vector<std::vector<
             std::shared_ptr<const dolfinx::fem::DirichletBC<T, U>>>>& bcs1,
         const std::vector<py::array_t<T, py::array::c_style>>& x0, T scale)
      {
        std::vector<std::span<const T>> _x0;
        for (auto x : x0)
          _x0.emplace_back(x.data(), x.size());

        std::vector<std::span<const T>> _constants;
        std::transform(constants.begin(), constants.end(),
                       std::back_inserter(_constants),
                       [](auto& c) { return std::span(c.data(), c.size()); });

        std::vector<std::map<std::pair<dolfinx::fem::IntegralType, int>,
                             std::pair<std::span<const T>, int>>>
            _coeffs;
        std::transform(coeffs.begin(), coeffs.end(),
                       std::back_inserter(_coeffs),
                       [](auto& c) { return py_to_cpp_coeffs(c); });

        dolfinx::fem::apply_lifting<T>(std::span(b.mutable_data(), b.size()), a,
                                       _constants, _coeffs, bcs1, _x0, scale);
      },
      py::arg("b"), py::arg("a"), py::arg("constants"), py::arg("coeffs"),
      py::arg("bcs1"), py::arg("x0"), py::arg("scale"),
      "Modify vector for lifted boundary conditions");
  m.def(
      "set_bc",
      [](py::array_t<T, py::array::c_style> b,
         const std::vector<
             std::shared_ptr<const dolfinx::fem::DirichletBC<T, U>>>& bcs,
         const py::array_t<T, py::array::c_style>& x0, T scale)
      {
        if (x0.ndim() == 0)
        {
          dolfinx::fem::set_bc<T>(std::span(b.mutable_data(), b.size()), bcs,
                                  scale);
        }
        else if (x0.ndim() == 1)
        {
          dolfinx::fem::set_bc<T>(std::span(b.mutable_data(), b.size()), bcs,
                                  std::span(x0.data(), x0.shape(0)), scale);
        }
        else
          throw std::runtime_error("Wrong array dimension.");
      },
      py::arg("b"), py::arg("bcs"), py::arg("x0") = py::none(),
      py::arg("scale") = T(1));
}

<<<<<<< HEAD
=======
void petsc_module(py::module& m)
{
  // Create PETSc vectors and matrices
  m.def("create_vector_block", &dolfinx::fem::petsc::create_vector_block,
        py::return_value_policy::take_ownership, py::arg("maps"),
        "Create a monolithic vector for multiple (stacked) linear forms.");
  m.def("create_vector_nest", &dolfinx::fem::petsc::create_vector_nest,
        py::return_value_policy::take_ownership, py::arg("maps"),
        "Create nested vector for multiple (stacked) linear forms.");
  m.def("create_matrix", dolfinx::fem::petsc::create_matrix<double>,
        py::return_value_policy::take_ownership, py::arg("a"),
        py::arg("type") = std::string(),
        "Create a PETSc Mat for bilinear form.");
  m.def("create_matrix_block",
        &dolfinx::fem::petsc::create_matrix_block<double>,
        py::return_value_policy::take_ownership, py::arg("a"),
        py::arg("type") = std::string(),
        "Create monolithic sparse matrix for stacked bilinear forms.");
  m.def("create_matrix_nest", &dolfinx::fem::petsc::create_matrix_nest<double>,
        py::return_value_policy::take_ownership, py::arg("a"),
        py::arg("types") = std::vector<std::vector<std::string>>(),
        "Create nested sparse matrix for bilinear forms.");

  // PETSc Matrices
  m.def(
      "assemble_matrix",
      [](Mat A, const dolfinx::fem::Form<PetscScalar, double>& a,
         const py::array_t<PetscScalar, py::array::c_style>& constants,
         const std::map<std::pair<dolfinx::fem::IntegralType, int>,
                        py::array_t<PetscScalar, py::array::c_style>>&
             coefficients,
         const std::vector<std::shared_ptr<
             const dolfinx::fem::DirichletBC<PetscScalar, double>>>& bcs,
         bool unrolled)
      {
        if (unrolled)
        {
          auto set_fn = dolfinx::la::petsc::Matrix::set_block_expand_fn(
              A, a.function_spaces()[0]->dofmap()->bs(),
              a.function_spaces()[1]->dofmap()->bs(), ADD_VALUES);
          dolfinx::fem::assemble_matrix(
              set_fn, a, std::span(constants.data(), constants.size()),
              py_to_cpp_coeffs(coefficients), bcs);
        }
        else
        {
          dolfinx::fem::assemble_matrix(
              dolfinx::la::petsc::Matrix::set_block_fn(A, ADD_VALUES), a,
              std::span(constants.data(), constants.size()),
              py_to_cpp_coeffs(coefficients), bcs);
        }
      },
      py::arg("A"), py::arg("a"), py::arg("constants"), py::arg("coeffs"),
      py::arg("bcs"), py::arg("unrolled") = false,
      "Assemble bilinear form into an existing PETSc matrix");
  m.def(
      "assemble_matrix",
      [](Mat A, const dolfinx::fem::Form<PetscScalar, double>& a,
         const py::array_t<PetscScalar, py::array::c_style>& constants,
         const std::map<std::pair<dolfinx::fem::IntegralType, int>,
                        py::array_t<PetscScalar, py::array::c_style>>&
             coefficients,
         const py::array_t<std::int8_t, py::array::c_style>& rows0,
         const py::array_t<std::int8_t, py::array::c_style>& rows1,
         bool unrolled)
      {
        if (rows0.ndim() != 1 or rows1.ndim())
        {
          throw std::runtime_error(
              "Expected 1D arrays for boundary condition rows/columns");
        }

        std::function<int(const std::span<const std::int32_t>&,
                          const std::span<const std::int32_t>&,
                          const std::span<const PetscScalar>&)>
            set_fn;
        if (unrolled)
        {
          set_fn = dolfinx::la::petsc::Matrix::set_block_expand_fn(
              A, a.function_spaces()[0]->dofmap()->bs(),
              a.function_spaces()[1]->dofmap()->bs(), ADD_VALUES);
        }
        else
          set_fn = dolfinx::la::petsc::Matrix::set_block_fn(A, ADD_VALUES);

        dolfinx::fem::assemble_matrix(
            set_fn, a, std::span(constants.data(), constants.size()),
            py_to_cpp_coeffs(coefficients),
            std::span(rows0.data(), rows0.size()),
            std::span(rows1.data(), rows1.size()));
      },
      py::arg("A"), py::arg("a"), py::arg("constants"), py::arg("coeffs"),
      py::arg("rows0"), py::arg("rows1"), py::arg("unrolled") = false);
  m.def(
      "insert_diagonal",
      [](Mat A, const dolfinx::fem::FunctionSpace<double>& V,
         const std::vector<std::shared_ptr<
             const dolfinx::fem::DirichletBC<PetscScalar, double>>>& bcs,
         PetscScalar diagonal)
      {
        dolfinx::fem::set_diagonal(
            dolfinx::la::petsc::Matrix::set_fn(A, INSERT_VALUES), V, bcs,
            diagonal);
      },
      py::arg("A"), py::arg("V"), py::arg("bcs"), py::arg("diagonal"));

  m.def(
      "discrete_gradient",
      [](const dolfinx::fem::FunctionSpace<double>& V0,
         const dolfinx::fem::FunctionSpace<double>& V1)
      {
        assert(V0.mesh());
        auto mesh = V0.mesh();
        assert(V1.mesh());
        assert(mesh == V1.mesh());
        MPI_Comm comm = mesh->comm();

        std::shared_ptr<const dolfinx::fem::DofMap> dofmap0 = V0.dofmap();
        assert(dofmap0);
        std::shared_ptr<const dolfinx::fem::DofMap> dofmap1 = V1.dofmap();
        assert(dofmap1);

        // Create and build  sparsity pattern
        assert(dofmap0->index_map);
        assert(dofmap1->index_map);
        dolfinx::la::SparsityPattern sp(
            comm, {dofmap1->index_map, dofmap0->index_map},
            {dofmap1->index_map_bs(), dofmap0->index_map_bs()});

        int tdim = mesh->topology()->dim();
        auto map = mesh->topology()->index_map(tdim);
        assert(map);
        std::vector<std::int32_t> c(map->size_local(), 0);
        std::iota(c.begin(), c.end(), 0);
        dolfinx::fem::sparsitybuild::cells(sp, c, {*dofmap1, *dofmap0});
        sp.finalize();

        // Build operator
        Mat A = dolfinx::la::petsc::create_matrix(comm, sp);
        MatSetOption(A, MAT_IGNORE_ZERO_ENTRIES, PETSC_TRUE);
        dolfinx::fem::discrete_gradient<PetscScalar>(
            *V0.mesh()->topology_mutable(), {*V0.element(), *V0.dofmap()},
            {*V1.element(), *V1.dofmap()},
            dolfinx::la::petsc::Matrix::set_fn(A, INSERT_VALUES));
        return A;
      },
      py::return_value_policy::take_ownership, py::arg("V0"), py::arg("V1"));
  m.def(
      "interpolation_matrix",
      [](const dolfinx::fem::FunctionSpace<double>& V0,
         const dolfinx::fem::FunctionSpace<double>& V1)
      {
        assert(V0.mesh());
        auto mesh = V0.mesh();
        assert(V1.mesh());
        assert(mesh == V1.mesh());
        MPI_Comm comm = mesh->comm();

        std::shared_ptr<const dolfinx::fem::DofMap> dofmap0 = V0.dofmap();
        assert(dofmap0);
        std::shared_ptr<const dolfinx::fem::DofMap> dofmap1 = V1.dofmap();
        assert(dofmap1);

        // Create and build  sparsity pattern
        assert(dofmap0->index_map);
        assert(dofmap1->index_map);
        dolfinx::la::SparsityPattern sp(
            comm, {dofmap1->index_map, dofmap0->index_map},
            {dofmap1->index_map_bs(), dofmap0->index_map_bs()});

        int tdim = mesh->topology()->dim();
        auto map = mesh->topology()->index_map(tdim);
        assert(map);
        std::vector<std::int32_t> c(map->size_local(), 0);
        std::iota(c.begin(), c.end(), 0);
        dolfinx::fem::sparsitybuild::cells(sp, c, {*dofmap1, *dofmap0});
        sp.finalize();

        // Build operator
        Mat A = dolfinx::la::petsc::create_matrix(comm, sp);
        MatSetOption(A, MAT_IGNORE_ZERO_ENTRIES, PETSC_TRUE);
        dolfinx::fem::interpolation_matrix<PetscScalar>(
            V0, V1, dolfinx::la::petsc::Matrix::set_block_fn(A, INSERT_VALUES));
        return A;
      },
      py::return_value_policy::take_ownership, py::arg("V0"), py::arg("V1"));
}

>>>>>>> 19f988a1
} // namespace

namespace dolfinx_wrappers
{

void assemble(py::module& m)
{
  // dolfinx::fem::assemble
  declare_assembly_functions<float, double>(m);
  declare_assembly_functions<double, double>(m);
  declare_assembly_functions<std::complex<float>, double>(m);
  declare_assembly_functions<std::complex<double>, double>(m);
}
} // namespace dolfinx_wrappers<|MERGE_RESOLUTION|>--- conflicted
+++ resolved
@@ -246,8 +246,6 @@
       py::arg("scale") = T(1));
 }
 
-<<<<<<< HEAD
-=======
 void petsc_module(py::module& m)
 {
   // Create PETSc vectors and matrices
@@ -436,7 +434,6 @@
       py::return_value_policy::take_ownership, py::arg("V0"), py::arg("V1"));
 }
 
->>>>>>> 19f988a1
 } // namespace
 
 namespace dolfinx_wrappers
