// Copyright (C) 2017-2019 Chris Richardson and Garth N. Wells
//
// This file is part of DOLFINx (https://www.fenicsproject.org)
//
// SPDX-License-Identifier:    LGPL-3.0-or-later

#include "MPICommWrapper.h"
#include "array.h"
#include "caster_mpi.h"
#include <complex>
#include <dolfinx/common/IndexMap.h>
#include <dolfinx/common/Scatterer.h>
#include <dolfinx/common/Table.h>
#include <dolfinx/common/Timer.h>
#include <dolfinx/common/defines.h>
#include <dolfinx/common/log.h>
#include <dolfinx/common/timing.h>
#include <dolfinx/common/utils.h>
#include <memory>
#include <nanobind/nanobind.h>
#include <nanobind/ndarray.h>
#include <nanobind/stl/array.h>
#include <nanobind/stl/pair.h>
#include <nanobind/stl/string.h>
#include <nanobind/stl/tuple.h>
#include <nanobind/stl/vector.h>
#include <span>
#include <string>
#include <vector>

namespace nb = nanobind;

namespace dolfinx_wrappers
{
// Interface for dolfinx/common
void common(nb::module_& m)
{
  // From dolfinx/common/defines.h
  m.attr("has_debug") = dolfinx::has_debug();
  m.attr("has_parmetis") = dolfinx::has_parmetis();
  m.attr("has_kahip") = dolfinx::has_kahip();
  m.attr("has_slepc") = dolfinx::has_slepc();
  m.attr("has_adios2") = dolfinx::has_adios2();
<<<<<<< HEAD

#ifdef HAS_PETSC
  m.attr("has_petsc") = true;
#else
  m.attr("has_petsc") = false;
#endif

#ifdef HAS_PYBIND11_SLEPC4PY
  m.attr("has_slepc4py") = true;
#else
  m.attr("has_slepc4py") = false;
#endif
=======
>>>>>>> 0edd19f3
  m.attr("git_commit_hash") = dolfinx::git_commit_hash();

  nb::enum_<dolfinx::Table::Reduction>(m, "Reduction")
      .value("max", dolfinx::Table::Reduction::max)
      .value("min", dolfinx::Table::Reduction::min)
      .value("average", dolfinx::Table::Reduction::average);

  // dolfinx::common::IndexMap
<<<<<<< HEAD
  py::class_<dolfinx::common::IndexMap,
             std::shared_ptr<dolfinx::common::IndexMap>>(m, "IndexMap")
      .def(py::init(
               [](const MPICommWrapper comm, std::int32_t local_size)
               { return dolfinx::common::IndexMap(comm.get(), local_size); }),
           py::arg("comm"), py::arg("local_size"))
      .def(py::init(
               [](const MPICommWrapper comm, std::int32_t local_size,
                  const py::array_t<std::int64_t, py::array::c_style>& ghosts,
                  const py::array_t<int, py::array::c_style>& ghost_owners)
               {
                 return dolfinx::common::IndexMap(
                     comm.get(), local_size,
                     std::span(ghosts.data(), ghosts.size()),
                     std::span(ghost_owners.data(), ghost_owners.size()));
               }),
           py::arg("comm"), py::arg("local_size"), py::arg("ghosts"),
           py::arg("ghost_owners"))
      .def(py::init(
               [](const MPICommWrapper comm, std::int32_t local_size,
                  const std::array<py::array_t<int, py::array::c_style>, 2>&
                      dest_src,
                  const py::array_t<std::int64_t, py::array::c_style>& ghosts,
                  const py::array_t<int, py::array::c_style>& ghost_owners)
               {
                 std::array<std::vector<int>, 2> ranks;
                 ranks[0].assign(dest_src[0].data(),
                                 dest_src[0].data() + dest_src[0].size());
                 ranks[1].assign(dest_src[1].data(),
                                 dest_src[1].data() + dest_src[1].size());
                 return dolfinx::common::IndexMap(
                     comm.get(), local_size, ranks,
                     std::span(ghosts.data(), ghosts.size()),
                     std::span(ghost_owners.data(), ghost_owners.size()));
               }),
           py::arg("comm"), py::arg("local_size"), py::arg("dest_src"),
           py::arg("ghosts"), py::arg("ghost_owners"))
      .def("global_indices", &dolfinx::common::IndexMap::global_indices)
      .def_property_readonly("size_local",
                             &dolfinx::common::IndexMap::size_local)
      .def_property_readonly("size_global",
                             &dolfinx::common::IndexMap::size_global)
      .def_property_readonly("num_ghosts",
                             &dolfinx::common::IndexMap::num_ghosts)
      .def_property_readonly("local_range",
                             &dolfinx::common::IndexMap::local_range,
                             "Range of indices owned by this map")
      .def_property_readonly(
=======
  nb::class_<dolfinx::common::IndexMap>(m, "IndexMap")
      .def(
          "__init__",
          [](dolfinx::common::IndexMap* self, MPICommWrapper comm,
             std::int32_t local_size)
          { new (self) dolfinx::common::IndexMap(comm.get(), local_size); },
          nb::arg("comm"), nb::arg("local_size"))
      .def(
          "__init__",
          [](dolfinx::common::IndexMap* self, MPICommWrapper comm,
             std::int32_t local_size,
             nb::ndarray<const std::int64_t, nb::ndim<1>, nb::c_contig> ghosts,
             nb::ndarray<const int, nb::ndim<1>, nb::c_contig> ghost_owners)
          {
            new (self) dolfinx::common::IndexMap(
                comm.get(), local_size, std::span(ghosts.data(), ghosts.size()),
                std::span(ghost_owners.data(), ghost_owners.size()));
          },
          nb::arg("comm"), nb::arg("local_size"), nb::arg("ghosts"),
          nb::arg("ghost_owners"))
      .def(
          "__init__",
          [](dolfinx::common::IndexMap* self, MPICommWrapper comm,
             std::int32_t local_size,
             std::array<nb::ndarray<const int, nb::ndim<1>, nb::c_contig>, 2>
                 dest_src,
             nb::ndarray<const std::int64_t, nb::ndim<1>, nb::c_contig> ghosts,
             nb::ndarray<const int, nb::ndim<1>, nb::c_contig> ghost_owners)
          {
            std::array<std::vector<int>, 2> ranks;
            ranks[0].assign(dest_src[0].data(),
                            dest_src[0].data() + dest_src[0].size());
            ranks[1].assign(dest_src[1].data(),
                            dest_src[1].data() + dest_src[1].size());
            new (self) dolfinx::common::IndexMap(
                comm.get(), local_size, ranks,
                std::span(ghosts.data(), ghosts.size()),
                std::span(ghost_owners.data(), ghost_owners.size()));
          },
          nb::arg("comm"), nb::arg("local_size"), nb::arg("dest_src"),
          nb::arg("ghosts"), nb::arg("ghost_owners"))
      .def_prop_ro(
          "comm",
          [](const dolfinx::common::IndexMap& self)
          { return MPICommWrapper(self.comm()); },
          nb::keep_alive<0, 1>())
      .def_prop_ro("size_local", &dolfinx::common::IndexMap::size_local)
      .def_prop_ro("size_global", &dolfinx::common::IndexMap::size_global)
      .def_prop_ro("num_ghosts", &dolfinx::common::IndexMap::num_ghosts)
      .def_prop_ro("local_range", &dolfinx::common::IndexMap::local_range,
                   "Range of indices owned by this map")
      .def_prop_ro("index_to_dest_ranks",
                   &dolfinx::common::IndexMap::index_to_dest_ranks)
      .def_prop_ro("imbalance", &dolfinx::common::IndexMap::imbalance,
                   "Imbalance of the current IndexMap.")
      .def_prop_ro(
>>>>>>> 0edd19f3
          "ghosts",
          [](const dolfinx::common::IndexMap& self)
          {
            const std::vector<std::int64_t>& ghosts = self.ghosts();
            return nb::ndarray<const std::int64_t, nb::numpy>(ghosts.data(),
                                                              {ghosts.size()});
          },
          nb::rv_policy::reference_internal, "Return list of ghost indices")
      .def_prop_ro(
          "owners",
          [](const dolfinx::common::IndexMap& self)
          {
            const std::vector<int>& owners = self.owners();
            return nb::ndarray<nb::numpy, const int, nb::ndim<1>>(
                owners.data(), {owners.size()});
          },
          nb::rv_policy::reference_internal)
      .def(
          "local_to_global",
          [](const dolfinx::common::IndexMap& self,
             nb::ndarray<const std::int32_t, nb::ndim<1>, nb::c_contig> local)
          {
            std::vector<std::int64_t> global(local.size());
            self.local_to_global(
                std::span(local.data(), local.size()),
                std::span<std::int64_t>(global.data(), global.size()));
            return global;
          },
          nb::arg("local"))
      .def(
          "create_submap",
          [](const dolfinx::common::IndexMap& self,
             nb::ndarray<const std::int32_t, nb::ndim<1>, nb::c_contig>
                 entities)
          {
            auto [map, ghosts] = self.create_submap(
                std::span(entities.data(), entities.size()));
            return std::pair(std::move(map),
                             dolfinx_wrappers::as_nbarray(std::move(ghosts)));
          },
          nb::arg("entities"));

  // dolfinx::common::Timer
  nb::class_<dolfinx::common::Timer>(m, "Timer", "Timer class")
      .def(nb::init<>())
      .def(nb::init<std::string>(), nb::arg("task"))
      .def("start", &dolfinx::common::Timer::start, "Start timer")
      .def("stop", &dolfinx::common::Timer::stop, "Stop timer")
      .def("resume", &dolfinx::common::Timer::resume)
      .def("elapsed", &dolfinx::common::Timer::elapsed);

  // dolfinx::common::Timer enum
  nb::enum_<dolfinx::TimingType>(m, "TimingType")
      .value("wall", dolfinx::TimingType::wall)
      .value("system", dolfinx::TimingType::system)
      .value("user", dolfinx::TimingType::user);

  m.def("timing", &dolfinx::timing);

  m.def(
      "list_timings",
      [](MPICommWrapper comm, std::vector<dolfinx::TimingType> type,
         dolfinx::Table::Reduction reduction)
      {
        std::set<dolfinx::TimingType> _type(type.begin(), type.end());
        dolfinx::list_timings(comm.get(), _type, reduction);
      },
      nb::arg("comm"), nb::arg("type"), nb::arg("reduction"));

  m.def(
      "init_logging",
      [](std::vector<std::string> args)
      {
        std::vector<char*> argv(args.size() + 1, nullptr);
        for (std::size_t i = 0; i < args.size(); ++i)
          argv[i] = const_cast<char*>(args[i].data());
        dolfinx::init_logging(args.size(), argv.data());
      },
      nb::arg("args"));
}
} // namespace dolfinx_wrappers<|MERGE_RESOLUTION|>--- conflicted
+++ resolved
@@ -41,21 +41,6 @@
   m.attr("has_kahip") = dolfinx::has_kahip();
   m.attr("has_slepc") = dolfinx::has_slepc();
   m.attr("has_adios2") = dolfinx::has_adios2();
-<<<<<<< HEAD
-
-#ifdef HAS_PETSC
-  m.attr("has_petsc") = true;
-#else
-  m.attr("has_petsc") = false;
-#endif
-
-#ifdef HAS_PYBIND11_SLEPC4PY
-  m.attr("has_slepc4py") = true;
-#else
-  m.attr("has_slepc4py") = false;
-#endif
-=======
->>>>>>> 0edd19f3
   m.attr("git_commit_hash") = dolfinx::git_commit_hash();
 
   nb::enum_<dolfinx::Table::Reduction>(m, "Reduction")
@@ -64,56 +49,6 @@
       .value("average", dolfinx::Table::Reduction::average);
 
   // dolfinx::common::IndexMap
-<<<<<<< HEAD
-  py::class_<dolfinx::common::IndexMap,
-             std::shared_ptr<dolfinx::common::IndexMap>>(m, "IndexMap")
-      .def(py::init(
-               [](const MPICommWrapper comm, std::int32_t local_size)
-               { return dolfinx::common::IndexMap(comm.get(), local_size); }),
-           py::arg("comm"), py::arg("local_size"))
-      .def(py::init(
-               [](const MPICommWrapper comm, std::int32_t local_size,
-                  const py::array_t<std::int64_t, py::array::c_style>& ghosts,
-                  const py::array_t<int, py::array::c_style>& ghost_owners)
-               {
-                 return dolfinx::common::IndexMap(
-                     comm.get(), local_size,
-                     std::span(ghosts.data(), ghosts.size()),
-                     std::span(ghost_owners.data(), ghost_owners.size()));
-               }),
-           py::arg("comm"), py::arg("local_size"), py::arg("ghosts"),
-           py::arg("ghost_owners"))
-      .def(py::init(
-               [](const MPICommWrapper comm, std::int32_t local_size,
-                  const std::array<py::array_t<int, py::array::c_style>, 2>&
-                      dest_src,
-                  const py::array_t<std::int64_t, py::array::c_style>& ghosts,
-                  const py::array_t<int, py::array::c_style>& ghost_owners)
-               {
-                 std::array<std::vector<int>, 2> ranks;
-                 ranks[0].assign(dest_src[0].data(),
-                                 dest_src[0].data() + dest_src[0].size());
-                 ranks[1].assign(dest_src[1].data(),
-                                 dest_src[1].data() + dest_src[1].size());
-                 return dolfinx::common::IndexMap(
-                     comm.get(), local_size, ranks,
-                     std::span(ghosts.data(), ghosts.size()),
-                     std::span(ghost_owners.data(), ghost_owners.size()));
-               }),
-           py::arg("comm"), py::arg("local_size"), py::arg("dest_src"),
-           py::arg("ghosts"), py::arg("ghost_owners"))
-      .def("global_indices", &dolfinx::common::IndexMap::global_indices)
-      .def_property_readonly("size_local",
-                             &dolfinx::common::IndexMap::size_local)
-      .def_property_readonly("size_global",
-                             &dolfinx::common::IndexMap::size_global)
-      .def_property_readonly("num_ghosts",
-                             &dolfinx::common::IndexMap::num_ghosts)
-      .def_property_readonly("local_range",
-                             &dolfinx::common::IndexMap::local_range,
-                             "Range of indices owned by this map")
-      .def_property_readonly(
-=======
   nb::class_<dolfinx::common::IndexMap>(m, "IndexMap")
       .def(
           "__init__",
@@ -170,7 +105,6 @@
       .def_prop_ro("imbalance", &dolfinx::common::IndexMap::imbalance,
                    "Imbalance of the current IndexMap.")
       .def_prop_ro(
->>>>>>> 0edd19f3
           "ghosts",
           [](const dolfinx::common::IndexMap& self)
           {
