// Copyright (C) 2017-2021 Chris Richardson and Garth N. Wells
//
// This file is part of DOLFINx (https://www.fenicsproject.org)
//
// SPDX-License-Identifier:    LGPL-3.0-or-later

#include "array.h"
#include "caster_mpi.h"
#include "caster_petsc.h"
#include <array>
#include <cstdint>
#include <dolfinx/common/IndexMap.h>
#include <dolfinx/fem/Constant.h>
#include <dolfinx/fem/CoordinateElement.h>
#include <dolfinx/fem/DirichletBC.h>
#include <dolfinx/fem/DofMap.h>
#include <dolfinx/fem/ElementDofLayout.h>
#include <dolfinx/fem/Expression.h>
#include <dolfinx/fem/FiniteElement.h>
#include <dolfinx/fem/Form.h>
#include <dolfinx/fem/Function.h>
#include <dolfinx/fem/FunctionSpace.h>
#include <dolfinx/fem/dofmapbuilder.h>
#include <dolfinx/fem/interpolate.h>
#include <dolfinx/fem/sparsitybuild.h>
#include <dolfinx/fem/utils.h>
#include <dolfinx/graph/ordering.h>
#include <dolfinx/la/SparsityPattern.h>
#include <dolfinx/mesh/Mesh.h>
#include <dolfinx/mesh/MeshTags.h>
#include <memory>
#include <petsc4py/petsc4py.h>
#include <pybind11/complex.h>
#include <pybind11/functional.h>
#include <pybind11/numpy.h>
#include <pybind11/operators.h>
#include <pybind11/pybind11.h>
#include <pybind11/pytypes.h>
#include <pybind11/stl.h>
#include <span>
#include <string>
#include <ufcx.h>
#include <utility>

namespace py = pybind11;

namespace
{
template <typename T, typename = void>
struct geom_type
{
  typedef T value_type;
};
template <typename T>
struct geom_type<T, std::void_t<typename T::value_type>>
{
  typedef typename T::value_type value_type;
};

// Declare DirichletBC objects for type T
template <typename T>
void declare_objects(py::module& m, const std::string& type)
{
  // dolfinx::fem::DirichletBC
  std::string pyclass_name = std::string("DirichletBC_") + type;
  py::class_<dolfinx::fem::DirichletBC<T>,
             std::shared_ptr<dolfinx::fem::DirichletBC<T>>>
      dirichletbc(m, pyclass_name.c_str(),
                  "Object for representing Dirichlet (essential) boundary "
                  "conditions");

  dirichletbc
      .def(
          py::init(
              [](const py::array_t<T, py::array::c_style>& g,
                 const py::array_t<std::int32_t, py::array::c_style>& dofs,
                 std::shared_ptr<const dolfinx::fem::FunctionSpace> V)
              {
                if (dofs.ndim() != 1)
                  throw std::runtime_error("Wrong number of dims");
                std::vector<std::size_t> shape(g.shape(), g.shape() + g.ndim());
                auto _g = std::make_shared<dolfinx::fem::Constant<T>>(
                    std::span(g.data(), g.size()), shape);
                return dolfinx::fem::DirichletBC<T>(
                    _g, std::vector(dofs.data(), dofs.data() + dofs.size()), V);
              }),
          py::arg("g").noconvert(), py::arg("dofs").noconvert(), py::arg("V"))
      .def(py::init(
               [](std::shared_ptr<const dolfinx::fem::Constant<T>> g,
                  const py::array_t<std::int32_t, py::array::c_style>& dofs,
                  std::shared_ptr<const dolfinx::fem::FunctionSpace> V)
               {
                 return dolfinx::fem::DirichletBC<T>(
                     g, std::vector(dofs.data(), dofs.data() + dofs.size()), V);
               }),
           py::arg("g").noconvert(), py::arg("dofs").noconvert(), py::arg("V"))
      .def(py::init(
               [](std::shared_ptr<const dolfinx::fem::Function<T>> g,
                  const py::array_t<std::int32_t, py::array::c_style>& dofs)
               {
                 return dolfinx::fem::DirichletBC<T>(
                     g, std::vector(dofs.data(), dofs.data() + dofs.size()));
               }),
           py::arg("g").noconvert(), py::arg("dofs"))
      .def(
          py::init(
              [](std::shared_ptr<const dolfinx::fem::Function<T>> g,
                 const std::array<py::array_t<std::int32_t, py::array::c_style>,
                                  2>& V_g_dofs,
                 std::shared_ptr<const dolfinx::fem::FunctionSpace> V)
              {
                std::array dofs
                    = {std::vector(V_g_dofs[0].data(),
                                   V_g_dofs[0].data() + V_g_dofs[0].size()),
                       std::vector(V_g_dofs[1].data(),
                                   V_g_dofs[1].data() + V_g_dofs[1].size())};
                return dolfinx::fem::DirichletBC(g, std::move(dofs), V);
              }),
          py::arg("g").noconvert(), py::arg("dofs").noconvert(),
          py::arg("V").noconvert())
      .def_property_readonly("dtype", [](const dolfinx::fem::Form<T>& self)
                             { return py::dtype::of<T>(); })
      .def("dof_indices",
           [](const dolfinx::fem::DirichletBC<T>& self)
           {
             auto [dofs, owned] = self.dof_indices();
             return std::pair(py::array_t<std::int32_t>(
                                  dofs.size(), dofs.data(), py::cast(self)),
                              owned);
           })
      .def_property_readonly("function_space",
                             &dolfinx::fem::DirichletBC<T>::function_space)
      .def_property_readonly("value", &dolfinx::fem::DirichletBC<T>::value);

  // dolfinx::fem::Function
  std::string pyclass_name_function = std::string("Function_") + type;
  py::class_<dolfinx::fem::Function<T>,
             std::shared_ptr<dolfinx::fem::Function<T>>>(
      m, pyclass_name_function.c_str(), "A finite element function")
      .def(py::init<std::shared_ptr<const dolfinx::fem::FunctionSpace>>(),
           "Create a function on the given function space")
      .def(py::init<std::shared_ptr<dolfinx::fem::FunctionSpace>,
                    std::shared_ptr<dolfinx::la::Vector<T>>>())
      .def_readwrite("name", &dolfinx::fem::Function<T>::name)
      .def("sub", &dolfinx::fem::Function<T>::sub,
           "Return sub-function (view into parent Function")
      .def("collapse", &dolfinx::fem::Function<T>::collapse,
           "Collapse sub-function view")
      .def(
          "interpolate",
          [](dolfinx::fem::Function<T>& self,
             const py::array_t<T, py::array::c_style>& f,
             const py::array_t<std::int32_t, py::array::c_style>& cells)
          {
            if (f.ndim() == 1)
            {
              std::array<std::size_t, 2> fshape
                  = {1, static_cast<std::size_t>(f.shape(0))};
              dolfinx::fem::interpolate(self, std::span(f.data(), f.size()),
                                        fshape,
                                        std::span(cells.data(), cells.size()));
            }
            else
            {
              std::array<std::size_t, 2> fshape
                  = {static_cast<std::size_t>(f.shape(0)),
                     static_cast<std::size_t>(f.shape(1))};
              dolfinx::fem::interpolate(self, std::span(f.data(), f.size()),
                                        fshape,
                                        std::span(cells.data(), cells.size()));
            }
          },
          py::arg("f"), py::arg("cells"), "Interpolate an expression function")
      .def(
          "interpolate",
          [](dolfinx::fem::Function<T>& self, dolfinx::fem::Function<T>& u,
             const py::array_t<std::int32_t, py::array::c_style>& cells,
             const dolfinx::fem::nmm_interpolation_data_t&
                 nmm_interpolation_data)
          {
            self.interpolate(u, std::span(cells.data(), cells.size()),
                             nmm_interpolation_data);
          },
          py::arg("u"), py::arg("cells"), py::arg("nmm_interpolation_data"),
          "Interpolate a finite element function")
      .def(
          "interpolate_ptr",
          [](dolfinx::fem::Function<T>& self, std::uintptr_t addr,
             const py::array_t<std::int32_t, py::array::c_style>& cells)
          {
            assert(self.function_space());
            auto element = self.function_space()->element();
            assert(element);

            // Compute value size
            auto vshape = element->value_shape();
            std::size_t value_size = std::reduce(vshape.begin(), vshape.end(),
                                                 1, std::multiplies{});

            assert(self.function_space()->mesh());
            const std::vector<double> x = dolfinx::fem::interpolation_coords(
                *element, *self.function_space()->mesh(),
                std::span(cells.data(), cells.size()));

            std::array<std::size_t, 2> shape = {value_size, x.size() / 3};
            std::vector<T> values(shape[0] * shape[1]);
            std::function<void(T*, int, int, const double*)> f
                = reinterpret_cast<void (*)(T*, int, int, const double*)>(addr);
            f(values.data(), shape[1], shape[0], x.data());

            dolfinx::fem::interpolate(self, std::span<const T>(values), shape,
                                      std::span(cells.data(), cells.size()));
          },
          py::arg("f_ptr"), py::arg("cells"),
          "Interpolate using a pointer to an expression with a C signature")
      .def(
          "interpolate",
          [](dolfinx::fem::Function<T>& self,
             const dolfinx::fem::Expression<T>& expr,
             const py::array_t<std::int32_t, py::array::c_style>& cells)
          { self.interpolate(expr, std::span(cells.data(), cells.size())); },
          py::arg("expr"), py::arg("cells"),
          "Interpolate an Expression on a set of cells")
      .def_property_readonly(
          "x", py::overload_cast<>(&dolfinx::fem::Function<T>::x),
          "Return the vector associated with the finite element Function")
      .def(
          "eval",
          [](const dolfinx::fem::Function<T>& self,
             const py::array_t<double, py::array::c_style>& x,
             const py::array_t<std::int32_t, py::array::c_style>& cells,
             py::array_t<T, py::array::c_style>& u)
          {
            // TODO: handle 1d case
            self.eval(std::span(x.data(), x.size()),
                      {static_cast<std::size_t>(x.shape(0)),
                       static_cast<std::size_t>(x.shape(1))},
                      std::span(cells.data(), cells.size()),
                      std::span(u.mutable_data(), u.size()),
                      {static_cast<std::size_t>(u.shape(0)),
                       static_cast<std::size_t>(u.shape(1))});
          },
          py::arg("x"), py::arg("cells"), py::arg("values"),
          "Evaluate Function")
      .def_property_readonly("function_space",
                             &dolfinx::fem::Function<T>::function_space);

  // dolfinx::fem::Constant
  std::string pyclass_name_constant = std::string("Constant_") + type;
  py::class_<dolfinx::fem::Constant<T>,
             std::shared_ptr<dolfinx::fem::Constant<T>>>(
      m, pyclass_name_constant.c_str(),
      "Value constant with respect to integration domain")
      .def(py::init(
               [](const py::array_t<T, py::array::c_style>& c)
               {
                 std::vector<std::size_t> shape(c.shape(),
                                                c.shape() + c.ndim());
                 return dolfinx::fem::Constant<T>(std::span(c.data(), c.size()),
                                                  shape);
               }),
           py::arg("c").noconvert(), "Create a constant from a value array")
      .def_property_readonly("dtype", [](const dolfinx::fem::Constant<T>& self)
                             { return py::dtype::of<T>(); })
      .def_property_readonly(
          "value",
          [](dolfinx::fem::Constant<T>& self)
          { return py::array(self.shape, self.value.data(), py::none()); },
          py::return_value_policy::reference_internal);

  // dolfinx::fem::Expression
  std::string pyclass_name_expr = std::string("Expression_") + type;
  py::
      class_<dolfinx::fem::Expression<T>,
             std::shared_ptr<dolfinx::fem::Expression<T>>>(
          m, pyclass_name_expr.c_str(), "An Expression")
          .def(py::init(
                   [](const std::vector<std::shared_ptr<
                          const dolfinx::fem::Function<T>>>& coefficients,
                      const std::vector<std::shared_ptr<
                          const dolfinx::fem::Constant<T>>>& constants,
                      const py::array_t<double, py::array::c_style>& X,
                      std::uintptr_t fn_addr,
                      const std::vector<int>& value_shape,
                      std::shared_ptr<const dolfinx::mesh::Mesh> mesh,
                      std::shared_ptr<const dolfinx::fem::FunctionSpace>
                          argument_function_space)
                   {
                     auto tabulate_expression_ptr
                         = (void (*)(T*, const T*, const T*,
                                     const typename geom_type<T>::value_type*,
                                     const int*, const std::uint8_t*))fn_addr;
                     return dolfinx::fem::Expression<T>(
                         coefficients, constants, std::span(X.data(), X.size()),
                         {static_cast<std::size_t>(X.shape(0)),
                          static_cast<std::size_t>(X.shape(1))},
                         tabulate_expression_ptr, value_shape, mesh,
                         argument_function_space);
                   }),
               py::arg("coefficients"), py::arg("constants"), py::arg("X"),
               py::arg("fn"), py::arg("value_shape"), py::arg("mesh"),
               py::arg("argument_function_space"))
          .def(
              "eval",
              [](const dolfinx::fem::Expression<T>& self,
                 const py::array_t<std::int32_t,
                                   py::array::c_style>& active_cells,
                 py::array_t<T, py::array::c_style>& values)
              {
                self.eval(std::span(active_cells.data(), active_cells.size()),
                          std::span(values.mutable_data(), values.size()),
                          {(std::size_t)values.shape(0), (std::size_t)values.shape(1)});
              },
              py::arg("active_cells"), py::arg("values"))
          .def("X",
               [](const dolfinx::fem::Expression<T>& self)
               {
                 auto [X, shape] = self.X();
                 return dolfinx_wrappers::as_pyarray(std::move(X), shape);
               })
          .def_property_readonly("dtype",
                                 [](const dolfinx::fem::Expression<T>& self)
                                 { return py::dtype::of<T>(); })
          .def_property_readonly("mesh", &dolfinx::fem::Expression<T>::mesh)
          .def_property_readonly("value_size",
                                 &dolfinx::fem::Expression<T>::value_size)
          .def_property_readonly("value_shape",
                                 &dolfinx::fem::Expression<T>::value_shape);

  std::string pymethod_create_expression
      = std::string("create_expression_") + type;
  m.def(
      pymethod_create_expression.c_str(),
      [](const std::uintptr_t expression,
         const std::vector<std::shared_ptr<const dolfinx::fem::Function<T>>>&
             coefficients,
         const std::vector<std::shared_ptr<const dolfinx::fem::Constant<T>>>&
             constants,
         std::shared_ptr<const dolfinx::mesh::Mesh> mesh,
         std::shared_ptr<const dolfinx::fem::FunctionSpace>
             argument_function_space)
      {
        const ufcx_expression* p
            = reinterpret_cast<const ufcx_expression*>(expression);
        return dolfinx::fem::create_expression<T>(
            *p, coefficients, constants, mesh, argument_function_space);
      },
      py::arg("expression"), py::arg("coefficients"), py::arg("constants"),
      py::arg("mesh"), py::arg("argument_function_space"),
      "Create Form from a pointer to ufc_form.");
}

template <typename T>
void declare_form(py::module& m, const std::string& type)
{
  // dolfinx::fem::Form
  std::string pyclass_name_form = std::string("Form_") + type;
  py::class_<dolfinx::fem::Form<T>, std::shared_ptr<dolfinx::fem::Form<T>>>(
      m, pyclass_name_form.c_str(), "Variational form object")
      .def(py::init(
               [](const std::vector<std::shared_ptr<
                      const dolfinx::fem::FunctionSpace>>& spaces,
                  const std::map<
                      dolfinx::fem::IntegralType,
<<<<<<< HEAD
                      std::map<int, std::pair<py::object,
                                              std::vector<std::int32_t>>>>&
=======
                      std::vector<std::tuple<int, py::object,
                                             py::array_t<std::int32_t>>>>&
>>>>>>> bb7ac95c
                      integrals,
                  const std::vector<std::shared_ptr<
                      const dolfinx::fem::Function<T>>>& coefficients,
                  const std::vector<std::shared_ptr<
                      const dolfinx::fem::Constant<T>>>& constants,
                  bool needs_permutation_data,
                  std::shared_ptr<const dolfinx::mesh::Mesh> mesh)
               {
<<<<<<< HEAD
                 //  FIXME Use py::array in integrals instead of std::vector?
=======
>>>>>>> bb7ac95c
                 using kern = std::function<void(
                     T*, const T*, const T*,
                     const typename geom_type<T>::value_type*, const int*,
                     const std::uint8_t*)>;
<<<<<<< HEAD
                 std::map<
                     dolfinx::fem::IntegralType,
                     std::map<int, std::pair<kern, std::vector<std::int32_t>>>>
                     _integrals;

                 for (auto& kernel_type : integrals)
                 {
                   for (auto& kernel : kernel_type.second)
                   {
                     auto tabulate_tensor_ptr
                         = (void (*)(T*, const T*, const T*,
                                     const typename geom_type<T>::value_type*,
                                     const int*, const std::uint8_t*))
                               kernel.second.first.cast<std::uintptr_t>();
                     // FIXME Avoid this copy
                     _integrals[kernel_type.first][kernel.first]
                         = {tabulate_tensor_ptr, {kernel.second.second}};
                   }
                 }
=======
                 std::map<dolfinx::fem::IntegralType,
                          std::vector<
                              std::tuple<int, kern, std::vector<std::int32_t>>>>
                     _integrals;

                 // Loop over kernel for each entity type
                 for (auto& [type, kernels] : integrals)
                 {
                   for (auto& [id, kn, e] : kernels)
                   {
                     std::uintptr_t ptr = kn.template cast<std::uintptr_t>();
                     auto kn_ptr
                         = (void (*)(T*, const T*, const T*,
                                     const typename geom_type<T>::value_type*,
                                     const int*, const std::uint8_t*))ptr;
                     _integrals[type].emplace_back(
                         id, kn_ptr,
                         std::vector<std::int32_t>(e.data(),
                                                   e.data() + e.size()));
                   }
                 }

>>>>>>> bb7ac95c
                 return dolfinx::fem::Form<T>(spaces, _integrals, coefficients,
                                              constants, needs_permutation_data,
                                              mesh);
               }),
           py::arg("spaces"), py::arg("integrals"), py::arg("coefficients"),
           py::arg("constants"), py::arg("need_permutation_data"),
           py::arg("mesh") = py::none())
      .def(py::init(
               [](std::uintptr_t form,
                  const std::vector<std::shared_ptr<
                      const dolfinx::fem::FunctionSpace>>& spaces,
                  const std::vector<std::shared_ptr<
                      const dolfinx::fem::Function<T>>>& coefficients,
                  const std::vector<std::shared_ptr<
                      const dolfinx::fem::Constant<T>>>& constants,
                  const std::map<
                      dolfinx::fem::IntegralType,
                      std::map<std::int32_t, std::vector<std::int32_t>>>&
                      subdomains,
                  std::shared_ptr<const dolfinx::mesh::Mesh> mesh)
               {
                 // FIXME Use py::array instead of std::vector?
                 ufcx_form* p = reinterpret_cast<ufcx_form*>(form);
                 return dolfinx::fem::create_form<T>(
                     *p, spaces, coefficients, constants, subdomains, mesh);
               }),
           py::arg("form"), py::arg("spaces"), py::arg("coefficients"),
           py::arg("constants"), py::arg("subdomains"), py::arg("mesh"),
           "Create a Form from a pointer to a ufcx_form")
      .def_property_readonly("dtype", [](const dolfinx::fem::Form<T>& self)
                             { return py::dtype::of<T>(); })
      .def_property_readonly("coefficients",
                             &dolfinx::fem::Form<T>::coefficients)
      .def_property_readonly("rank", &dolfinx::fem::Form<T>::rank)
      .def_property_readonly("mesh", &dolfinx::fem::Form<T>::mesh)
      .def_property_readonly("function_spaces",
                             &dolfinx::fem::Form<T>::function_spaces)
      .def("integral_ids", &dolfinx::fem::Form<T>::integral_ids)
      .def_property_readonly("integral_types",
                             &dolfinx::fem::Form<T>::integral_types)
      .def_property_readonly("needs_facet_permutations",
                             &dolfinx::fem::Form<T>::needs_facet_permutations)
      .def(
          "domains",
          [](const dolfinx::fem::Form<T>& self, dolfinx::fem::IntegralType type,
             int i) -> py::array_t<std::int32_t>
          {
            switch (type)
            {
            case dolfinx::fem::IntegralType::cell:
            {
              return py::array_t<std::int32_t>(self.cell_domains(i).size(),
                                               self.cell_domains(i).data(),
                                               py::cast(self));
            }
            case dolfinx::fem::IntegralType::exterior_facet:
            {
              const std::vector<std::int32_t>& _d
                  = self.exterior_facet_domains(i);
              std::array<py::ssize_t, 2> shape
                  = {py::ssize_t(_d.size()) / 2, 2};
              return py::array_t<std::int32_t>(shape, _d.data(),
                                               py::cast(self));
            }
            case dolfinx::fem::IntegralType::interior_facet:
            {
              const std::vector<std::int32_t>& _d
                  = self.interior_facet_domains(i);
              std::array<py::ssize_t, 3> shape
                  = {py::ssize_t(_d.size()) / 4, 2, 2};
              return py::array_t<std::int32_t>(shape, _d.data(),
                                               py::cast(self));
            }
            default:
              throw ::std::runtime_error("Integral type unsupported.");
            }
          },
          py::arg("type"), py::arg("i"));

  // Form
  std::string pymethod_create_form = std::string("create_form_") + type;
  m.def(
      pymethod_create_form.c_str(),
      [](std::uintptr_t form,
         const std::vector<std::shared_ptr<const dolfinx::fem::FunctionSpace>>&
             spaces,
         const std::vector<std::shared_ptr<const dolfinx::fem::Function<T>>>&
             coefficients,
         const std::vector<std::shared_ptr<const dolfinx::fem::Constant<T>>>&
             constants,
         const std::map<dolfinx::fem::IntegralType,
                        std::map<std::int32_t, std::vector<std::int32_t>>>&
             subdomains,
         std::shared_ptr<const dolfinx::mesh::Mesh> mesh)
      {
        // FIXME Use py::array in integrals instead of std::vector?
        ufcx_form* p = reinterpret_cast<ufcx_form*>(form);
        return dolfinx::fem::create_form<T>(*p, spaces, coefficients, constants,
                                            subdomains, mesh);
      },
      py::arg("form"), py::arg("spaces"), py::arg("coefficients"),
      py::arg("constants"), py::arg("subdomains"), py::arg("mesh"),
      "Create Form from a pointer to ufcx_form.");
}
} // namespace

namespace dolfinx_wrappers
{

void fem(py::module& m)
{
  // Load basix and dolfinx to use Pybindings
  py::module_::import("basix");

  declare_objects<float>(m, "float32");
  declare_objects<double>(m, "float64");
  declare_objects<std::complex<float>>(m, "complex64");
  declare_objects<std::complex<double>>(m, "complex128");

  declare_form<float>(m, "float32");
  declare_form<double>(m, "float64");
  declare_form<std::complex<float>>(m, "complex64");
  declare_form<std::complex<double>>(m, "complex128");

  m.def(
      "create_sparsity_pattern",
      [](const dolfinx::mesh::Topology& topology,
         const std::vector<std::reference_wrapper<const dolfinx::fem::DofMap>>&
             dofmaps,
         const std::set<dolfinx::fem::IntegralType>& types)
      {
        if (dofmaps.size() != 2)
        {
          throw std::runtime_error(
              "create_sparsity_pattern requires exactly two dofmaps.");
        }
        return dolfinx::fem::create_sparsity_pattern(
            topology, {dofmaps[0], dofmaps[1]}, types);
      },
      py::arg("topology"), py::arg("dofmaps"), py::arg("types"),
      "Create a sparsity pattern.");
  m.def(
      "create_element_dof_layout",
      [](std::uintptr_t dofmap, const dolfinx::mesh::CellType cell_type,
         const std::vector<int>& parent_map)
      {
        ufcx_dofmap* p = reinterpret_cast<ufcx_dofmap*>(dofmap);
        return dolfinx::fem::create_element_dof_layout(*p, cell_type,
                                                       parent_map);
      },
      py::arg("dofmap"), py::arg("cell_type"), py::arg("parent_map"),
      "Create ElementDofLayout object from a ufc dofmap.");
  m.def(
      "create_dofmap",
      [](const MPICommWrapper comm, std::uintptr_t dofmap,
         dolfinx::mesh::Topology& topology,
         const dolfinx::fem::FiniteElement& element)
      {
        ufcx_dofmap* p = reinterpret_cast<ufcx_dofmap*>(dofmap);
        assert(p);
        dolfinx::fem::ElementDofLayout layout
            = dolfinx::fem::create_element_dof_layout(*p, topology.cell_type());
        return dolfinx::fem::create_dofmap(comm.get(), layout, topology,
                                           nullptr, element);
      },
      py::arg("comm"), py::arg("dofmap"), py::arg("topology"),
      py::arg("element"),
      "Create DofMap object from a pointer to ufcx_dofmap.");
  m.def(
      "build_dofmap",
      [](const MPICommWrapper comm, const dolfinx::mesh::Topology& topology,
         const dolfinx::fem::ElementDofLayout& layout)
      {
        auto [map, bs, dofmap] = dolfinx::fem::build_dofmap_data(
            comm.get(), topology, layout,
            [](const dolfinx::graph::AdjacencyList<std::int32_t>& g)
            { return dolfinx::graph::reorder_gps(g); });
        return std::tuple(std::move(map), bs, std::move(dofmap));
      },
      py::arg("comm"), py::arg("topology"), py::arg("layout"),
      "Build and dofmap on a mesh.");
  m.def("transpose_dofmap", &dolfinx::fem::transpose_dofmap,
        "Build the index to (cell, local index) map from a "
        "dofmap ((cell, local index ) -> index).");
  // FIXME Where is the best place to put this?
  m.def(
      "compute_integration_domains",
      [](const dolfinx::fem::IntegralType integral_type,
         const dolfinx::mesh::MeshTags<int>& meshtags) {
        return dolfinx::fem::compute_integration_domains(integral_type,
                                                         meshtags);
      },
      py::arg("integral_type"), py::arg("meshtags"));
  m.def(
      "create_nonmatching_meshes_interpolation_data",
      [](const dolfinx::fem::FunctionSpace& Vu,
         const dolfinx::fem::FunctionSpace& Vv)
      {
        assert(Vu.mesh());
        int tdim = Vu.mesh()->topology().dim();
        auto cell_map = Vu.mesh()->topology().index_map(tdim);
        assert(cell_map);
        std::int32_t num_cells
            = cell_map->size_local() + cell_map->num_ghosts();
        std::vector<std::int32_t> cells(num_cells, 0);
        std::iota(cells.begin(), cells.end(), 0);

        return dolfinx::fem::create_nonmatching_meshes_interpolation_data(
            Vu, Vv, std::span(cells.data(), cells.size()));
      },
      py::arg("Vu"), py::arg("Vv"));
  m.def(
      "create_nonmatching_meshes_interpolation_data",
      [](const dolfinx::fem::FunctionSpace& Vu,
         const dolfinx::fem::FunctionSpace& Vv,
         const py::array_t<std::int32_t, py::array::c_style>& cells)
      {
        return dolfinx::fem::create_nonmatching_meshes_interpolation_data(
            Vu, Vv, std::span(cells.data(), cells.size()));
      },
      py::arg("Vu"), py::arg("Vv"), py::arg("cells"));

  // dolfinx::fem::FiniteElement
  py::class_<dolfinx::fem::FiniteElement,
             std::shared_ptr<dolfinx::fem::FiniteElement>>(
      m, "FiniteElement", "Finite element object")
      .def(py::init(
               [](std::uintptr_t ufcx_element)
               {
                 ufcx_finite_element* p
                     = reinterpret_cast<ufcx_finite_element*>(ufcx_element);
                 return dolfinx::fem::FiniteElement(*p);
               }),
           py::arg("ufcx_element"))
      .def("__eq__", &dolfinx::fem::FiniteElement::operator==)
      .def_property_readonly("basix_element",
                             &dolfinx::fem::FiniteElement::basix_element,
                             py::return_value_policy::reference_internal)
      .def_property_readonly("num_sub_elements",
                             &dolfinx::fem::FiniteElement::num_sub_elements)
      .def("interpolation_points",
           [](const dolfinx::fem::FiniteElement& self)
           {
             auto [X, shape] = self.interpolation_points();
             return as_pyarray(std::move(X), shape);
           })
      .def_property_readonly("interpolation_ident",
                             &dolfinx::fem::FiniteElement::interpolation_ident)
      .def_property_readonly("space_dimension",
                             &dolfinx::fem::FiniteElement::space_dimension)
      .def_property_readonly(
          "value_shape",
          [](const dolfinx::fem::FiniteElement& self)
          {
            std::span<const std::size_t> shape = self.value_shape();
            return py::array_t(shape.size(), shape.data(), py::none());
          })
      .def(
          "apply_dof_transformation",
          [](const dolfinx::fem::FiniteElement& self,
             py::array_t<double, py::array::c_style>& x,
             std::uint32_t cell_permutation, int dim)
          {
            self.apply_dof_transformation(std::span(x.mutable_data(), x.size()),
                                          cell_permutation, dim);
          },
          py::arg("x"), py::arg("cell_permutation"), py::arg("dim"))
      .def_property_readonly(
          "needs_dof_transformations",
          &dolfinx::fem::FiniteElement::needs_dof_transformations)
      .def("signature", &dolfinx::fem::FiniteElement::signature);

  // dolfinx::fem::ElementDofLayout
  py::class_<dolfinx::fem::ElementDofLayout,
             std::shared_ptr<dolfinx::fem::ElementDofLayout>>(
      m, "ElementDofLayout", "Object describing the layout of dofs on a cell")
      .def(py::init<int, const std::vector<std::vector<std::vector<int>>>&,
                    const std::vector<std::vector<std::vector<int>>>&,
                    const std::vector<int>&,
                    const std::vector<dolfinx::fem::ElementDofLayout>&>(),
           py::arg("block_size"), py::arg("endity_dofs"),
           py::arg("entity_closure_dofs"), py::arg("parent_map"),
           py::arg("sub_layouts"))
      .def_property_readonly("num_dofs",
                             &dolfinx::fem::ElementDofLayout::num_dofs)
      .def("num_entity_dofs", &dolfinx::fem::ElementDofLayout::num_entity_dofs,
           py::arg("dim"))
      .def("num_entity_closure_dofs",
           &dolfinx::fem::ElementDofLayout::num_entity_closure_dofs,
           py::arg("dim"))
      .def("entity_dofs", &dolfinx::fem::ElementDofLayout::entity_dofs,
           py::arg("dim"), py::arg("entity_index"))
      .def("entity_closure_dofs",
           &dolfinx::fem::ElementDofLayout::entity_closure_dofs, py::arg("dim"),
           py::arg("entity_index"))
      .def_property_readonly("block_size",
                             &dolfinx::fem::ElementDofLayout::block_size);

  // dolfinx::fem::DofMap
  py::class_<dolfinx::fem::DofMap, std::shared_ptr<dolfinx::fem::DofMap>>(
      m, "DofMap", "DofMap object")
      .def(py::init<const dolfinx::fem::ElementDofLayout&,
                    std::shared_ptr<const dolfinx::common::IndexMap>, int,
                    dolfinx::graph::AdjacencyList<std::int32_t>&, int>(),
           py::arg("element_dof_layout"), py::arg("index_map"),
           py::arg("index_map_bs"), py::arg("dofmap"), py::arg("bs"))
      .def_readonly("index_map", &dolfinx::fem::DofMap::index_map)
      .def_property_readonly("index_map_bs",
                             &dolfinx::fem::DofMap::index_map_bs)
      .def_property_readonly("dof_layout",
                             &dolfinx::fem::DofMap::element_dof_layout)
      .def(
          "cell_dofs",
          [](const dolfinx::fem::DofMap& self, int cell)
          {
            std::span<const std::int32_t> dofs = self.cell_dofs(cell);
            return py::array_t<std::int32_t>(dofs.size(), dofs.data(),
                                             py::cast(self));
          },
          py::arg("cell"))
      .def_property_readonly("bs", &dolfinx::fem::DofMap::bs)
      .def("list", &dolfinx::fem::DofMap::list,
           py::return_value_policy::reference_internal);

  // dolfinx::fem::CoordinateElement
  py::class_<dolfinx::fem::CoordinateElement,
             std::shared_ptr<dolfinx::fem::CoordinateElement>>(
      m, "CoordinateElement", "Coordinate map element")
      .def(py::init<dolfinx::mesh::CellType, int>(), py::arg("celltype"),
           py::arg("degree"))
      .def(py::init<dolfinx::mesh::CellType, int,
                    basix::element::lagrange_variant>(),
           py::arg("celltype"), py::arg("degree"), py::arg("variant"))
      .def("create_dof_layout",
           &dolfinx::fem::CoordinateElement::create_dof_layout)
      .def_property_readonly("degree", &dolfinx::fem::CoordinateElement::degree)
      .def_property_readonly("variant",
                             &dolfinx::fem::CoordinateElement::variant)
      .def(
          "push_forward",
          [](const dolfinx::fem::CoordinateElement& self,
             const py::array_t<double, py::array::c_style>& X,
             const py::array_t<double, py::array::c_style>& cell)
          {
            namespace stdex = std::experimental;
            using mdspan2_t
                = stdex::mdspan<double, stdex::dextents<std::size_t, 2>>;
            using cmdspan2_t
                = stdex::mdspan<const double, stdex::dextents<std::size_t, 2>>;
            using cmdspan4_t
                = stdex::mdspan<const double, stdex::dextents<std::size_t, 4>>;

            std::array<std::size_t, 2> Xshape
                = {(std::size_t)X.shape(0), (std::size_t)X.shape(1)};

            std::array<std::size_t, 4> phi_shape
                = self.tabulate_shape(0, X.shape(0));
            std::vector<double> phi_b(std::reduce(
                phi_shape.begin(), phi_shape.end(), 1, std::multiplies{}));
            cmdspan4_t phi_full(phi_b.data(), phi_shape);
            self.tabulate(0, std::span(X.data(), X.size()), Xshape, phi_b);
            auto phi = stdex::submdspan(phi_full, 0, stdex::full_extent,
                                        stdex::full_extent, 0);

            std::array<std::size_t, 2> shape
                = {(std::size_t)X.shape(0), (std::size_t)cell.shape(1)};
            std::vector<double> xb(shape[0] * shape[1]);
            self.push_forward(
                mdspan2_t(xb.data(), shape),
                cmdspan2_t(cell.data(), cell.shape(0), cell.shape(1)), phi);

            return as_pyarray(std::move(xb), shape);
          },
          py::arg("X"), py::arg("cell_geometry"))
      .def(
          "pull_back",
          [](const dolfinx::fem::CoordinateElement& self,
             const py::array_t<double, py::array::c_style>& x,
             const py::array_t<double, py::array::c_style>& cell_geometry)
          {
            const std::size_t num_points = x.shape(0);
            const std::size_t gdim = x.shape(1);
            const std::size_t tdim = dolfinx::mesh::cell_dim(self.cell_shape());

            namespace stdex = std::experimental;
            using mdspan2_t
                = stdex::mdspan<double, stdex::dextents<std::size_t, 2>>;
            using cmdspan2_t
                = stdex::mdspan<const double, stdex::dextents<std::size_t, 2>>;
            using cmdspan4_t
                = stdex::mdspan<const double, stdex::dextents<std::size_t, 4>>;

            std::vector<double> Xb(num_points * tdim);
            mdspan2_t X(Xb.data(), num_points, tdim);
            cmdspan2_t _x(x.data(), x.shape(0), x.shape(1));
            cmdspan2_t g(cell_geometry.data(), cell_geometry.shape(0),
                         cell_geometry.shape(1));

            if (self.is_affine())
            {
              std::vector<double> J_b(gdim * tdim);
              mdspan2_t J(J_b.data(), gdim, tdim);
              std::vector<double> K_b(tdim * gdim);
              mdspan2_t K(K_b.data(), tdim, gdim);

              std::array<std::size_t, 4> phi_shape = self.tabulate_shape(1, 1);
              std::vector<double> phi_b(std::reduce(
                  phi_shape.begin(), phi_shape.end(), 1, std::multiplies{}));
              cmdspan4_t phi(phi_b.data(), phi_shape);

              self.tabulate(1, std::vector<double>(tdim), {1, tdim}, phi_b);
              auto dphi = stdex::submdspan(phi, std::pair(1, tdim + 1), 0,
                                           stdex::full_extent, 0);

              self.compute_jacobian(dphi, g, J);
              self.compute_jacobian_inverse(J, K);
              std::array<double, 3> x0 = {0, 0, 0};
              for (std::size_t i = 0; i < g.extent(1); ++i)
                x0[i] += g(0, i);
              self.pull_back_affine(X, K, x0, _x);
            }
            else
              self.pull_back_nonaffine(X, _x, g);

            return as_pyarray(std::move(Xb), std::array{num_points, tdim});
          },
          py::arg("x"), py::arg("cell_geometry"));

  py::enum_<dolfinx::fem::IntegralType>(m, "IntegralType")
      .value("cell", dolfinx::fem::IntegralType::cell)
      .value("exterior_facet", dolfinx::fem::IntegralType::exterior_facet)
      .value("interior_facet", dolfinx::fem::IntegralType::interior_facet)
      .value("vertex", dolfinx::fem::IntegralType::vertex);

  m.def(
      "locate_dofs_topological",
      [](const std::vector<
             std::reference_wrapper<const dolfinx::fem::FunctionSpace>>& V,
         int dim, const py::array_t<std::int32_t, py::array::c_style>& entities,
         bool remote) -> std::array<py::array, 2>
      {
        if (V.size() != 2)
          throw std::runtime_error("Expected two function spaces.");
        std::array<std::vector<std::int32_t>, 2> dofs
            = dolfinx::fem::locate_dofs_topological(
                {V[0], V[1]}, dim, std::span(entities.data(), entities.size()),
                remote);
        return {as_pyarray(std::move(dofs[0])), as_pyarray(std::move(dofs[1]))};
      },
      py::arg("V"), py::arg("dim"), py::arg("entities"),
      py::arg("remote") = true);
  m.def(
      "locate_dofs_topological",
      [](const dolfinx::fem::FunctionSpace& V, int dim,
         const py::array_t<std::int32_t, py::array::c_style>& entities,
         bool remote)
      {
        return as_pyarray(dolfinx::fem::locate_dofs_topological(
            V, dim, std::span(entities.data(), entities.size()), remote));
      },
      py::arg("V"), py::arg("dim"), py::arg("entities"),
      py::arg("remote") = true);
  m.def(
      "locate_dofs_geometrical",
      [](const std::vector<
             std::reference_wrapper<const dolfinx::fem::FunctionSpace>>& V,
         const std::function<py::array_t<bool>(const py::array_t<double>&)>&
             marker) -> std::array<py::array, 2>
      {
        if (V.size() != 2)
          throw std::runtime_error("Expected two function spaces.");

        auto _marker = [&marker](auto x)
        {
          std::array<std::size_t, 2> shape = {x.extent(0), x.extent(1)};
          py::array_t<double> x_view(shape, x.data_handle(), py::none());
          py::array_t<bool> marked = marker(x_view);
          return std::vector<std::int8_t>(marked.data(),
                                          marked.data() + marked.size());
        };

        std::array<std::vector<std::int32_t>, 2> dofs
            = dolfinx::fem::locate_dofs_geometrical({V[0], V[1]}, _marker);
        return {as_pyarray(std::move(dofs[0])), as_pyarray(std::move(dofs[1]))};
      },
      py::arg("V"), py::arg("marker"));
  m.def(
      "locate_dofs_geometrical",
      [](const dolfinx::fem::FunctionSpace& V,
         const std::function<py::array_t<bool>(const py::array_t<double>&)>&
             marker)
      {
        auto _marker = [&marker](auto x)
        {
          std::array<std::size_t, 2> shape = {x.extent(0), x.extent(1)};
          py::array_t<double> x_view(shape, x.data_handle(), py::none());
          py::array_t<bool> marked = marker(x_view);
          return std::vector<std::int8_t>(marked.data(),
                                          marked.data() + marked.size());
        };

        return as_pyarray(dolfinx::fem::locate_dofs_geometrical(V, _marker));
      },
      py::arg("V"), py::arg("marker"));

  m.def(
      "interpolation_coords",
      [](const dolfinx::fem::FiniteElement& e, const dolfinx::mesh::Mesh& mesh,
         py::array_t<std::int32_t, py::array::c_style> cells)
      {
        std::vector<double> x = dolfinx::fem::interpolation_coords(
            e, mesh, std::span(cells.data(), cells.size()));
        return as_pyarray(std::move(x),
                          std::array<std::size_t, 2>{3, x.size() / 3});
      },
      py::arg("element"), py::arg("V"), py::arg("cells"));

  // dolfinx::fem::FunctionSpace
  py::class_<dolfinx::fem::FunctionSpace,
             std::shared_ptr<dolfinx::fem::FunctionSpace>>(m, "FunctionSpace")
      .def(py::init<std::shared_ptr<dolfinx::mesh::Mesh>,
                    std::shared_ptr<dolfinx::fem::FiniteElement>,
                    std::shared_ptr<dolfinx::fem::DofMap>>(),
           py::arg("mesh"), py::arg("element"), py::arg("dofmap"))
      .def("collapse", &dolfinx::fem::FunctionSpace::collapse)
      .def("component", &dolfinx::fem::FunctionSpace::component)
      .def("contains", &dolfinx::fem::FunctionSpace::contains, py::arg("V"))
      .def_property_readonly("element", &dolfinx::fem::FunctionSpace::element)
      .def_property_readonly("mesh", &dolfinx::fem::FunctionSpace::mesh)
      .def_property_readonly("dofmap", &dolfinx::fem::FunctionSpace::dofmap)
      .def("sub", &dolfinx::fem::FunctionSpace::sub, py::arg("component"))
      .def("tabulate_dof_coordinates",
           [](const dolfinx::fem::FunctionSpace& self)
           {
             std::vector x = self.tabulate_dof_coordinates(false);
             std::vector<std::size_t> shape = {x.size() / 3, 3};
             return as_pyarray(std::move(x), shape);
           });
}
} // namespace dolfinx_wrappers<|MERGE_RESOLUTION|>--- conflicted
+++ resolved
@@ -362,13 +362,8 @@
                       const dolfinx::fem::FunctionSpace>>& spaces,
                   const std::map<
                       dolfinx::fem::IntegralType,
-<<<<<<< HEAD
-                      std::map<int, std::pair<py::object,
-                                              std::vector<std::int32_t>>>>&
-=======
                       std::vector<std::tuple<int, py::object,
                                              py::array_t<std::int32_t>>>>&
->>>>>>> bb7ac95c
                       integrals,
                   const std::vector<std::shared_ptr<
                       const dolfinx::fem::Function<T>>>& coefficients,
@@ -377,35 +372,10 @@
                   bool needs_permutation_data,
                   std::shared_ptr<const dolfinx::mesh::Mesh> mesh)
                {
-<<<<<<< HEAD
-                 //  FIXME Use py::array in integrals instead of std::vector?
-=======
->>>>>>> bb7ac95c
                  using kern = std::function<void(
                      T*, const T*, const T*,
                      const typename geom_type<T>::value_type*, const int*,
                      const std::uint8_t*)>;
-<<<<<<< HEAD
-                 std::map<
-                     dolfinx::fem::IntegralType,
-                     std::map<int, std::pair<kern, std::vector<std::int32_t>>>>
-                     _integrals;
-
-                 for (auto& kernel_type : integrals)
-                 {
-                   for (auto& kernel : kernel_type.second)
-                   {
-                     auto tabulate_tensor_ptr
-                         = (void (*)(T*, const T*, const T*,
-                                     const typename geom_type<T>::value_type*,
-                                     const int*, const std::uint8_t*))
-                               kernel.second.first.cast<std::uintptr_t>();
-                     // FIXME Avoid this copy
-                     _integrals[kernel_type.first][kernel.first]
-                         = {tabulate_tensor_ptr, {kernel.second.second}};
-                   }
-                 }
-=======
                  std::map<dolfinx::fem::IntegralType,
                           std::vector<
                               std::tuple<int, kern, std::vector<std::int32_t>>>>
@@ -428,7 +398,6 @@
                    }
                  }
 
->>>>>>> bb7ac95c
                  return dolfinx::fem::Form<T>(spaces, _integrals, coefficients,
                                               constants, needs_permutation_data,
                                               mesh);
