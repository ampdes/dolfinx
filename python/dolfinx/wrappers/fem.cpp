// Copyright (C) 2017-2021 Chris Richardson and Garth N. Wells
//
// This file is part of DOLFINx (https://www.fenicsproject.org)
//
// SPDX-License-Identifier:    LGPL-3.0-or-later

#include "array.h"
#include "caster_mpi.h"
#include "caster_petsc.h"
#include <array>
#include <cstdint>
#include <dolfinx/common/IndexMap.h>
#include <dolfinx/fem/Constant.h>
#include <dolfinx/fem/CoordinateElement.h>
#include <dolfinx/fem/DirichletBC.h>
#include <dolfinx/fem/DofMap.h>
#include <dolfinx/fem/ElementDofLayout.h>
#include <dolfinx/fem/Expression.h>
#include <dolfinx/fem/FiniteElement.h>
#include <dolfinx/fem/Form.h>
#include <dolfinx/fem/Function.h>
#include <dolfinx/fem/FunctionSpace.h>
#include <dolfinx/fem/assembler.h>
#include <dolfinx/fem/discreteoperators.h>
#include <dolfinx/fem/dofmapbuilder.h>
#include <dolfinx/fem/interpolate.h>
#include <dolfinx/fem/petsc.h>
#include <dolfinx/fem/sparsitybuild.h>
#include <dolfinx/fem/utils.h>
#include <dolfinx/geometry/BoundingBoxTree.h>
#include <dolfinx/graph/ordering.h>
#include <dolfinx/la/MatrixCSR.h>
#include <dolfinx/la/SparsityPattern.h>
#include <dolfinx/la/petsc.h>
#include <dolfinx/mesh/Mesh.h>
#include <dolfinx/mesh/MeshTags.h>
#include <memory>
#include <petsc4py/petsc4py.h>
#include <pybind11/complex.h>
#include <pybind11/functional.h>
#include <pybind11/numpy.h>
#include <pybind11/operators.h>
#include <pybind11/pybind11.h>
#include <pybind11/pytypes.h>
#include <pybind11/stl.h>
#include <span>
#include <string>
#include <ufcx.h>
#include <utility>

namespace py = pybind11;

namespace
{
template <typename T, typename = void>
struct geom_type
{
  typedef T value_type;
};
template <typename T>
struct geom_type<T, std::void_t<typename T::value_type>>
{
  typedef typename T::value_type value_type;
};

template <typename T>
std::map<std::pair<dolfinx::fem::IntegralType, int>,
         std::pair<std::span<const T>, int>>
py_to_cpp_coeffs(const std::map<std::pair<dolfinx::fem::IntegralType, int>,
                                py::array_t<T, py::array::c_style>>& coeffs)
{
  using Key_t = typename std::remove_reference_t<decltype(coeffs)>::key_type;
  std::map<Key_t, std::pair<std::span<const T>, int>> c;
  std::transform(coeffs.begin(), coeffs.end(), std::inserter(c, c.end()),
                 [](auto& e) -> typename decltype(c)::value_type
                 {
                   return {e.first,
                           {std::span(e.second.data(), e.second.size()),
                            e.second.shape(1)}};
                 });
  return c;
}

// Declare assembler function that have multiple scalar types
template <typename T>
void declare_functions(py::module& m)
{
  // Coefficient/constant packing
  m.def(
      "pack_coefficients",
      [](const dolfinx::fem::Form<T>& form)
      {
        using Key_t = typename std::pair<dolfinx::fem::IntegralType, int>;

        // Pack coefficients
        std::map<Key_t, std::pair<std::vector<T>, int>> coeffs
            = dolfinx::fem::allocate_coefficient_storage(form);
        dolfinx::fem::pack_coefficients(form, coeffs);

        // Move into NumPy data structures
        std::map<Key_t, py::array_t<T, py::array::c_style>> c;
        std::transform(
            coeffs.begin(), coeffs.end(), std::inserter(c, c.end()),
            [](auto& e) -> typename decltype(c)::value_type
            {
              int num_ents = e.second.first.empty()
                                 ? 0
                                 : e.second.first.size() / e.second.second;
              return {e.first, dolfinx_wrappers::as_pyarray(
                                   std::move(e.second.first),
                                   std::array{num_ents, e.second.second})};
            });

        return c;
      },
      py::arg("form"), "Pack coefficients for a Form.");
  m.def(
      "pack_constants",
      [](const dolfinx::fem::Form<T>& form) {
        return dolfinx_wrappers::as_pyarray(dolfinx::fem::pack_constants(form));
      },
      py::arg("form"), "Pack constants for a Form.");
  m.def(
      "pack_constants",
      [](const dolfinx::fem::Expression<T>& e)
      { return dolfinx_wrappers::as_pyarray(dolfinx::fem::pack_constants(e)); },
      py::arg("e"), "Pack constants for an Expression.");

  // Functional
  m.def(
      "assemble_scalar",
      [](const dolfinx::fem::Form<T>& M,
         const py::array_t<T, py::array::c_style>& constants,
         const std::map<std::pair<dolfinx::fem::IntegralType, int>,
                        py::array_t<T, py::array::c_style>>& coefficients)
      {
        return dolfinx::fem::assemble_scalar<T>(
            M, std::span(constants.data(), constants.size()),
            py_to_cpp_coeffs(coefficients));
      },
      py::arg("M"), py::arg("constants"), py::arg("coefficients"),
      "Assemble functional over mesh with provided constants and "
      "coefficients");
  // Vector
  m.def(
      "assemble_vector",
      [](py::array_t<T, py::array::c_style> b, const dolfinx::fem::Form<T>& L,
         const py::array_t<T, py::array::c_style>& constants,
         const std::map<std::pair<dolfinx::fem::IntegralType, int>,
                        py::array_t<T, py::array::c_style>>& coefficients)
      {
        dolfinx::fem::assemble_vector<T>(
            std::span(b.mutable_data(), b.size()), L,
            std::span(constants.data(), constants.size()),
            py_to_cpp_coeffs(coefficients));
      },
      py::arg("b"), py::arg("L"), py::arg("constants"), py::arg("coeffs"),
      "Assemble linear form into an existing vector with pre-packed constants "
      "and coefficients");
  // MatrixCSR
  m.def(
      "assemble_matrix",
      [](dolfinx::la::MatrixCSR<T>& A, const dolfinx::fem::Form<T>& a,
         const py::array_t<T, py::array::c_style>& constants,
         const std::map<std::pair<dolfinx::fem::IntegralType, int>,
                        py::array_t<T, py::array::c_style>>& coefficients,
         const std::vector<std::shared_ptr<const dolfinx::fem::DirichletBC<T>>>&
             bcs)
      {
        if (a.function_spaces()[0]->dofmap()->bs() != 1
            or a.function_spaces()[0]->dofmap()->bs() != 1)
        {
          throw std::runtime_error("Assembly with block size > 1 not yet "
                                   "supported with la::MatrixCSR.");
        }
        dolfinx::fem::assemble_matrix(
            A.mat_add_values(), a,
            std::span(constants.data(), constants.size()),
            py_to_cpp_coeffs(coefficients), bcs);
      },
      py::arg("A"), py::arg("a"), py::arg("constants"), py::arg("coeffs"),
      py::arg("bcs"), "Experimental.");
  m.def(
      "insert_diagonal",
      [](dolfinx::la::MatrixCSR<T>& A, const dolfinx::fem::FunctionSpace& V,
         const std::vector<std::shared_ptr<const dolfinx::fem::DirichletBC<T>>>&
             bcs,
         T diagonal)
      { dolfinx::fem::set_diagonal(A.mat_set_values(), V, bcs, diagonal); },
      py::arg("A"), py::arg("V"), py::arg("bcs"), py::arg("diagonal"),
      "Experimental.");
  m.def(
      "assemble_matrix",
      [](const std::function<int(const py::array_t<std::int32_t>&,
                                 const py::array_t<std::int32_t>&,
                                 const py::array_t<T>&)>& fin,
         const dolfinx::fem::Form<T>& form,
         const std::vector<std::shared_ptr<const dolfinx::fem::DirichletBC<T>>>&
             bcs)
      {
        auto f = [&fin](const std::span<const std::int32_t>& rows,
                        const std::span<const std::int32_t>& cols,
                        const std::span<const T>& data)
        {
          return fin(py::array(rows.size(), rows.data()),
                     py::array(cols.size(), cols.data()),
                     py::array(data.size(), data.data()));
        };
        dolfinx::fem::assemble_matrix(f, form, bcs);
      },
      py::arg("fin"), py::arg("form"), py::arg("bcs"),
      "Experimental assembly with Python insertion function. This will be "
      "slow. Use for testing only.");

  // BC modifiers
  m.def(
      "apply_lifting",
      [](py::array_t<T, py::array::c_style> b,
         const std::vector<std::shared_ptr<const dolfinx::fem::Form<T>>>& a,
         const std::vector<py::array_t<T, py::array::c_style>>& constants,
         const std::vector<std::map<std::pair<dolfinx::fem::IntegralType, int>,
                                    py::array_t<T, py::array::c_style>>>&
             coeffs,
         const std::vector<std::vector<
             std::shared_ptr<const dolfinx::fem::DirichletBC<T>>>>& bcs1,
         const std::vector<py::array_t<T, py::array::c_style>>& x0,
         double scale)
      {
        std::vector<std::span<const T>> _x0;
        for (const auto& x : x0)
          _x0.emplace_back(x.data(), x.size());

        std::vector<std::span<const T>> _constants;
        std::transform(constants.begin(), constants.end(),
                       std::back_inserter(_constants),
                       [](auto& c) { return std::span(c.data(), c.size()); });

        std::vector<std::map<std::pair<dolfinx::fem::IntegralType, int>,
                             std::pair<std::span<const T>, int>>>
            _coeffs;
        std::transform(coeffs.begin(), coeffs.end(),
                       std::back_inserter(_coeffs),
                       [](auto& c) { return py_to_cpp_coeffs(c); });

        dolfinx::fem::apply_lifting<T>(std::span(b.mutable_data(), b.size()), a,
                                       _constants, _coeffs, bcs1, _x0, scale);
      },
      py::arg("b"), py::arg("a"), py::arg("constants"), py::arg("coeffs"),
      py::arg("bcs1"), py::arg("x0"), py::arg("scale"),
      "Modify vector for lifted boundary conditions");
  m.def(
      "set_bc",
      [](py::array_t<T, py::array::c_style> b,
         const std::vector<std::shared_ptr<const dolfinx::fem::DirichletBC<T>>>&
             bcs,
         const py::array_t<T, py::array::c_style>& x0, double scale)
      {
        if (x0.ndim() == 0)
        {
          dolfinx::fem::set_bc<T>(std::span(b.mutable_data(), b.size()), bcs,
                                  scale);
        }
        else if (x0.ndim() == 1)
        {
          dolfinx::fem::set_bc<T>(std::span(b.mutable_data(), b.size()), bcs,
                                  std::span(x0.data(), x0.shape(0)), scale);
        }
        else
          throw std::runtime_error("Wrong array dimension.");
      },
      py::arg("b"), py::arg("bcs"), py::arg("x0") = py::none(),
      py::arg("scale") = 1.0);
}

// Declare DirichletBC objects for type T
template <typename T>
void declare_objects(py::module& m, const std::string& type)
{
  // dolfinx::fem::DirichletBC
  std::string pyclass_name = std::string("DirichletBC_") + type;
  py::class_<dolfinx::fem::DirichletBC<T>,
             std::shared_ptr<dolfinx::fem::DirichletBC<T>>>
      dirichletbc(m, pyclass_name.c_str(),
                  "Object for representing Dirichlet (essential) boundary "
                  "conditions");

  dirichletbc
      .def(
          py::init(
              [](const py::array_t<T, py::array::c_style>& g,
                 const py::array_t<std::int32_t, py::array::c_style>& dofs,
                 std::shared_ptr<const dolfinx::fem::FunctionSpace> V)
              {
                if (dofs.ndim() != 1)
                  throw std::runtime_error("Wrong number of dims");
                std::vector<std::size_t> shape(g.shape(), g.shape() + g.ndim());
                auto _g = std::make_shared<dolfinx::fem::Constant<T>>(
                    std::span(g.data(), g.size()), shape);
                return dolfinx::fem::DirichletBC<T>(
                    _g, std::vector(dofs.data(), dofs.data() + dofs.size()), V);
              }),
          py::arg("g").noconvert(), py::arg("dofs").noconvert(), py::arg("V"))
      .def(py::init(
               [](std::shared_ptr<const dolfinx::fem::Constant<T>> g,
                  const py::array_t<std::int32_t, py::array::c_style>& dofs,
                  std::shared_ptr<const dolfinx::fem::FunctionSpace> V)
               {
                 return dolfinx::fem::DirichletBC<T>(
                     g, std::vector(dofs.data(), dofs.data() + dofs.size()), V);
               }),
           py::arg("g").noconvert(), py::arg("dofs").noconvert(), py::arg("V"))
      .def(py::init(
               [](std::shared_ptr<const dolfinx::fem::Function<T>> g,
                  const py::array_t<std::int32_t, py::array::c_style>& dofs)
               {
                 return dolfinx::fem::DirichletBC<T>(
                     g, std::vector(dofs.data(), dofs.data() + dofs.size()));
               }),
           py::arg("g").noconvert(), py::arg("dofs"))
      .def(
          py::init(
              [](std::shared_ptr<const dolfinx::fem::Function<T>> g,
                 const std::array<py::array_t<std::int32_t, py::array::c_style>,
                                  2>& V_g_dofs,
                 std::shared_ptr<const dolfinx::fem::FunctionSpace> V)
              {
                std::array dofs
                    = {std::vector(V_g_dofs[0].data(),
                                   V_g_dofs[0].data() + V_g_dofs[0].size()),
                       std::vector(V_g_dofs[1].data(),
                                   V_g_dofs[1].data() + V_g_dofs[1].size())};
                return dolfinx::fem::DirichletBC(g, std::move(dofs), V);
              }),
          py::arg("g").noconvert(), py::arg("dofs").noconvert(),
          py::arg("V").noconvert())
      .def_property_readonly("dtype", [](const dolfinx::fem::Form<T>& self)
                             { return py::dtype::of<T>(); })
      .def("dof_indices",
           [](const dolfinx::fem::DirichletBC<T>& self)
           {
             auto [dofs, owned] = self.dof_indices();
             return std::pair(py::array_t<std::int32_t>(
                                  dofs.size(), dofs.data(), py::cast(self)),
                              owned);
           })
      .def_property_readonly("function_space",
                             &dolfinx::fem::DirichletBC<T>::function_space)
      .def_property_readonly("value", &dolfinx::fem::DirichletBC<T>::value);

  // dolfinx::fem::Function
  std::string pyclass_name_function = std::string("Function_") + type;
  py::class_<dolfinx::fem::Function<T>,
             std::shared_ptr<dolfinx::fem::Function<T>>>(
      m, pyclass_name_function.c_str(), "A finite element function")
      .def(py::init<std::shared_ptr<const dolfinx::fem::FunctionSpace>>(),
           "Create a function on the given function space")
      .def(py::init<std::shared_ptr<dolfinx::fem::FunctionSpace>,
                    std::shared_ptr<dolfinx::la::Vector<T>>>())
      .def_readwrite("name", &dolfinx::fem::Function<T>::name)
      .def("sub", &dolfinx::fem::Function<T>::sub,
           "Return sub-function (view into parent Function")
      .def("collapse", &dolfinx::fem::Function<T>::collapse,
           "Collapse sub-function view")
      .def(
          "interpolate",
          [](dolfinx::fem::Function<T>& self,
             const py::array_t<T, py::array::c_style>& f,
             const py::array_t<std::int32_t, py::array::c_style>& cells)
          {
            if (f.ndim() == 1)
            {
              std::array<std::size_t, 2> fshape
                  = {1, static_cast<std::size_t>(f.shape(0))};
              dolfinx::fem::interpolate(self, std::span(f.data(), f.size()),
                                        fshape,
                                        std::span(cells.data(), cells.size()));
            }
            else
            {
              std::array<std::size_t, 2> fshape
                  = {static_cast<std::size_t>(f.shape(0)),
                     static_cast<std::size_t>(f.shape(1))};
              dolfinx::fem::interpolate(self, std::span(f.data(), f.size()),
                                        fshape,
                                        std::span(cells.data(), cells.size()));
            }
          },
          py::arg("f"), py::arg("cells"), "Interpolate an expression function")
      .def(
          "interpolate",
          [](dolfinx::fem::Function<T>& self, dolfinx::fem::Function<T>& u,
             const py::array_t<std::int32_t, py::array::c_style>& cells)
          { self.interpolate(u, std::span(cells.data(), cells.size())); },
          py::arg("u"), py::arg("cells"),
          "Interpolate a finite element function")
      .def(
          "interpolate_ptr",
          [](dolfinx::fem::Function<T>& self, std::uintptr_t addr,
             const py::array_t<std::int32_t, py::array::c_style>& cells)
          {
            assert(self.function_space());
            auto element = self.function_space()->element();
            assert(element);

            // Compute value size
            auto vshape = element->value_shape();
            std::size_t value_size = std::reduce(vshape.begin(), vshape.end(),
                                                 1, std::multiplies{});

            assert(self.function_space()->mesh());
            const std::vector<double> x = dolfinx::fem::interpolation_coords(
                *element, *self.function_space()->mesh(),
                std::span(cells.data(), cells.size()));

            std::array<std::size_t, 2> shape = {value_size, x.size() / 3};
            std::vector<T> values(shape[0] * shape[1]);
            std::function<void(T*, int, int, const double*)> f
                = reinterpret_cast<void (*)(T*, int, int, const double*)>(addr);
            f(values.data(), shape[1], shape[0], x.data());

            dolfinx::fem::interpolate(self, std::span<const T>(values), shape,
                                      std::span(cells.data(), cells.size()));
          },
          py::arg("f_ptr"), py::arg("cells"),
          "Interpolate using a pointer to an expression with a C signature")
      .def(
          "interpolate",
          [](dolfinx::fem::Function<T>& self,
             const dolfinx::fem::Expression<T>& expr,
             const py::array_t<std::int32_t, py::array::c_style>& cells)
          { self.interpolate(expr, std::span(cells.data(), cells.size())); },
          py::arg("expr"), py::arg("cells"),
          "Interpolate an Expression on a set of cells")
      .def_property_readonly(
          "x", py::overload_cast<>(&dolfinx::fem::Function<T>::x),
          "Return the vector associated with the finite element Function")
      .def(
          "eval",
          [](const dolfinx::fem::Function<T>& self,
             const py::array_t<double, py::array::c_style>& x,
             const py::array_t<std::int32_t, py::array::c_style>& cells,
             py::array_t<T, py::array::c_style>& u)
          {
            // TODO: handle 1d case
            self.eval(std::span(x.data(), x.size()),
                      {static_cast<std::size_t>(x.shape(0)),
                       static_cast<std::size_t>(x.shape(1))},
                      std::span(cells.data(), cells.size()),
                      std::span(u.mutable_data(), u.size()),
                      {static_cast<std::size_t>(u.shape(0)),
                       static_cast<std::size_t>(u.shape(1))});
          },
          py::arg("x"), py::arg("cells"), py::arg("values"),
          "Evaluate Function")
      .def_property_readonly("function_space",
                             &dolfinx::fem::Function<T>::function_space);

  // dolfinx::fem::Constant
  std::string pyclass_name_constant = std::string("Constant_") + type;
  py::class_<dolfinx::fem::Constant<T>,
             std::shared_ptr<dolfinx::fem::Constant<T>>>(
      m, pyclass_name_constant.c_str(),
      "Value constant with respect to integration domain")
      .def(py::init(
               [](const py::array_t<T, py::array::c_style>& c)
               {
                 std::vector<std::size_t> shape(c.shape(),
                                                c.shape() + c.ndim());
                 return dolfinx::fem::Constant<T>(std::span(c.data(), c.size()),
                                                  shape);
               }),
           py::arg("c").noconvert(), "Create a constant from a value array")
      .def_property_readonly("dtype", [](const dolfinx::fem::Constant<T>& self)
                             { return py::dtype::of<T>(); })
      .def_property_readonly(
          "value",
          [](dolfinx::fem::Constant<T>& self)
          { return py::array(self.shape, self.value.data(), py::none()); },
          py::return_value_policy::reference_internal);

  // dolfinx::fem::Expression
  std::string pyclass_name_expr = std::string("Expression_") + type;
  py::
      class_<dolfinx::fem::Expression<T>,
             std::shared_ptr<dolfinx::fem::Expression<T>>>(
          m, pyclass_name_expr.c_str(), "An Expression")
          .def(py::init(
                   [](const std::vector<std::shared_ptr<
                          const dolfinx::fem::Function<T>>>& coefficients,
                      const std::vector<std::shared_ptr<
                          const dolfinx::fem::Constant<T>>>& constants,
                      const py::array_t<double, py::array::c_style>& X,
                      std::uintptr_t fn_addr,
                      const std::vector<int>& value_shape,
                      std::shared_ptr<const dolfinx::mesh::Mesh> mesh,
                      std::shared_ptr<const dolfinx::fem::FunctionSpace>
                          argument_function_space)
                   {
                     auto tabulate_expression_ptr
                         = (void (*)(T*, const T*, const T*,
                                     const typename geom_type<T>::value_type*,
                                     const int*, const std::uint8_t*))fn_addr;
                     return dolfinx::fem::Expression<T>(
                         coefficients, constants, std::span(X.data(), X.size()),
                         {static_cast<std::size_t>(X.shape(0)),
                          static_cast<std::size_t>(X.shape(1))},
                         tabulate_expression_ptr, value_shape, mesh,
                         argument_function_space);
                   }),
               py::arg("coefficients"), py::arg("constants"), py::arg("X"),
               py::arg("fn"), py::arg("value_shape"), py::arg("mesh"),
               py::arg("argument_function_space"))
          .def(
              "eval",
              [](const dolfinx::fem::Expression<T>& self,
                 const py::array_t<std::int32_t,
                                   py::array::c_style>& active_cells,
                 py::array_t<T, py::array::c_style>& values)
              {
                self.eval(std::span(active_cells.data(), active_cells.size()),
                          std::span(values.mutable_data(), values.size()),
                          {(std::size_t)values.shape(0), (std::size_t)values.shape(1)});
              },
              py::arg("active_cells"), py::arg("values"))
          .def("X",
               [](const dolfinx::fem::Expression<T>& self)
               {
                 auto [X, shape] = self.X();
                 return dolfinx_wrappers::as_pyarray(std::move(X), shape);
               })
          .def_property_readonly("dtype",
                                 [](const dolfinx::fem::Expression<T>& self)
                                 { return py::dtype::of<T>(); })
          .def_property_readonly("mesh", &dolfinx::fem::Expression<T>::mesh)
          .def_property_readonly("value_size",
                                 &dolfinx::fem::Expression<T>::value_size)
          .def_property_readonly("value_shape",
                                 &dolfinx::fem::Expression<T>::value_shape);

  std::string pymethod_create_expression
      = std::string("create_expression_") + type;
  m.def(
      pymethod_create_expression.c_str(),
      [](const std::uintptr_t expression,
         const std::vector<std::shared_ptr<const dolfinx::fem::Function<T>>>&
             coefficients,
         const std::vector<std::shared_ptr<const dolfinx::fem::Constant<T>>>&
             constants,
         std::shared_ptr<const dolfinx::mesh::Mesh> mesh,
         std::shared_ptr<const dolfinx::fem::FunctionSpace>
             argument_function_space)
      {
        const ufcx_expression* p
            = reinterpret_cast<const ufcx_expression*>(expression);
        return dolfinx::fem::create_expression<T>(
            *p, coefficients, constants, mesh, argument_function_space);
      },
      py::arg("expression"), py::arg("coefficients"), py::arg("constants"),
      py::arg("mesh"), py::arg("argument_function_space"),
      "Create Form from a pointer to ufc_form.");
}

void petsc_module(py::module& m)
{
  // Create PETSc vectors and matrices
  m.def("create_vector_block", &dolfinx::fem::petsc::create_vector_block,
        py::return_value_policy::take_ownership, py::arg("maps"),
        "Create a monolithic vector for multiple (stacked) linear forms.");
  m.def("create_vector_nest", &dolfinx::fem::petsc::create_vector_nest,
        py::return_value_policy::take_ownership, py::arg("maps"),
        "Create nested vector for multiple (stacked) linear forms.");
  m.def("create_matrix", dolfinx::fem::petsc::create_matrix,
        py::return_value_policy::take_ownership, py::arg("a"),
        py::arg("type") = std::string(),
        "Create a PETSc Mat for bilinear form.");
  m.def("create_matrix_block", &dolfinx::fem::petsc::create_matrix_block,
        py::return_value_policy::take_ownership, py::arg("a"),
        py::arg("type") = std::string(),
        "Create monolithic sparse matrix for stacked bilinear forms.");
  m.def("create_matrix_nest", &dolfinx::fem::petsc::create_matrix_nest,
        py::return_value_policy::take_ownership, py::arg("a"),
        py::arg("types") = std::vector<std::vector<std::string>>(),
        "Create nested sparse matrix for bilinear forms.");

  // PETSc Matrices
  m.def(
      "assemble_matrix",
      [](Mat A, const dolfinx::fem::Form<PetscScalar>& a,
         const py::array_t<PetscScalar, py::array::c_style>& constants,
         const std::map<std::pair<dolfinx::fem::IntegralType, int>,
                        py::array_t<PetscScalar, py::array::c_style>>&
             coefficients,
         const std::vector<std::shared_ptr<
             const dolfinx::fem::DirichletBC<PetscScalar>>>& bcs,
         bool unrolled)
      {
        if (unrolled)
        {
          auto set_fn = dolfinx::la::petsc::Matrix::set_block_expand_fn(
              A, a.function_spaces()[0]->dofmap()->bs(),
              a.function_spaces()[1]->dofmap()->bs(), ADD_VALUES);
          dolfinx::fem::assemble_matrix(
              set_fn, a, std::span(constants.data(), constants.size()),
              py_to_cpp_coeffs(coefficients), bcs);
        }
        else
        {
          dolfinx::fem::assemble_matrix(
              dolfinx::la::petsc::Matrix::set_block_fn(A, ADD_VALUES), a,
              std::span(constants.data(), constants.size()),
              py_to_cpp_coeffs(coefficients), bcs);
        }
      },
      py::arg("A"), py::arg("a"), py::arg("constants"), py::arg("coeffs"),
      py::arg("bcs"), py::arg("unrolled") = false,
      "Assemble bilinear form into an existing PETSc matrix");
  m.def(
      "assemble_matrix",
      [](Mat A, const dolfinx::fem::Form<PetscScalar>& a,
         const py::array_t<PetscScalar, py::array::c_style>& constants,
         const std::map<std::pair<dolfinx::fem::IntegralType, int>,
                        py::array_t<PetscScalar, py::array::c_style>>&
             coefficients,
         const py::array_t<std::int8_t, py::array::c_style>& rows0,
         const py::array_t<std::int8_t, py::array::c_style>& rows1,
         bool unrolled)
      {
        if (rows0.ndim() != 1 or rows1.ndim())
        {
          throw std::runtime_error(
              "Expected 1D arrays for boundary condition rows/columns");
        }

        std::function<int(const std::span<const std::int32_t>&,
                          const std::span<const std::int32_t>&,
                          const std::span<const PetscScalar>&)>
            set_fn;
        if (unrolled)
        {
          set_fn = dolfinx::la::petsc::Matrix::set_block_expand_fn(
              A, a.function_spaces()[0]->dofmap()->bs(),
              a.function_spaces()[1]->dofmap()->bs(), ADD_VALUES);
        }
        else
          set_fn = dolfinx::la::petsc::Matrix::set_block_fn(A, ADD_VALUES);

        dolfinx::fem::assemble_matrix(
            set_fn, a, std::span(constants.data(), constants.size()),
            py_to_cpp_coeffs(coefficients),
            std::span(rows0.data(), rows0.size()),
            std::span(rows1.data(), rows1.size()));
      },
      py::arg("A"), py::arg("a"), py::arg("constants"), py::arg("coeffs"),
      py::arg("rows0"), py::arg("rows1"), py::arg("unrolled") = false);
  m.def(
      "insert_diagonal",
      [](Mat A, const dolfinx::fem::FunctionSpace& V,
         const std::vector<std::shared_ptr<
             const dolfinx::fem::DirichletBC<PetscScalar>>>& bcs,
         PetscScalar diagonal)
      {
        dolfinx::fem::set_diagonal(
            dolfinx::la::petsc::Matrix::set_fn(A, INSERT_VALUES), V, bcs,
            diagonal);
      },
      py::arg("A"), py::arg("V"), py::arg("bcs"), py::arg("diagonal"));

  m.def(
      "discrete_gradient",
      [](const dolfinx::fem::FunctionSpace& V0,
         const dolfinx::fem::FunctionSpace& V1)
      {
        assert(V0.mesh());
        std::shared_ptr<const dolfinx::mesh::Mesh> mesh = V0.mesh();
        assert(V1.mesh());
        assert(mesh == V1.mesh());
        MPI_Comm comm = mesh->comm();

        std::shared_ptr<const dolfinx::fem::DofMap> dofmap0 = V0.dofmap();
        assert(dofmap0);
        std::shared_ptr<const dolfinx::fem::DofMap> dofmap1 = V1.dofmap();
        assert(dofmap1);

        // Create and build  sparsity pattern
        assert(dofmap0->index_map);
        assert(dofmap1->index_map);
        dolfinx::la::SparsityPattern sp(
            comm, {dofmap1->index_map, dofmap0->index_map},
            {dofmap1->index_map_bs(), dofmap0->index_map_bs()});
        dolfinx::fem::sparsitybuild::cells(sp, mesh->topology(),
                                           {*dofmap1, *dofmap0});
        sp.assemble();

        // Build operator
        Mat A = dolfinx::la::petsc::create_matrix(comm, sp);
        MatSetOption(A, MAT_IGNORE_ZERO_ENTRIES, PETSC_TRUE);
        dolfinx::fem::discrete_gradient<PetscScalar>(
            V0, V1, dolfinx::la::petsc::Matrix::set_fn(A, INSERT_VALUES));
        return A;
      },
      py::return_value_policy::take_ownership, py::arg("V0"), py::arg("V1"));
  m.def(
      "interpolation_matrix",
      [](const dolfinx::fem::FunctionSpace& V0,
         const dolfinx::fem::FunctionSpace& V1)
      {
        assert(V0.mesh());
        std::shared_ptr<const dolfinx::mesh::Mesh> mesh = V0.mesh();
        assert(V1.mesh());
        assert(mesh == V1.mesh());
        MPI_Comm comm = mesh->comm();

        std::shared_ptr<const dolfinx::fem::DofMap> dofmap0 = V0.dofmap();
        assert(dofmap0);
        std::shared_ptr<const dolfinx::fem::DofMap> dofmap1 = V1.dofmap();
        assert(dofmap1);

        // Create and build  sparsity pattern
        assert(dofmap0->index_map);
        assert(dofmap1->index_map);
        dolfinx::la::SparsityPattern sp(
            comm, {dofmap1->index_map, dofmap0->index_map},
            {dofmap1->index_map_bs(), dofmap0->index_map_bs()});
        dolfinx::fem::sparsitybuild::cells(sp, mesh->topology(),
                                           {*dofmap1, *dofmap0});
        sp.assemble();

        // Build operator
        Mat A = dolfinx::la::petsc::create_matrix(comm, sp);
        MatSetOption(A, MAT_IGNORE_ZERO_ENTRIES, PETSC_TRUE);
        dolfinx::fem::interpolation_matrix<PetscScalar>(
            V0, V1, dolfinx::la::petsc::Matrix::set_block_fn(A, INSERT_VALUES));
        return A;
      },
      py::return_value_policy::take_ownership, py::arg("V0"), py::arg("V1"));
}

template <typename T>
void declare_form(py::module& m, const std::string& type)
{
  // dolfinx::fem::Form
  std::string pyclass_name_form = std::string("Form_") + type;
  py::class_<dolfinx::fem::Form<T>, std::shared_ptr<dolfinx::fem::Form<T>>>(
      m, pyclass_name_form.c_str(), "Variational form object")
      .def(
          py::init(
              [](const std::vector<std::shared_ptr<
                     const dolfinx::fem::FunctionSpace>>& spaces,
                 const std::map<
                     dolfinx::fem::IntegralType,
                     std::pair<std::vector<std::pair<int, py::object>>,
                               const dolfinx::mesh::MeshTags<int>*>>& integrals,
                 const std::vector<std::shared_ptr<
                     const dolfinx::fem::Function<T>>>& coefficients,
                 const std::vector<std::shared_ptr<
                     const dolfinx::fem::Constant<T>>>& constants,
                 bool needs_permutation_data,
                 std::shared_ptr<const dolfinx::mesh::Mesh> mesh)
              {
                using kern = std::function<void(
                    T*, const T*, const T*,
                    const typename geom_type<T>::value_type*, const int*,
                    const std::uint8_t*)>;
                std::map<dolfinx::fem::IntegralType,
                         std::pair<std::vector<std::pair<int, kern>>,
                                   const dolfinx::mesh::MeshTags<int>*>>
                    _integrals;

                // Loop over kernel for each entity type
                for (auto& kernel_type : integrals)
                {
                  // Set subdomain markers
                  _integrals[kernel_type.first].second
                      = kernel_type.second.second;

                  // Loop over each domain kernel
                  for (auto& kernel : kernel_type.second.first)
                  {
                    auto tabulate_tensor_ptr
                        = (void (*)(T*, const T*, const T*,
                                    const typename geom_type<T>::value_type*,
                                    const int*, const std::uint8_t*))
                              kernel.second.cast<std::uintptr_t>();
                    _integrals[kernel_type.first].first.push_back(
                        {kernel.first, tabulate_tensor_ptr});
                  }
                }
                return dolfinx::fem::Form<T>(spaces, _integrals, coefficients,
                                             constants, needs_permutation_data,
                                             mesh);
              }),
          py::arg("spaces"), py::arg("integrals"), py::arg("coefficients"),
          py::arg("constants"), py::arg("need_permutation_data"),
          py::arg("mesh") = py::none())
      .def(py::init(
               [](std::uintptr_t form,
                  const std::vector<std::shared_ptr<
                      const dolfinx::fem::FunctionSpace>>& spaces,
                  const std::vector<std::shared_ptr<
                      const dolfinx::fem::Function<T>>>& coefficients,
                  const std::vector<std::shared_ptr<
                      const dolfinx::fem::Constant<T>>>& constants,
                  const std::map<dolfinx::fem::IntegralType,
                                 const dolfinx::mesh::MeshTags<int>*>&
                      subdomains,
<<<<<<< HEAD
                  const std::shared_ptr<const dolfinx::mesh::Mesh>& mesh,
                  const std::map<std::shared_ptr<const dolfinx::mesh::Mesh>,
                                 std::vector<std::int32_t>>& entity_maps
                  = {})
=======
                  std::shared_ptr<const dolfinx::mesh::Mesh> mesh)
>>>>>>> 67e24dc1
               {
                 ufcx_form* p = reinterpret_cast<ufcx_form*>(form);
                 return dolfinx::fem::create_form<T>(*p, spaces, coefficients,
                                                     constants, subdomains,
                                                     mesh, entity_maps);
               }),
           py::arg("form"), py::arg("spaces"), py::arg("coefficients"),
           py::arg("constants"), py::arg("subdomains"), py::arg("mesh"),
           py::arg("entity_maps"),
           "Create a Form from a pointer to a ufcx_form")
      .def_property_readonly("dtype", [](const dolfinx::fem::Form<T>& self)
                             { return py::dtype::of<T>(); })
      .def_property_readonly("coefficients",
                             &dolfinx::fem::Form<T>::coefficients)
      .def_property_readonly("rank", &dolfinx::fem::Form<T>::rank)
      .def_property_readonly("mesh", &dolfinx::fem::Form<T>::mesh)
      .def_property_readonly("function_spaces",
                             &dolfinx::fem::Form<T>::function_spaces)
      .def("integral_ids", &dolfinx::fem::Form<T>::integral_ids)
      .def_property_readonly("integral_types",
                             &dolfinx::fem::Form<T>::integral_types)
      .def_property_readonly("needs_facet_permutations",
                             &dolfinx::fem::Form<T>::needs_facet_permutations)
      .def(
          "domains",
          [](const dolfinx::fem::Form<T>& self, dolfinx::fem::IntegralType type,
             int i) -> py::array_t<std::int32_t>
          {
            switch (type)
            {
            case dolfinx::fem::IntegralType::cell:
            {
              return py::array_t<std::int32_t>(self.cell_domains(i).size(),
                                               self.cell_domains(i).data(),
                                               py::cast(self));
            }
            case dolfinx::fem::IntegralType::exterior_facet:
            {
              const std::vector<std::int32_t>& _d
                  = self.exterior_facet_domains(i);
              std::array<py::ssize_t, 2> shape
                  = {py::ssize_t(_d.size()) / 2, 2};
              return py::array_t<std::int32_t>(shape, _d.data(),
                                               py::cast(self));
            }
            case dolfinx::fem::IntegralType::interior_facet:
            {
              const std::vector<std::int32_t>& _d
                  = self.interior_facet_domains(i);
              std::array<py::ssize_t, 3> shape
                  = {py::ssize_t(_d.size()) / 4, 2, 2};
              return py::array_t<std::int32_t>(shape, _d.data(),
                                               py::cast(self));
            }
            default:
              throw ::std::runtime_error("Integral type unsupported.");
            }
          },
          py::arg("type"), py::arg("i"));

  // Form
  std::string pymethod_create_form = std::string("create_form_") + type;
  m.def(
      pymethod_create_form.c_str(),
      [](std::uintptr_t form,
         const std::vector<std::shared_ptr<const dolfinx::fem::FunctionSpace>>&
             spaces,
         const std::vector<std::shared_ptr<const dolfinx::fem::Function<T>>>&
             coefficients,
         const std::vector<std::shared_ptr<const dolfinx::fem::Constant<T>>>&
             constants,
         const std::map<dolfinx::fem::IntegralType,
                        const dolfinx::mesh::MeshTags<int>*>& subdomains,
<<<<<<< HEAD
         const std::shared_ptr<const dolfinx::mesh::Mesh>& mesh,
         const std::map<std::shared_ptr<const dolfinx::mesh::Mesh>,
                        std::vector<std::int32_t>>& entity_maps
         = {})
=======
         std::shared_ptr<const dolfinx::mesh::Mesh> mesh)
>>>>>>> 67e24dc1
      {
        ufcx_form* p = reinterpret_cast<ufcx_form*>(form);
        return dolfinx::fem::create_form<T>(*p, spaces, coefficients, constants,
                                            subdomains, mesh, entity_maps);
      },
      py::arg("form"), py::arg("spaces"), py::arg("coefficients"),
      py::arg("constants"), py::arg("subdomains"), py::arg("mesh"),
      py::arg("entity_maps"),
      "Create Form from a pointer to ufcx_form.");
}
} // namespace

namespace dolfinx_wrappers
{

void fem(py::module& m)
{
  // Load basix and dolfinx to use Pybindings
  py::module_::import("basix");

  py::module petsc_mod
      = m.def_submodule("petsc", "PETSc-specific finite element module");
  petsc_module(petsc_mod);

  // dolfinx::fem::assemble
  declare_functions<double>(m);
  declare_functions<float>(m);
  declare_functions<std::complex<double>>(m);
  declare_functions<std::complex<float>>(m);

  declare_objects<float>(m, "float32");
  declare_objects<double>(m, "float64");
  declare_objects<std::complex<float>>(m, "complex64");
  declare_objects<std::complex<double>>(m, "complex128");

  declare_form<float>(m, "float32");
  declare_form<double>(m, "float64");
  declare_form<std::complex<float>>(m, "complex64");
  declare_form<std::complex<double>>(m, "complex128");

  m.def(
      "create_sparsity_pattern",
      [](const dolfinx::mesh::Topology& topology,
         const std::vector<std::reference_wrapper<const dolfinx::fem::DofMap>>&
             dofmaps,
         const std::set<dolfinx::fem::IntegralType>& types)
      {
        if (dofmaps.size() != 2)
        {
          throw std::runtime_error(
              "create_sparsity_pattern requires exactly two dofmaps.");
        }
        return dolfinx::fem::create_sparsity_pattern(
            topology, {dofmaps[0], dofmaps[1]}, types);
      },
      py::arg("topology"), py::arg("dofmaps"), py::arg("types"),
      "Create a sparsity pattern.");
  m.def(
      "create_element_dof_layout",
      [](std::uintptr_t dofmap, const dolfinx::mesh::CellType cell_type,
         const std::vector<int>& parent_map)
      {
        ufcx_dofmap* p = reinterpret_cast<ufcx_dofmap*>(dofmap);
        return dolfinx::fem::create_element_dof_layout(*p, cell_type,
                                                       parent_map);
      },
      py::arg("dofmap"), py::arg("cell_type"), py::arg("parent_map"),
      "Create ElementDofLayout object from a ufc dofmap.");
  m.def(
      "create_dofmap",
      [](const MPICommWrapper comm, std::uintptr_t dofmap,
         dolfinx::mesh::Topology& topology,
         const dolfinx::fem::FiniteElement& element)
      {
        ufcx_dofmap* p = reinterpret_cast<ufcx_dofmap*>(dofmap);
        assert(p);
        dolfinx::fem::ElementDofLayout layout
            = dolfinx::fem::create_element_dof_layout(*p, topology.cell_type());
        return dolfinx::fem::create_dofmap(comm.get(), layout, topology,
                                           nullptr, element);
      },
      py::arg("comm"), py::arg("dofmap"), py::arg("topology"),
      py::arg("element"),
      "Create DofMap object from a pointer to ufcx_dofmap.");
  m.def(
      "build_dofmap",
      [](const MPICommWrapper comm, const dolfinx::mesh::Topology& topology,
         const dolfinx::fem::ElementDofLayout& layout)
      {
        auto [map, bs, dofmap] = dolfinx::fem::build_dofmap_data(
            comm.get(), topology, layout,
            [](const dolfinx::graph::AdjacencyList<std::int32_t>& g)
            { return dolfinx::graph::reorder_gps(g); });
        return std::tuple(std::move(map), bs, std::move(dofmap));
      },
      py::arg("comm"), py::arg("topology"), py::arg("layout"),
      "Build and dofmap on a mesh.");
  m.def("transpose_dofmap", &dolfinx::fem::transpose_dofmap,
        "Build the index to (cell, local index) map from a "
        "dofmap ((cell, local index ) -> index).");

  // dolfinx::fem::FiniteElement
  py::class_<dolfinx::fem::FiniteElement,
             std::shared_ptr<dolfinx::fem::FiniteElement>>(
      m, "FiniteElement", "Finite element object")
      .def(py::init(
               [](std::uintptr_t ufcx_element)
               {
                 ufcx_finite_element* p
                     = reinterpret_cast<ufcx_finite_element*>(ufcx_element);
                 return dolfinx::fem::FiniteElement(*p);
               }),
           py::arg("ufcx_element"))
      .def("__eq__", &dolfinx::fem::FiniteElement::operator==)
      .def_property_readonly("basix_element",
                             &dolfinx::fem::FiniteElement::basix_element,
                             py::return_value_policy::reference_internal)
      .def_property_readonly("num_sub_elements",
                             &dolfinx::fem::FiniteElement::num_sub_elements)
      .def("interpolation_points",
           [](const dolfinx::fem::FiniteElement& self)
           {
             auto [X, shape] = self.interpolation_points();
             return as_pyarray(std::move(X), shape);
           })
      .def_property_readonly("interpolation_ident",
                             &dolfinx::fem::FiniteElement::interpolation_ident)
      .def_property_readonly("space_dimension",
                             &dolfinx::fem::FiniteElement::space_dimension)
      .def_property_readonly(
          "value_shape",
          [](const dolfinx::fem::FiniteElement& self)
          {
            std::span<const std::size_t> shape = self.value_shape();
            return py::array_t(shape.size(), shape.data(), py::none());
          })
      .def(
          "apply_dof_transformation",
          [](const dolfinx::fem::FiniteElement& self,
             py::array_t<double, py::array::c_style>& x,
             std::uint32_t cell_permutation, int dim)
          {
            self.apply_dof_transformation(std::span(x.mutable_data(), x.size()),
                                          cell_permutation, dim);
          },
          py::arg("x"), py::arg("cell_permutation"), py::arg("dim"))
      .def_property_readonly(
          "needs_dof_transformations",
          &dolfinx::fem::FiniteElement::needs_dof_transformations)
      .def("signature", &dolfinx::fem::FiniteElement::signature);

  // dolfinx::fem::ElementDofLayout
  py::class_<dolfinx::fem::ElementDofLayout,
             std::shared_ptr<dolfinx::fem::ElementDofLayout>>(
      m, "ElementDofLayout", "Object describing the layout of dofs on a cell")
      .def(py::init<int, const std::vector<std::vector<std::vector<int>>>&,
                    const std::vector<std::vector<std::vector<int>>>&,
                    const std::vector<int>&,
                    const std::vector<dolfinx::fem::ElementDofLayout>&>(),
           py::arg("block_size"), py::arg("endity_dofs"),
           py::arg("entity_closure_dofs"), py::arg("parent_map"),
           py::arg("sub_layouts"))
      .def_property_readonly("num_dofs",
                             &dolfinx::fem::ElementDofLayout::num_dofs)
      .def("num_entity_dofs", &dolfinx::fem::ElementDofLayout::num_entity_dofs,
           py::arg("dim"))
      .def("num_entity_closure_dofs",
           &dolfinx::fem::ElementDofLayout::num_entity_closure_dofs,
           py::arg("dim"))
      .def("entity_dofs", &dolfinx::fem::ElementDofLayout::entity_dofs,
           py::arg("dim"), py::arg("entity_index"))
      .def("entity_closure_dofs",
           &dolfinx::fem::ElementDofLayout::entity_closure_dofs, py::arg("dim"),
           py::arg("entity_index"))
      .def_property_readonly("block_size",
                             &dolfinx::fem::ElementDofLayout::block_size);

  // dolfinx::fem::DofMap
  py::class_<dolfinx::fem::DofMap, std::shared_ptr<dolfinx::fem::DofMap>>(
      m, "DofMap", "DofMap object")
      .def(py::init<const dolfinx::fem::ElementDofLayout&,
                    std::shared_ptr<const dolfinx::common::IndexMap>, int,
                    dolfinx::graph::AdjacencyList<std::int32_t>&, int>(),
           py::arg("element_dof_layout"), py::arg("index_map"),
           py::arg("index_map_bs"), py::arg("dofmap"), py::arg("bs"))
      .def_readonly("index_map", &dolfinx::fem::DofMap::index_map)
      .def_property_readonly("index_map_bs",
                             &dolfinx::fem::DofMap::index_map_bs)
      .def_property_readonly("dof_layout",
                             &dolfinx::fem::DofMap::element_dof_layout)
      .def(
          "cell_dofs",
          [](const dolfinx::fem::DofMap& self, int cell)
          {
            std::span<const std::int32_t> dofs = self.cell_dofs(cell);
            return py::array_t<std::int32_t>(dofs.size(), dofs.data(),
                                             py::cast(self));
          },
          py::arg("cell"))
      .def_property_readonly("bs", &dolfinx::fem::DofMap::bs)
      .def("list", &dolfinx::fem::DofMap::list,
           py::return_value_policy::reference_internal);

  // dolfinx::fem::CoordinateElement
  py::class_<dolfinx::fem::CoordinateElement,
             std::shared_ptr<dolfinx::fem::CoordinateElement>>(
      m, "CoordinateElement", "Coordinate map element")
      .def(py::init<dolfinx::mesh::CellType, int>(), py::arg("celltype"),
           py::arg("degree"))
      .def(py::init<dolfinx::mesh::CellType, int,
                    basix::element::lagrange_variant>(),
           py::arg("celltype"), py::arg("degree"), py::arg("variant"))
      .def("create_dof_layout",
           &dolfinx::fem::CoordinateElement::create_dof_layout)
      .def_property_readonly("degree", &dolfinx::fem::CoordinateElement::degree)
      .def(
          "push_forward",
          [](const dolfinx::fem::CoordinateElement& self,
             const py::array_t<double, py::array::c_style>& X,
             const py::array_t<double, py::array::c_style>& cell)
          {
            namespace stdex = std::experimental;
            using mdspan2_t
                = stdex::mdspan<double, stdex::dextents<std::size_t, 2>>;
            using cmdspan2_t
                = stdex::mdspan<const double, stdex::dextents<std::size_t, 2>>;
            using cmdspan4_t
                = stdex::mdspan<const double, stdex::dextents<std::size_t, 4>>;

            std::array<std::size_t, 2> Xshape
                = {(std::size_t)X.shape(0), (std::size_t)X.shape(1)};

            std::array<std::size_t, 4> phi_shape
                = self.tabulate_shape(0, X.shape(0));
            std::vector<double> phi_b(std::reduce(
                phi_shape.begin(), phi_shape.end(), 1, std::multiplies{}));
            cmdspan4_t phi_full(phi_b.data(), phi_shape);
            self.tabulate(0, std::span(X.data(), X.size()), Xshape, phi_b);
            auto phi = stdex::submdspan(phi_full, 0, stdex::full_extent,
                                        stdex::full_extent, 0);

            std::array<std::size_t, 2> shape
                = {(std::size_t)X.shape(0), (std::size_t)cell.shape(1)};
            std::vector<double> xb(shape[0] * shape[1]);
            self.push_forward(
                mdspan2_t(xb.data(), shape),
                cmdspan2_t(cell.data(), cell.shape(0), cell.shape(1)), phi);

            return as_pyarray(std::move(xb), shape);
          },
          py::arg("X"), py::arg("cell_geometry"))
      .def(
          "pull_back",
          [](const dolfinx::fem::CoordinateElement& self,
             const py::array_t<double, py::array::c_style>& x,
             const py::array_t<double, py::array::c_style>& cell_geometry)
          {
            const std::size_t num_points = x.shape(0);
            const std::size_t gdim = x.shape(1);
            const std::size_t tdim = dolfinx::mesh::cell_dim(self.cell_shape());

            namespace stdex = std::experimental;
            using mdspan2_t
                = stdex::mdspan<double, stdex::dextents<std::size_t, 2>>;
            using cmdspan2_t
                = stdex::mdspan<const double, stdex::dextents<std::size_t, 2>>;
            using cmdspan4_t
                = stdex::mdspan<const double, stdex::dextents<std::size_t, 4>>;

            std::vector<double> Xb(num_points * tdim);
            mdspan2_t X(Xb.data(), num_points, tdim);
            cmdspan2_t _x(x.data(), x.shape(0), x.shape(1));
            cmdspan2_t g(cell_geometry.data(), cell_geometry.shape(0),
                         cell_geometry.shape(1));

            if (self.is_affine())
            {
              std::vector<double> J_b(gdim * tdim);
              mdspan2_t J(J_b.data(), gdim, tdim);
              std::vector<double> K_b(tdim * gdim);
              mdspan2_t K(K_b.data(), tdim, gdim);

              std::array<std::size_t, 4> phi_shape = self.tabulate_shape(1, 1);
              std::vector<double> phi_b(std::reduce(
                  phi_shape.begin(), phi_shape.end(), 1, std::multiplies{}));
              cmdspan4_t phi(phi_b.data(), phi_shape);

              self.tabulate(1, std::vector<double>(tdim), {1, tdim}, phi_b);
              auto dphi = stdex::submdspan(phi, std::pair(1, tdim + 1), 0,
                                           stdex::full_extent, 0);

              self.compute_jacobian(dphi, g, J);
              self.compute_jacobian_inverse(J, K);
              std::array<double, 3> x0 = {0, 0, 0};
              for (std::size_t i = 0; i < g.extent(1); ++i)
                x0[i] += g(0, i);
              self.pull_back_affine(X, K, x0, _x);
            }
            else
              self.pull_back_nonaffine(X, _x, g);

            return as_pyarray(std::move(Xb), std::array{num_points, tdim});
          },
          py::arg("x"), py::arg("cell_geometry"));

  py::enum_<dolfinx::fem::IntegralType>(m, "IntegralType")
      .value("cell", dolfinx::fem::IntegralType::cell)
      .value("exterior_facet", dolfinx::fem::IntegralType::exterior_facet)
      .value("interior_facet", dolfinx::fem::IntegralType::interior_facet)
      .value("vertex", dolfinx::fem::IntegralType::vertex);

  m.def(
      "locate_dofs_topological",
      [](const std::vector<
             std::reference_wrapper<const dolfinx::fem::FunctionSpace>>& V,
         int dim, const py::array_t<std::int32_t, py::array::c_style>& entities,
         bool remote) -> std::array<py::array, 2>
      {
        if (V.size() != 2)
          throw std::runtime_error("Expected two function spaces.");
        std::array<std::vector<std::int32_t>, 2> dofs
            = dolfinx::fem::locate_dofs_topological(
                {V[0], V[1]}, dim, std::span(entities.data(), entities.size()),
                remote);
        return {as_pyarray(std::move(dofs[0])), as_pyarray(std::move(dofs[1]))};
      },
      py::arg("V"), py::arg("dim"), py::arg("entities"),
      py::arg("remote") = true);
  m.def(
      "locate_dofs_topological",
      [](const dolfinx::fem::FunctionSpace& V, int dim,
         const py::array_t<std::int32_t, py::array::c_style>& entities,
         bool remote)
      {
        return as_pyarray(dolfinx::fem::locate_dofs_topological(
            V, dim, std::span(entities.data(), entities.size()), remote));
      },
      py::arg("V"), py::arg("dim"), py::arg("entities"),
      py::arg("remote") = true);
  m.def(
      "locate_dofs_geometrical",
      [](const std::vector<
             std::reference_wrapper<const dolfinx::fem::FunctionSpace>>& V,
         const std::function<py::array_t<bool>(const py::array_t<double>&)>&
             marker) -> std::array<py::array, 2>
      {
        if (V.size() != 2)
          throw std::runtime_error("Expected two function spaces.");

        auto _marker = [&marker](auto x)
        {
          std::array<std::size_t, 2> shape = {x.extent(0), x.extent(1)};
          py::array_t<double> x_view(shape, x.data_handle(), py::none());
          py::array_t<bool> marked = marker(x_view);
          return std::vector<std::int8_t>(marked.data(),
                                          marked.data() + marked.size());
        };

        std::array<std::vector<std::int32_t>, 2> dofs
            = dolfinx::fem::locate_dofs_geometrical({V[0], V[1]}, _marker);
        return {as_pyarray(std::move(dofs[0])), as_pyarray(std::move(dofs[1]))};
      },
      py::arg("V"), py::arg("marker"));
  m.def(
      "locate_dofs_geometrical",
      [](const dolfinx::fem::FunctionSpace& V,
         const std::function<py::array_t<bool>(const py::array_t<double>&)>&
             marker)
      {
        auto _marker = [&marker](auto x)
        {
          std::array<std::size_t, 2> shape = {x.extent(0), x.extent(1)};
          py::array_t<double> x_view(shape, x.data_handle(), py::none());
          py::array_t<bool> marked = marker(x_view);
          return std::vector<std::int8_t>(marked.data(),
                                          marked.data() + marked.size());
        };

        return as_pyarray(dolfinx::fem::locate_dofs_geometrical(V, _marker));
      },
      py::arg("V"), py::arg("marker"));

  m.def(
      "interpolation_coords",
      [](const dolfinx::fem::FiniteElement& e, const dolfinx::mesh::Mesh& mesh,
         py::array_t<std::int32_t, py::array::c_style> cells)
      {
        std::vector<double> x = dolfinx::fem::interpolation_coords(
            e, mesh, std::span(cells.data(), cells.size()));
        return as_pyarray(std::move(x),
                          std::array<std::size_t, 2>{3, x.size() / 3});
      },
      py::arg("element"), py::arg("V"), py::arg("cells"));

  // dolfinx::fem::FunctionSpace
  py::class_<dolfinx::fem::FunctionSpace,
             std::shared_ptr<dolfinx::fem::FunctionSpace>>(m, "FunctionSpace")
      .def(py::init<std::shared_ptr<dolfinx::mesh::Mesh>,
                    std::shared_ptr<dolfinx::fem::FiniteElement>,
                    std::shared_ptr<dolfinx::fem::DofMap>>(),
           py::arg("mesh"), py::arg("element"), py::arg("dofmap"))
      .def("collapse", &dolfinx::fem::FunctionSpace::collapse)
      .def("component", &dolfinx::fem::FunctionSpace::component)
      .def("contains", &dolfinx::fem::FunctionSpace::contains, py::arg("V"))
      .def_property_readonly("element", &dolfinx::fem::FunctionSpace::element)
      .def_property_readonly("mesh", &dolfinx::fem::FunctionSpace::mesh)
      .def_property_readonly("dofmap", &dolfinx::fem::FunctionSpace::dofmap)
      .def("sub", &dolfinx::fem::FunctionSpace::sub, py::arg("component"))
      .def("tabulate_dof_coordinates",
           [](const dolfinx::fem::FunctionSpace& self)
           {
             std::vector x = self.tabulate_dof_coordinates(false);
             std::vector<std::size_t> shape = {x.size() / 3, 3};
             return as_pyarray(std::move(x), shape);
           });
}
} // namespace dolfinx_wrappers<|MERGE_RESOLUTION|>--- conflicted
+++ resolved
@@ -803,14 +803,10 @@
                   const std::map<dolfinx::fem::IntegralType,
                                  const dolfinx::mesh::MeshTags<int>*>&
                       subdomains,
-<<<<<<< HEAD
-                  const std::shared_ptr<const dolfinx::mesh::Mesh>& mesh,
+                  std::shared_ptr<const dolfinx::mesh::Mesh> mesh,
                   const std::map<std::shared_ptr<const dolfinx::mesh::Mesh>,
                                  std::vector<std::int32_t>>& entity_maps
                   = {})
-=======
-                  std::shared_ptr<const dolfinx::mesh::Mesh> mesh)
->>>>>>> 67e24dc1
                {
                  ufcx_form* p = reinterpret_cast<ufcx_form*>(form);
                  return dolfinx::fem::create_form<T>(*p, spaces, coefficients,
@@ -884,14 +880,10 @@
              constants,
          const std::map<dolfinx::fem::IntegralType,
                         const dolfinx::mesh::MeshTags<int>*>& subdomains,
-<<<<<<< HEAD
-         const std::shared_ptr<const dolfinx::mesh::Mesh>& mesh,
+         std::shared_ptr<const dolfinx::mesh::Mesh> mesh,
          const std::map<std::shared_ptr<const dolfinx::mesh::Mesh>,
                         std::vector<std::int32_t>>& entity_maps
          = {})
-=======
-         std::shared_ptr<const dolfinx::mesh::Mesh> mesh)
->>>>>>> 67e24dc1
       {
         ufcx_form* p = reinterpret_cast<ufcx_form*>(form);
         return dolfinx::fem::create_form<T>(*p, spaces, coefficients, constants,
