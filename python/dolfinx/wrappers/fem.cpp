--- conflicted
+++ resolved
@@ -61,8 +61,7 @@
   // Coefficient/constant packing
   m.def(
       "pack_coefficients",
-      [](dolfinx::fem::Form<T>& form)
-      {
+      [](dolfinx::fem::Form<T>& form) {
         auto [coeffs, cstride] = dolfinx::fem::pack_coefficients(form);
         int shape0 = cstride == 0 ? 0 : coeffs.size() / cstride;
         return as_pyarray(std::move(coeffs), std::array{shape0, cstride});
@@ -70,8 +69,7 @@
       "Pack coefficients for a Form.");
   m.def(
       "pack_coefficients",
-      [](dolfinx::fem::Expression<T>& e)
-      {
+      [](dolfinx::fem::Expression<T>& e) {
         auto [coeffs, cstride] = dolfinx::fem::pack_coefficients(e);
         int shape0 = cstride == 0 ? 0 : coeffs.size() / cstride;
         return as_pyarray(std::move(coeffs), std::array{shape0, cstride});
@@ -79,13 +77,15 @@
       "Pack coefficients for an Expression.");
   m.def(
       "pack_constants",
-      [](const dolfinx::fem::Form<T>& form)
-      { return as_pyarray(dolfinx::fem::pack_constants(form)); },
+      [](const dolfinx::fem::Form<T>& form) {
+        return as_pyarray(dolfinx::fem::pack_constants(form));
+      },
       "Pack constants for a Form.");
   m.def(
       "pack_constants",
-      [](const dolfinx::fem::Expression<T>& e)
-      { return as_pyarray(dolfinx::fem::pack_constants(e)); },
+      [](const dolfinx::fem::Expression<T>& e) {
+        return as_pyarray(dolfinx::fem::pack_constants(e));
+      },
       "Pack constants for an Expression.");
 
   // Functional
@@ -93,8 +93,7 @@
       "assemble_scalar",
       [](const dolfinx::fem::Form<T>& M,
          const py::array_t<T, py::array::c_style>& constants,
-         const py::array_t<T, py::array::c_style>& coeffs)
-      {
+         const py::array_t<T, py::array::c_style>& coeffs) {
         return dolfinx::fem::assemble_scalar<T>(
             M, constants,
             {xtl::span<const T>(coeffs.data(), coeffs.size()),
@@ -107,8 +106,7 @@
       "assemble_vector",
       [](py::array_t<T, py::array::c_style> b, const dolfinx::fem::Form<T>& L,
          const py::array_t<T, py::array::c_style>& constants,
-         const py::array_t<T, py::array::c_style>& coeffs)
-      {
+         const py::array_t<T, py::array::c_style>& coeffs) {
         dolfinx::fem::assemble_vector<T>(
             xtl::span(b.mutable_data(), b.size()), L, constants,
             {xtl::span<const T>(coeffs.data(), coeffs.size()),
@@ -125,16 +123,14 @@
                                  const py::array_t<T>&)>& fin,
          const dolfinx::fem::Form<T>& form,
          const std::vector<std::shared_ptr<const dolfinx::fem::DirichletBC<T>>>&
-             bcs)
-      {
+             bcs) {
         std::function<int(std::int32_t, const std::int32_t*, std::int32_t,
                           const std::int32_t*, const T*)>
             f = [&fin](int nr, const int* rows, int nc, const int* cols,
-                       const T* data)
-        {
-          return fin(py::array(nr, rows), py::array(nc, cols),
-                     py::array(nr * nc, data));
-        };
+                       const T* data) {
+              return fin(py::array(nr, rows), py::array(nc, cols),
+                         py::array(nr * nc, data));
+            };
         dolfinx::fem::assemble_matrix<T>(f, form, bcs);
       },
       "Experimental assembly with Python insertion function. This will be "
@@ -150,8 +146,7 @@
          const std::vector<std::vector<
              std::shared_ptr<const dolfinx::fem::DirichletBC<T>>>>& bcs1,
          const std::vector<py::array_t<T, py::array::c_style>>& x0,
-         double scale)
-      {
+         double scale) {
         std::vector<xtl::span<const T>> _x0;
         for (const auto& x : x0)
           _x0.emplace_back(x.data(), x.size());
@@ -162,13 +157,12 @@
                        [](auto& c) { return c; });
 
         std::vector<std::pair<xtl::span<const T>, int>> _coeffs;
-        std::transform(
-            coeffs.cbegin(), coeffs.cend(), std::back_inserter(_coeffs),
-            [](auto& c)
-            {
-              int shape1 = c.ndim() == 0 ? 0 : c.shape(1);
-              return std::pair(xtl::span<const T>(c.data(), c.size()), shape1);
-            });
+        std::transform(coeffs.cbegin(), coeffs.cend(),
+                       std::back_inserter(_coeffs), [](auto& c) {
+                         int shape1 = c.ndim() == 0 ? 0 : c.shape(1);
+                         return std::pair(
+                             xtl::span<const T>(c.data(), c.size()), shape1);
+                       });
 
         dolfinx::fem::apply_lifting<T>(xtl::span(b.mutable_data(), b.size()), a,
                                        _constants, _coeffs, bcs1, _x0, scale);
@@ -179,8 +173,7 @@
       [](py::array_t<T, py::array::c_style> b,
          const std::vector<std::shared_ptr<const dolfinx::fem::DirichletBC<T>>>&
              bcs,
-         const py::array_t<T, py::array::c_style>& x0, double scale)
-      {
+         const py::array_t<T, py::array::c_style>& x0, double scale) {
         if (x0.ndim() == 0)
         {
           dolfinx::fem::set_bc<T>(xtl::span(b.mutable_data(), b.size()), bcs,
@@ -213,8 +206,7 @@
   dirichletbc
       .def(py::init(
           [](const std::shared_ptr<const dolfinx::fem::Function<T>>& g,
-             const py::array_t<std::int32_t, py::array::c_style>& dofs)
-          {
+             const py::array_t<std::int32_t, py::array::c_style>& dofs) {
             return dolfinx::fem::DirichletBC<T>(
                 g, std::vector<std::int32_t>(dofs.data(),
                                              dofs.data() + dofs.size()));
@@ -223,8 +215,7 @@
           [](const std::shared_ptr<const dolfinx::fem::Function<T>>& g,
              const std::array<py::array_t<std::int32_t, py::array::c_style>, 2>&
                  V_g_dofs,
-             const std::shared_ptr<const dolfinx::fem::FunctionSpace>& V)
-          {
+             const std::shared_ptr<const dolfinx::fem::FunctionSpace>& V) {
             std::array dofs = {std::vector<std::int32_t>(
                                    V_g_dofs[0].data(),
                                    V_g_dofs[0].data() + V_g_dofs[0].size()),
@@ -234,8 +225,7 @@
             return dolfinx::fem::DirichletBC(g, std::move(dofs), V);
           }))
       .def("dof_indices",
-           [](const dolfinx::fem::DirichletBC<T>& self)
-           {
+           [](const dolfinx::fem::DirichletBC<T>& self) {
              auto [dofs, owned] = self.dof_indices();
              return std::pair(py::array_t<std::int32_t>(
                                   dofs.size(), dofs.data(), py::cast(self)),
@@ -263,10 +253,9 @@
       .def(
           "interpolate",
           [](dolfinx::fem::Function<T>& self,
-             const std::function<py::array_t<T>(const py::array_t<double>&)>& f)
-          {
-            auto _f = [&f](const xt::xtensor<double, 2>& x) -> xt::xarray<T>
-            {
+             const std::function<py::array_t<T>(const py::array_t<double>&)>&
+                 f) {
+            auto _f = [&f](const xt::xtensor<double, 2>& x) -> xt::xarray<T> {
               auto strides = x.strides();
               std::transform(strides.begin(), strides.end(), strides.begin(),
                              [](auto s) { return s * sizeof(double); });
@@ -285,8 +274,7 @@
            py::arg("u"), "Interpolate a finite element function")
       .def(
           "interpolate_ptr",
-          [](dolfinx::fem::Function<T>& self, std::uintptr_t addr)
-          {
+          [](dolfinx::fem::Function<T>& self, std::uintptr_t addr) {
             const std::function<void(T*, int, int, const double*)> f
                 = reinterpret_cast<void (*)(T*, int, int, const double*)>(addr);
 
@@ -326,8 +314,7 @@
           [](const dolfinx::fem::Function<T>& self,
              const py::array_t<double, py::array::c_style>& x,
              const py::array_t<std::int32_t, py::array::c_style>& cells,
-             py::array_t<T, py::array::c_style>& u)
-          {
+             py::array_t<T, py::array::c_style>& u) {
             // TODO: handle 1d case
 
             std::array<std::size_t, 2> shape_x;
@@ -352,8 +339,9 @@
           "Evaluate Function")
       .def(
           "compute_point_values",
-          [](const dolfinx::fem::Function<T>& self)
-          { return xt_as_pyarray(self.compute_point_values()); },
+          [](const dolfinx::fem::Function<T>& self) {
+            return xt_as_pyarray(self.compute_point_values());
+          },
           "Compute values at all mesh points")
       .def_property_readonly("function_space",
                              &dolfinx::fem::Function<T>::function_space);
@@ -364,19 +352,18 @@
              std::shared_ptr<dolfinx::fem::Constant<T>>>(
       m, pyclass_name_constant.c_str(),
       "A value constant with respect to integration domain")
-      .def(py::init(
-               [](const py::array_t<T, py::array::c_style>& c)
-               {
-                 std::vector<std::size_t> s;
-                 std::copy_n(c.shape(), c.ndim(), std::back_inserter(s));
-                 return dolfinx::fem::Constant<T>(
-                     xt::adapt(c.data(), c.size(), xt::no_ownership(), s));
-               }),
+      .def(py::init([](const py::array_t<T, py::array::c_style>& c) {
+             std::vector<std::size_t> s;
+             std::copy_n(c.shape(), c.ndim(), std::back_inserter(s));
+             return dolfinx::fem::Constant<T>(
+                 xt::adapt(c.data(), c.size(), xt::no_ownership(), s));
+           }),
            "Create a constant from a scalar value array")
       .def(
           "value",
-          [](dolfinx::fem::Constant<T>& self)
-          { return py::array(self.shape, self.value.data(), py::none()); },
+          [](dolfinx::fem::Constant<T>& self) {
+            return py::array(self.shape, self.value.data(), py::none());
+          },
           py::return_value_policy::reference_internal);
 
   // dolfinx::fem::Expression
@@ -384,32 +371,29 @@
   py::class_<dolfinx::fem::Expression<T>,
              std::shared_ptr<dolfinx::fem::Expression<T>>>(
       m, pyclass_name_expr.c_str(), "An Expression")
-      .def(py::init(
-               [](const std::vector<std::shared_ptr<
-                      const dolfinx::fem::Function<T>>>& coefficients,
-                  const std::vector<std::shared_ptr<
-                      const dolfinx::fem::Constant<T>>>& constants,
-                  const std::shared_ptr<const dolfinx::mesh::Mesh>& mesh,
-                  const py::array_t<double, py::array::c_style>& X,
-                  py::object addr, const std::size_t value_size)
-               {
-                 auto tabulate_expression_ptr
-                     = (void (*)(T*, const T*, const T*,
-                                 const double*))addr.cast<std::uintptr_t>();
-                 xt::xtensor<double, 2> _X(
-                     {std::size_t(X.shape(0)), std::size_t(X.shape(1))});
-                 std::copy_n(X.data(), X.size(), _X.data());
-                 return dolfinx::fem::Expression<T>(
-                     coefficients, constants, mesh, _X, tabulate_expression_ptr,
-                     value_size);
-               }),
+      .def(py::init([](const std::vector<std::shared_ptr<
+                           const dolfinx::fem::Function<T>>>& coefficients,
+                       const std::vector<std::shared_ptr<
+                           const dolfinx::fem::Constant<T>>>& constants,
+                       const std::shared_ptr<const dolfinx::mesh::Mesh>& mesh,
+                       const py::array_t<double, py::array::c_style>& X,
+                       py::object addr, const std::size_t value_size) {
+             auto tabulate_expression_ptr
+                 = (void (*)(T*, const T*, const T*,
+                             const double*))addr.cast<std::uintptr_t>();
+             xt::xtensor<double, 2> _X(
+                 {std::size_t(X.shape(0)), std::size_t(X.shape(1))});
+             std::copy_n(X.data(), X.size(), _X.data());
+             return dolfinx::fem::Expression<T>(coefficients, constants, mesh,
+                                                _X, tabulate_expression_ptr,
+                                                value_size);
+           }),
            py::arg("coefficients"), py::arg("constants"), py::arg("mesh"),
            py::arg("x"), py::arg("fn"), py::arg("value_size"))
       .def("eval",
            [](const dolfinx::fem::Expression<T>& self,
               const py::array_t<std::int32_t, py::array::c_style>& active_cells,
-              py::array_t<T> values)
-           {
+              py::array_t<T> values) {
              xt::xtensor<T, 2> _values(
                  {std::size_t(active_cells.shape(0)),
                   std::size_t(self.num_points() * self.value_size())});
@@ -456,8 +440,7 @@
                  const std::vector<std::shared_ptr<
                      const dolfinx::fem::Constant<T>>>& constants,
                  bool needs_permutation_data,
-                 const std::shared_ptr<const dolfinx::mesh::Mesh>& mesh)
-              {
+                 const std::shared_ptr<const dolfinx::mesh::Mesh>& mesh) {
                 using kern
                     = std::function<void(T*, const T*, const T*, const double*,
                                          const int*, const std::uint8_t*)>;
@@ -502,675 +485,6 @@
       .def(
           "domains",
           [](const dolfinx::fem::Form<T>& self, dolfinx::fem::IntegralType type,
-             int i) -> py::array_t<std::int32_t>
-          {
-            switch (type)
-            {
-            case dolfinx::fem::IntegralType::cell:
-            {
-              return py::array_t<std::int32_t>(self.cell_domains(i).size(),
-                                               self.cell_domains(i).data(),
-                                               py::cast(self));
-            }
-            case dolfinx::fem::IntegralType::exterior_facet:
-            {
-              const std::vector<std::pair<std::int32_t, int>>& _d
-                  = self.exterior_facet_domains(i);
-              std::array<py::ssize_t, 2> shape = {py::ssize_t(_d.size()), 2};
-              py::array_t<std::int32_t> domains(shape);
-              auto d = domains.mutable_unchecked<2>();
-              for (py::ssize_t i = 0; i < d.shape(0); ++i)
-              {
-                d(i, 0) = _d[i].first;
-                d(i, 1) = _d[i].second;
-              }
-              return domains;
-            }
-            case dolfinx::fem::IntegralType::interior_facet:
-            {
-              const std::vector<
-                  std::tuple<std::int32_t, int, std::int32_t, int>>& _d
-                  = self.interior_facet_domains(i);
-              std::array<py::ssize_t, 3> shape = {py::ssize_t(_d.size()), 2, 2};
-              py::array_t<std::int32_t> domains(shape);
-              auto d = domains.mutable_unchecked<3>();
-              for (py::ssize_t i = 0; i < d.shape(0); ++i)
-              {
-                d(i, 0, 0) = std::get<0>(_d[i]);
-                d(i, 0, 1) = std::get<1>(_d[i]);
-                d(i, 1, 0) = std::get<2>(_d[i]);
-                d(i, 1, 1) = std::get<3>(_d[i]);
-              }
-              return domains;
-            }
-            default:
-              throw ::std::runtime_error("Integral type unsupported.");
-            }
-          });
-
-  // Form
-  std::string pymethod_create_form = std::string("create_form_") + type;
-  m.def(
-      pymethod_create_form.c_str(),
-      [](const std::uintptr_t form,
-         const std::vector<std::shared_ptr<const dolfinx::fem::FunctionSpace>>&
-             spaces,
-         const std::vector<std::shared_ptr<const dolfinx::fem::Function<T>>>&
-             coefficients,
-         const std::vector<std::shared_ptr<const dolfinx::fem::Constant<T>>>&
-             constants,
-         const std::map<dolfinx::fem::IntegralType,
-                        const dolfinx::mesh::MeshTags<int>*>& subdomains,
-         const std::shared_ptr<const dolfinx::mesh::Mesh>& mesh)
-      {
-        const ufc_form* p = reinterpret_cast<const ufc_form*>(form);
-        return dolfinx::fem::create_form<T>(*p, spaces, coefficients, constants,
-                                            subdomains, mesh);
-      },
-      "Create Form from a pointer to ufc_form.");
-}
-
-void fem(py::module& m)
-{
-  // utils
-  m.def("create_vector_block", &dolfinx::fem::create_vector_block,
-        py::return_value_policy::take_ownership,
-        "Create a monolithic vector for multiple (stacked) linear forms.");
-  m.def("create_vector_nest", &dolfinx::fem::create_vector_nest,
-        py::return_value_policy::take_ownership,
-        "Create nested vector for multiple (stacked) linear forms.");
-
-<<<<<<< HEAD
-  m.def("create_sparsity_pattern",
-        &dolfinx::fem::create_sparsity_pattern<PetscScalar>,
-        "Create a sparsity pattern for bilinear form.");
-  m.def(
-      "pack_coefficients",
-      [](dolfinx::fem::Form<PetscScalar>& form) {
-        auto [coeffs, cstride] = dolfinx::fem::pack_coefficients(form);
-        int shape0 = cstride == 0 ? 0 : coeffs.size() / cstride;
-        return as_pyarray(std::move(coeffs), std::array{shape0, cstride});
-      },
-      "Pack coefficients for a Form.");
-  m.def(
-      "pack_coefficients",
-      [](dolfinx::fem::Expression<PetscScalar>& e) {
-        auto [coeffs, cstride] = dolfinx::fem::pack_coefficients(e);
-        int shape0 = cstride == 0 ? 0 : coeffs.size() / cstride;
-        return as_pyarray(std::move(coeffs), std::array{shape0, cstride});
-      },
-      "Pack coefficients for an Expression.");
-  m.def(
-      "pack_constants",
-      [](const dolfinx::fem::Form<PetscScalar>& form) {
-        return as_pyarray(dolfinx::fem::pack_constants(form));
-      },
-      "Pack constants for a Form.");
-  m.def(
-      "pack_constants",
-      [](const dolfinx::fem::Expression<PetscScalar>& e) {
-        return as_pyarray(dolfinx::fem::pack_constants(e));
-      },
-      "Pack constants for an Expression.");
-=======
-  m.def(
-      "create_sparsity_pattern",
-      [](const dolfinx::mesh::Topology& topology,
-         const std::vector<std::reference_wrapper<const dolfinx::fem::DofMap>>&
-             dofmaps,
-         const std::set<dolfinx::fem::IntegralType>& types)
-      {
-        if (dofmaps.size() != 2)
-        {
-          throw std::runtime_error(
-              "create_sparsity_pattern requires exactly two dofmaps.");
-        }
-        return dolfinx::fem::create_sparsity_pattern(
-            topology, {dofmaps[0], dofmaps[1]}, types);
-      },
-      "Create a sparsity pattern.");
->>>>>>> 6df770cc
-  m.def("create_matrix", dolfinx::fem::create_matrix,
-        py::return_value_policy::take_ownership, py::arg("a"),
-        py::arg("type") = std::string(),
-        "Create a PETSc Mat for bilinear form.");
-  m.def("create_matrix_block", &dolfinx::fem::create_matrix_block,
-        py::return_value_policy::take_ownership, py::arg("a"),
-        py::arg("type") = std::string(),
-        "Create monolithic sparse matrix for stacked bilinear forms.");
-  m.def("create_matrix_nest", &dolfinx::fem::create_matrix_nest,
-        py::return_value_policy::take_ownership, py::arg("a"),
-        py::arg("types") = std::vector<std::vector<std::string>>(),
-        "Create nested sparse matrix for bilinear forms.");
-  m.def(
-      "create_element_dof_layout",
-      [](const std::uintptr_t dofmap, const dolfinx::mesh::CellType cell_type,
-         const std::vector<int>& parent_map) {
-        const ufc_dofmap* p = reinterpret_cast<const ufc_dofmap*>(dofmap);
-        return dolfinx::fem::create_element_dof_layout(*p, cell_type,
-                                                       parent_map);
-      },
-      "Create ElementDofLayout object from a ufc dofmap.");
-  m.def(
-      "create_dofmap",
-      [](const MPICommWrapper comm, const std::uintptr_t dofmap,
-         dolfinx::mesh::Topology& topology,
-         std::shared_ptr<dolfinx::fem::FiniteElement> element) {
-        const ufc_dofmap* p = reinterpret_cast<const ufc_dofmap*>(dofmap);
-        return dolfinx::fem::create_dofmap(comm.get(), *p, topology, nullptr,
-                                           element);
-      },
-      "Create DofMap object from a pointer to ufc_dofmap.");
-  m.def(
-<<<<<<< HEAD
-      "create_form",
-      [](const std::uintptr_t form,
-         const std::vector<std::shared_ptr<const dolfinx::fem::FunctionSpace>>&
-             spaces,
-         const std::vector<std::shared_ptr<
-             const dolfinx::fem::Function<PetscScalar>>>& coefficients,
-         const std::vector<std::shared_ptr<
-             const dolfinx::fem::Constant<PetscScalar>>>& constants,
-         const std::map<dolfinx::fem::IntegralType,
-                        const dolfinx::mesh::MeshTags<int>*>& subdomains,
-         const std::shared_ptr<const dolfinx::mesh::Mesh>& mesh) {
-        const ufc_form* p = reinterpret_cast<const ufc_form*>(form);
-        return dolfinx::fem::create_form<PetscScalar>(
-            *p, spaces, coefficients, constants, subdomains, mesh);
-      },
-      "Create Form from a pointer to ufc_form.");
-  m.def(
-=======
->>>>>>> 6df770cc
-      "build_dofmap",
-      [](const MPICommWrapper comm, const dolfinx::mesh::Topology& topology,
-         const dolfinx::fem::ElementDofLayout& element_dof_layout) {
-        auto [map, bs, dofmap] = dolfinx::fem::build_dofmap_data(
-            comm.get(), topology, {element_dof_layout},
-            [](const dolfinx::graph::AdjacencyList<std::int32_t>& g) {
-              return dolfinx::graph::scotch::compute_gps(g, 2).first;
-            });
-        return std::tuple(map, bs, std::move(dofmap));
-      },
-      "Build and dofmap on a mesh.");
-  m.def("transpose_dofmap", &dolfinx::fem::transpose_dofmap,
-        "Build the index to (cell, local index) map from a "
-        "dofmap ((cell, local index ) -> index).");
-
-  // dolfinx::fem::FiniteElement
-  py::class_<dolfinx::fem::FiniteElement,
-             std::shared_ptr<dolfinx::fem::FiniteElement>>(
-      m, "FiniteElement", "Finite element object")
-      .def(py::init([](const std::uintptr_t ufc_element) {
-        const ufc_finite_element* p
-            = reinterpret_cast<const ufc_finite_element*>(ufc_element);
-        return dolfinx::fem::FiniteElement(*p);
-      }))
-      .def("num_sub_elements", &dolfinx::fem::FiniteElement::num_sub_elements)
-      .def("interpolation_points",
-           [](const dolfinx::fem::FiniteElement& self) {
-             const xt::xtensor<double, 2>& x = self.interpolation_points();
-
-             // FIXME: Set read-only flag and return wrapper
-             return py::array_t<double>(x.shape(), x.data());
-             //  return py::array_t<double>(x.shape(), x.data(),
-             //  py::cast(self));
-           })
-      .def_property_readonly("interpolation_ident",
-                             &dolfinx::fem::FiniteElement::interpolation_ident)
-      .def_property_readonly("value_rank",
-                             &dolfinx::fem::FiniteElement::value_rank)
-      .def("space_dimension", &dolfinx::fem::FiniteElement::space_dimension)
-      .def("value_dimension", &dolfinx::fem::FiniteElement::value_dimension)
-      .def("apply_dof_transformation",
-           [](const dolfinx::fem::FiniteElement& self,
-              py::array_t<double, py::array::c_style>& x,
-              std::uint32_t cell_permutation, int dim) {
-             self.apply_dof_transformation(
-                 xtl::span(x.mutable_data(), x.size()), cell_permutation, dim);
-           })
-      .def_property_readonly(
-          "needs_dof_transformations",
-          &dolfinx::fem::FiniteElement::needs_dof_transformations)
-      .def("signature", &dolfinx::fem::FiniteElement::signature);
-
-  // dolfinx::fem::ElementDofLayout
-  py::class_<dolfinx::fem::ElementDofLayout,
-             std::shared_ptr<dolfinx::fem::ElementDofLayout>>(
-      m, "ElementDofLayout", "Object describing the layout of dofs on a cell")
-      .def(py::init<int, const std::vector<std::vector<std::vector<int>>>&,
-                    const std::vector<std::vector<std::vector<int>>>&,
-                    const std::vector<int>&,
-                    const std::vector<std::shared_ptr<
-                        const dolfinx::fem::ElementDofLayout>>>())
-      .def_property_readonly("num_dofs",
-                             &dolfinx::fem::ElementDofLayout::num_dofs)
-      .def("num_entity_dofs", &dolfinx::fem::ElementDofLayout::num_entity_dofs)
-      .def("num_entity_closure_dofs",
-           &dolfinx::fem::ElementDofLayout::num_entity_closure_dofs)
-      .def("entity_dofs", &dolfinx::fem::ElementDofLayout::entity_dofs)
-      .def("entity_closure_dofs",
-           &dolfinx::fem::ElementDofLayout::entity_closure_dofs)
-      .def("block_size", &dolfinx::fem::ElementDofLayout::block_size);
-
-  // dolfinx::fem::DofMap
-  py::class_<dolfinx::fem::DofMap, std::shared_ptr<dolfinx::fem::DofMap>>(
-      m, "DofMap", "DofMap object")
-      .def(py::init<std::shared_ptr<const dolfinx::fem::ElementDofLayout>,
-                    std::shared_ptr<const dolfinx::common::IndexMap>, int,
-                    dolfinx::graph::AdjacencyList<std::int32_t>&, int>(),
-           py::arg("element_dof_layout"), py::arg("index_map"),
-           py::arg("index_map_bs"), py::arg("dofmap"), py::arg("bs"))
-      .def_readonly("index_map", &dolfinx::fem::DofMap::index_map)
-      .def_property_readonly("index_map_bs",
-                             &dolfinx::fem::DofMap::index_map_bs)
-      .def_readonly("dof_layout", &dolfinx::fem::DofMap::element_dof_layout)
-      .def("cell_dofs",
-           [](const dolfinx::fem::DofMap& self, int cell) {
-             xtl::span<const std::int32_t> dofs = self.cell_dofs(cell);
-             return py::array_t<std::int32_t>(dofs.size(), dofs.data(),
-                                              py::cast(self));
-           })
-      .def_property_readonly("bs", &dolfinx::fem::DofMap::bs)
-      .def("list", &dolfinx::fem::DofMap::list,
-           py::return_value_policy::reference_internal);
-
-  // dolfinx::fem::CoordinateElement
-  py::class_<dolfinx::fem::CoordinateElement,
-             std::shared_ptr<dolfinx::fem::CoordinateElement>>(
-      m, "CoordinateElement", "Coordinate map element")
-      .def(py::init<dolfinx::mesh::CellType, int>(), py::arg("celltype"),
-           py::arg("degree"))
-      .def_property_readonly("dof_layout",
-                             &dolfinx::fem::CoordinateElement::dof_layout)
-      .def("push_forward",
-           [](const dolfinx::fem::CoordinateElement& self,
-              const py::array_t<double, py::array::c_style>& X,
-              const py::array_t<double, py::array::c_style>& cell_geometry) {
-             std::array<std::size_t, 2> s_x;
-             std::copy_n(X.shape(), 2, s_x.begin());
-             auto _X = xt::adapt(X.data(), X.size(), xt::no_ownership(), s_x);
-
-             std::array<std::size_t, 2> s_g;
-             std::copy_n(cell_geometry.shape(), 2, s_g.begin());
-             auto g = xt::adapt(cell_geometry.data(), cell_geometry.size(),
-                                xt::no_ownership(), s_g);
-
-             xt::xtensor<double, 2> x = xt::empty<double>(
-                 {_X.shape(0), std::size_t(cell_geometry.shape(1))});
-             const xt::xtensor<double, 2> phi
-                 = xt::view(self.tabulate(0, _X), 0, xt::all(), xt::all(), 0);
-
-             self.push_forward(x, g, phi);
-             return xt_as_pyarray(std::move(x));
-           })
-      .def("pull_back",
-           [](const dolfinx::fem::CoordinateElement& self,
-              const py::array_t<double, py::array::c_style>& x,
-              const py::array_t<double, py::array::c_style>& cell_geometry) {
-             const std::size_t tdim = self.topological_dimension();
-             const std::size_t gdim = x.shape(1);
-             const std::size_t num_points = x.shape(0);
-             xt::xtensor<double, 2> X = xt::empty<double>({num_points, tdim});
-             xt::xtensor<double, 3> J
-                 = xt::empty<double>({num_points, gdim, tdim});
-             xt::xtensor<double, 3> K
-                 = xt::empty<double>({num_points, tdim, gdim});
-             xt::xtensor<double, 1> detJ = xt::empty<double>({num_points});
-
-             std::array<std::size_t, 2> s_x;
-             std::copy_n(x.shape(), 2, s_x.begin());
-             auto _x = xt::adapt(x.data(), x.size(), xt::no_ownership(), s_x);
-
-             std::array<std::size_t, 2> s_g;
-             std::copy_n(cell_geometry.shape(), 2, s_g.begin());
-             auto g = xt::adapt(cell_geometry.data(), cell_geometry.size(),
-                                xt::no_ownership(), s_g);
-             self.pull_back(X, J, detJ, K, _x, g);
-             return xt_as_pyarray(std::move(X));
-           })
-      .def_readwrite("non_affine_atol",
-                     &dolfinx::fem::CoordinateElement::non_affine_atol)
-      .def_readwrite("non_affine_max_its",
-                     &dolfinx::fem::CoordinateElement::non_affine_max_its);
-
-<<<<<<< HEAD
-  // dolfinx::fem::DirichletBC
-  py::class_<dolfinx::fem::DirichletBC<PetscScalar>,
-             std::shared_ptr<dolfinx::fem::DirichletBC<PetscScalar>>>
-      dirichletbc(m, "DirichletBC",
-                  "Object for representing Dirichlet (essential) boundary "
-                  "conditions");
-
-  dirichletbc
-      .def(py::init(
-          [](const std::shared_ptr<const dolfinx::fem::Function<PetscScalar>>&
-                 g,
-             const py::array_t<std::int32_t, py::array::c_style>& dofs) {
-            return dolfinx::fem::DirichletBC<PetscScalar>(
-                g, std::vector<std::int32_t>(dofs.data(),
-                                             dofs.data() + dofs.size()));
-          }))
-      .def(py::init(
-          [](const std::shared_ptr<const dolfinx::fem::Function<PetscScalar>>&
-                 g,
-             const std::array<py::array_t<std::int32_t, py::array::c_style>, 2>&
-                 V_g_dofs,
-             const std::shared_ptr<const dolfinx::fem::FunctionSpace>& V) {
-            std::array dofs = {std::vector<std::int32_t>(
-                                   V_g_dofs[0].data(),
-                                   V_g_dofs[0].data() + V_g_dofs[0].size()),
-                               std::vector<std::int32_t>(
-                                   V_g_dofs[1].data(),
-                                   V_g_dofs[1].data() + V_g_dofs[1].size())};
-            return dolfinx::fem::DirichletBC(g, std::move(dofs), V);
-          }))
-      .def("dof_indices",
-           [](const dolfinx::fem::DirichletBC<PetscScalar>& self) {
-             auto [dofs, owned] = self.dof_indices();
-             return std::pair(py::array_t<std::int32_t>(
-                                  dofs.size(), dofs.data(), py::cast(self)),
-                              owned);
-           })
-      .def_property_readonly(
-          "function_space",
-          &dolfinx::fem::DirichletBC<PetscScalar>::function_space)
-      .def_property_readonly("value",
-                             &dolfinx::fem::DirichletBC<PetscScalar>::value);
-
-  // dolfinx::fem::assemble
-
-  // Functional
-  m.def(
-      "assemble_scalar",
-      [](const dolfinx::fem::Form<PetscScalar>& M,
-         const py::array_t<PetscScalar, py::array::c_style>& constants,
-         const py::array_t<PetscScalar, py::array::c_style>& coeffs) {
-        return dolfinx::fem::assemble_scalar<PetscScalar>(
-            M, constants,
-            {xtl::span<const PetscScalar>(coeffs.data(), coeffs.size()),
-             coeffs.shape(1)});
-      },
-      "Assemble functional over mesh with provided constants and coefficients");
-  // Vector
-  m.def(
-      "assemble_vector",
-      [](py::array_t<PetscScalar, py::array::c_style> b,
-         const dolfinx::fem::Form<PetscScalar>& L,
-         const py::array_t<PetscScalar, py::array::c_style>& constants,
-         const py::array_t<PetscScalar, py::array::c_style>& coeffs) {
-        dolfinx::fem::assemble_vector<PetscScalar>(
-            xtl::span(b.mutable_data(), b.size()), L, constants,
-            {xtl::span<const PetscScalar>(coeffs.data(), coeffs.size()),
-             coeffs.shape(1)});
-      },
-      py::arg("b"), py::arg("L"), py::arg("constants"), py::arg("coeffs"),
-      "Assemble linear form into an existing vector with pre-packed "
-      "constants "
-      "and coefficients");
-  // Matrices
-=======
-  // dolfinx::fem::assemble
-  declare_functions<double>(m);
-  declare_functions<std::complex<double>>(m);
-  declare_objects<double>(m, "float64");
-  declare_objects<std::complex<double>>(m, "complex128");
-  declare_form<double>(m, "float64");
-  declare_form<std::complex<double>>(m, "complex128");
-
-  // PETSc Matrices
->>>>>>> 6df770cc
-  m.def(
-      "assemble_matrix_petsc",
-      [](Mat A, const dolfinx::fem::Form<PetscScalar>& a,
-         const py::array_t<PetscScalar, py::array::c_style>& constants,
-         const py::array_t<PetscScalar, py::array::c_style>& coeffs,
-         const std::vector<std::shared_ptr<
-             const dolfinx::fem::DirichletBC<PetscScalar>>>& bcs,
-         bool unrolled) {
-        std::function<int(std::int32_t, const std::int32_t*, std::int32_t,
-                          const std::int32_t*, const PetscScalar*)>
-            set_fn;
-        if (unrolled)
-        {
-          set_fn = dolfinx::la::PETScMatrix::set_block_expand_fn(
-              A, a.function_spaces()[0]->dofmap()->bs(),
-              a.function_spaces()[1]->dofmap()->bs(), ADD_VALUES);
-        }
-        else
-          set_fn = dolfinx::la::PETScMatrix::set_block_fn(A, ADD_VALUES);
-
-        dolfinx::fem::assemble_matrix(
-            set_fn, a, xtl::span(constants),
-            {xtl::span<const PetscScalar>(coeffs.data(), coeffs.size()),
-             coeffs.shape(1)},
-            bcs);
-      },
-      py::arg("A"), py::arg("a"), py::arg("constants"), py::arg("coeffs"),
-      py::arg("bcs"), py::arg("unrolled") = false,
-      "Assemble bilinear form into an existing PETSc matrix");
-  m.def(
-      "assemble_matrix_petsc",
-      [](Mat A, const dolfinx::fem::Form<PetscScalar>& a,
-         const py::array_t<PetscScalar, py::array::c_style>& constants,
-         const py::array_t<PetscScalar, py::array::c_style>& coeffs,
-         const std::vector<bool>& rows0, const std::vector<bool>& rows1,
-         bool unrolled) {
-        std::function<int(std::int32_t, const std::int32_t*, std::int32_t,
-                          const std::int32_t*, const PetscScalar*)>
-            set_fn;
-        if (unrolled)
-<<<<<<< HEAD
-        {
-          set_fn = dolfinx::la::PETScMatrix::set_block_expand_fn(
-              A, a.function_spaces()[0]->dofmap()->bs(),
-              a.function_spaces()[1]->dofmap()->bs(), ADD_VALUES);
-        }
-        else
-          set_fn = dolfinx::la::PETScMatrix::set_block_fn(A, ADD_VALUES);
-
-        dolfinx::fem::assemble_matrix(
-            set_fn, a, xtl::span(constants),
-            {xtl::span<const PetscScalar>(coeffs.data(), coeffs.size()),
-             coeffs.shape(1)},
-            rows0, rows1);
-      },
-      py::arg("A"), py::arg("a"), py::arg("constants"), py::arg("coeffs"),
-      py::arg("rows0"), py::arg("rows1"), py::arg("unrolled") = false);
-  m.def("insert_diagonal",
-        [](Mat A, const dolfinx::fem::FunctionSpace& V,
-           const std::vector<std::shared_ptr<
-               const dolfinx::fem::DirichletBC<PetscScalar>>>& bcs,
-           PetscScalar diagonal) {
-          dolfinx::fem::set_diagonal(
-              dolfinx::la::PETScMatrix::set_fn(A, INSERT_VALUES), V, bcs,
-              diagonal);
-        });
-  m.def(
-      "assemble_matrix",
-      [](const std::function<int(const py::array_t<std::int32_t>&,
-                                 const py::array_t<std::int32_t>&,
-                                 const py::array_t<PetscScalar>&)>& fin,
-         const dolfinx::fem::Form<PetscScalar>& form,
-         const std::vector<std::shared_ptr<
-             const dolfinx::fem::DirichletBC<PetscScalar>>>& bcs) {
-        std::function<int(std::int32_t, const std::int32_t*, std::int32_t,
-                          const std::int32_t*, const PetscScalar*)>
-            f = [&fin](int nr, const int* rows, int nc, const int* cols,
-                       const PetscScalar* data) {
-              return fin(py::array(nr, rows), py::array(nc, cols),
-                         py::array(nr * nc, data));
-            };
-        dolfinx::fem::assemble_matrix<PetscScalar>(f, form, bcs);
-      },
-      "Experimental assembly with Python insertion function. This will be "
-      "slow. Use for testing only.");
-
-  // BC modifiers
-  m.def(
-      "apply_lifting",
-      [](py::array_t<PetscScalar, py::array::c_style> b,
-         const std::vector<
-             std::shared_ptr<const dolfinx::fem::Form<PetscScalar>>>& a,
-         const std::vector<py::array_t<PetscScalar, py::array::c_style>>&
-             constants,
-         const std::vector<py::array_t<PetscScalar, py::array::c_style>>&
-             coeffs,
-         const std::vector<std::vector<std::shared_ptr<
-             const dolfinx::fem::DirichletBC<PetscScalar>>>>& bcs1,
-         const std::vector<py::array_t<PetscScalar, py::array::c_style>>& x0,
-         double scale) {
-        using T = PetscScalar;
-        std::vector<xtl::span<const T>> _x0;
-        for (const auto& x : x0)
-          _x0.emplace_back(x.data(), x.size());
-
-        std::vector<xtl::span<const T>> _constants;
-        std::transform(constants.cbegin(), constants.cend(),
-                       std::back_inserter(_constants),
-                       [](auto& c) { return c; });
-
-        std::vector<std::pair<xtl::span<const T>, int>> _coeffs;
-        std::transform(coeffs.cbegin(), coeffs.cend(),
-                       std::back_inserter(_coeffs), [](auto& c) {
-                         int shape1 = c.ndim() == 0 ? 0 : c.shape(1);
-                         return std::pair(
-                             xtl::span<const T>(c.data(), c.size()), shape1);
-                       });
-
-        dolfinx::fem::apply_lifting<PetscScalar>(
-            xtl::span(b.mutable_data(), b.size()), a, _constants, _coeffs, bcs1,
-            _x0, scale);
-      },
-      "Modify vector for lifted boundary conditions");
-  m.def(
-      "set_bc",
-      [](py::array_t<PetscScalar, py::array::c_style> b,
-         const std::vector<std::shared_ptr<
-             const dolfinx::fem::DirichletBC<PetscScalar>>>& bcs,
-         const py::array_t<PetscScalar, py::array::c_style>& x0, double scale) {
-        if (x0.ndim() == 0)
-        {
-          dolfinx::fem::set_bc<PetscScalar>(
-              xtl::span(b.mutable_data(), b.size()), bcs, scale);
-        }
-        else if (x0.ndim() == 1)
-=======
->>>>>>> 6df770cc
-        {
-          set_fn = dolfinx::la::PETScMatrix::set_block_expand_fn(
-              A, a.function_spaces()[0]->dofmap()->bs(),
-              a.function_spaces()[1]->dofmap()->bs(), ADD_VALUES);
-        }
-        else
-          set_fn = dolfinx::la::PETScMatrix::set_block_fn(A, ADD_VALUES);
-
-        dolfinx::fem::assemble_matrix(
-            set_fn, a, xtl::span(constants),
-            {xtl::span<const PetscScalar>(coeffs.data(), coeffs.size()),
-             coeffs.shape(1)},
-            rows0, rows1);
-      },
-      py::arg("A"), py::arg("a"), py::arg("constants"), py::arg("coeffs"),
-      py::arg("rows0"), py::arg("rows1"), py::arg("unrolled") = false);
-  m.def("insert_diagonal",
-        [](Mat A, const dolfinx::fem::FunctionSpace& V,
-           const std::vector<std::shared_ptr<
-               const dolfinx::fem::DirichletBC<PetscScalar>>>& bcs,
-           PetscScalar diagonal)
-        {
-          dolfinx::fem::set_diagonal(
-              dolfinx::la::PETScMatrix::set_fn(A, INSERT_VALUES), V, bcs,
-              diagonal);
-        });
-
-  m.def(
-      "create_discrete_gradient",
-      [](const dolfinx::fem::FunctionSpace& V0,
-         const dolfinx::fem::FunctionSpace& V1) {
-        dolfinx::la::SparsityPattern sp
-            = dolfinx::fem::create_sparsity_discrete_gradient(V0, V1);
-        Mat A = dolfinx::la::create_petsc_matrix(MPI_COMM_WORLD, sp);
-        dolfinx::fem::assemble_discrete_gradient<PetscScalar>(
-            dolfinx::la::PETScMatrix::set_fn(A, ADD_VALUES), V0, V1);
-        MatAssemblyBegin(A, MAT_FINAL_ASSEMBLY);
-        MatAssemblyEnd(A, MAT_FINAL_ASSEMBLY);
-        return A;
-      },
-      py::return_value_policy::take_ownership);
-
-  py::enum_<dolfinx::fem::IntegralType>(m, "IntegralType")
-      .value("cell", dolfinx::fem::IntegralType::cell)
-      .value("exterior_facet", dolfinx::fem::IntegralType::exterior_facet)
-      .value("interior_facet", dolfinx::fem::IntegralType::interior_facet)
-      .value("vertex", dolfinx::fem::IntegralType::vertex);
-
-<<<<<<< HEAD
-  // dolfinx::fem::Form
-  py::class_<dolfinx::fem::Form<PetscScalar>,
-             std::shared_ptr<dolfinx::fem::Form<PetscScalar>>>(
-      m, "Form", "Variational form object")
-      .def(
-          py::init(
-              [](const std::vector<std::shared_ptr<
-                     const dolfinx::fem::FunctionSpace>>& spaces,
-                 const std::map<
-                     dolfinx::fem::IntegralType,
-                     std::pair<std::vector<std::pair<int, py::object>>,
-                               const dolfinx::mesh::MeshTags<int>*>>& integrals,
-                 const std::vector<std::shared_ptr<
-                     const dolfinx::fem::Function<PetscScalar>>>& coefficients,
-                 const std::vector<std::shared_ptr<
-                     const dolfinx::fem::Constant<PetscScalar>>>& constants,
-                 bool needs_permutation_data,
-                 const std::shared_ptr<const dolfinx::mesh::Mesh>& mesh) {
-                using kern = std::function<void(
-                    PetscScalar*, const PetscScalar*, const PetscScalar*,
-                    const double*, const int*, const std::uint8_t*)>;
-                std::map<dolfinx::fem::IntegralType,
-                         std::pair<std::vector<std::pair<int, kern>>,
-                                   const dolfinx::mesh::MeshTags<int>*>>
-                    _integrals;
-
-                // Loop over kernel for each entity type
-                for (auto& kernel_type : integrals)
-                {
-                  // Set subdomain markers
-                  _integrals[kernel_type.first].second = nullptr;
-
-                  // Loop over each domain kernel
-                  for (auto& kernel : kernel_type.second.first)
-                  {
-                    auto tabulate_tensor_ptr
-                        = (void (*)(PetscScalar*, const PetscScalar*,
-                                    const PetscScalar*, const double*,
-                                    const int*, const std::uint8_t*))
-                              kernel.second.cast<std::uintptr_t>();
-                    _integrals[kernel_type.first].first.push_back(
-                        {kernel.first, tabulate_tensor_ptr});
-                  }
-                }
-                return dolfinx::fem::Form<PetscScalar>(
-                    spaces, _integrals, coefficients, constants,
-                    needs_permutation_data, mesh);
-              }),
-          py::arg("spaces"), py::arg("integrals"), py::arg("coefficients"),
-          py::arg("constants"), py::arg("need_permutation_data"),
-          py::arg("mesh") = py::none())
-      .def_property_readonly("coefficients",
-                             &dolfinx::fem::Form<PetscScalar>::coefficients)
-      .def_property_readonly("rank", &dolfinx::fem::Form<PetscScalar>::rank)
-      .def_property_readonly("mesh", &dolfinx::fem::Form<PetscScalar>::mesh)
-      .def_property_readonly("function_spaces",
-                             &dolfinx::fem::Form<PetscScalar>::function_spaces)
-      .def("integral_ids", &dolfinx::fem::Form<PetscScalar>::integral_ids)
-      .def_property_readonly(
-          "needs_facet_permutations",
-          &dolfinx::fem::Form<PetscScalar>::needs_facet_permutations)
-      .def(
-          "domains",
-          [](const dolfinx::fem::Form<PetscScalar>& self,
-             dolfinx::fem::IntegralType type,
              int i) -> py::array_t<std::int32_t> {
             switch (type)
             {
@@ -1216,8 +530,332 @@
             }
           });
 
-=======
->>>>>>> 6df770cc
+  // Form
+  std::string pymethod_create_form = std::string("create_form_") + type;
+  m.def(
+      pymethod_create_form.c_str(),
+      [](const std::uintptr_t form,
+         const std::vector<std::shared_ptr<const dolfinx::fem::FunctionSpace>>&
+             spaces,
+         const std::vector<std::shared_ptr<const dolfinx::fem::Function<T>>>&
+             coefficients,
+         const std::vector<std::shared_ptr<const dolfinx::fem::Constant<T>>>&
+             constants,
+         const std::map<dolfinx::fem::IntegralType,
+                        const dolfinx::mesh::MeshTags<int>*>& subdomains,
+         const std::shared_ptr<const dolfinx::mesh::Mesh>& mesh) {
+        const ufc_form* p = reinterpret_cast<const ufc_form*>(form);
+        return dolfinx::fem::create_form<T>(*p, spaces, coefficients, constants,
+                                            subdomains, mesh);
+      },
+      "Create Form from a pointer to ufc_form.");
+}
+
+void fem(py::module& m)
+{
+  // utils
+  m.def("create_vector_block", &dolfinx::fem::create_vector_block,
+        py::return_value_policy::take_ownership,
+        "Create a monolithic vector for multiple (stacked) linear forms.");
+  m.def("create_vector_nest", &dolfinx::fem::create_vector_nest,
+        py::return_value_policy::take_ownership,
+        "Create nested vector for multiple (stacked) linear forms.");
+
+  m.def(
+      "create_sparsity_pattern",
+      [](const dolfinx::mesh::Topology& topology,
+         const std::vector<std::reference_wrapper<const dolfinx::fem::DofMap>>&
+             dofmaps,
+         const std::set<dolfinx::fem::IntegralType>& types) {
+        if (dofmaps.size() != 2)
+        {
+          throw std::runtime_error(
+              "create_sparsity_pattern requires exactly two dofmaps.");
+        }
+        return dolfinx::fem::create_sparsity_pattern(
+            topology, {dofmaps[0], dofmaps[1]}, types);
+      },
+      "Create a sparsity pattern.");
+  m.def("create_matrix", dolfinx::fem::create_matrix,
+        py::return_value_policy::take_ownership, py::arg("a"),
+        py::arg("type") = std::string(),
+        "Create a PETSc Mat for bilinear form.");
+  m.def("create_matrix_block", &dolfinx::fem::create_matrix_block,
+        py::return_value_policy::take_ownership, py::arg("a"),
+        py::arg("type") = std::string(),
+        "Create monolithic sparse matrix for stacked bilinear forms.");
+  m.def("create_matrix_nest", &dolfinx::fem::create_matrix_nest,
+        py::return_value_policy::take_ownership, py::arg("a"),
+        py::arg("types") = std::vector<std::vector<std::string>>(),
+        "Create nested sparse matrix for bilinear forms.");
+  m.def(
+      "create_element_dof_layout",
+      [](const std::uintptr_t dofmap, const dolfinx::mesh::CellType cell_type,
+         const std::vector<int>& parent_map) {
+        const ufc_dofmap* p = reinterpret_cast<const ufc_dofmap*>(dofmap);
+        return dolfinx::fem::create_element_dof_layout(*p, cell_type,
+                                                       parent_map);
+      },
+      "Create ElementDofLayout object from a ufc dofmap.");
+  m.def(
+      "create_dofmap",
+      [](const MPICommWrapper comm, const std::uintptr_t dofmap,
+         dolfinx::mesh::Topology& topology,
+         std::shared_ptr<dolfinx::fem::FiniteElement> element) {
+        const ufc_dofmap* p = reinterpret_cast<const ufc_dofmap*>(dofmap);
+        return dolfinx::fem::create_dofmap(comm.get(), *p, topology, nullptr,
+                                           element);
+      },
+      "Create DofMap object from a pointer to ufc_dofmap.");
+  m.def(
+      "build_dofmap",
+      [](const MPICommWrapper comm, const dolfinx::mesh::Topology& topology,
+         const dolfinx::fem::ElementDofLayout& element_dof_layout) {
+        auto [map, bs, dofmap] = dolfinx::fem::build_dofmap_data(
+            comm.get(), topology, {element_dof_layout},
+            [](const dolfinx::graph::AdjacencyList<std::int32_t>& g) {
+              return dolfinx::graph::scotch::compute_gps(g, 2).first;
+            });
+        return std::tuple(map, bs, std::move(dofmap));
+      },
+      "Build and dofmap on a mesh.");
+  m.def("transpose_dofmap", &dolfinx::fem::transpose_dofmap,
+        "Build the index to (cell, local index) map from a "
+        "dofmap ((cell, local index ) -> index).");
+
+  // dolfinx::fem::FiniteElement
+  py::class_<dolfinx::fem::FiniteElement,
+             std::shared_ptr<dolfinx::fem::FiniteElement>>(
+      m, "FiniteElement", "Finite element object")
+      .def(py::init([](const std::uintptr_t ufc_element) {
+        const ufc_finite_element* p
+            = reinterpret_cast<const ufc_finite_element*>(ufc_element);
+        return dolfinx::fem::FiniteElement(*p);
+      }))
+      .def("num_sub_elements", &dolfinx::fem::FiniteElement::num_sub_elements)
+      .def("interpolation_points",
+           [](const dolfinx::fem::FiniteElement& self) {
+             const xt::xtensor<double, 2>& x = self.interpolation_points();
+
+             // FIXME: Set read-only flag and return wrapper
+             return py::array_t<double>(x.shape(), x.data());
+             //  return py::array_t<double>(x.shape(), x.data(),
+             //  py::cast(self));
+           })
+      .def_property_readonly("interpolation_ident",
+                             &dolfinx::fem::FiniteElement::interpolation_ident)
+      .def_property_readonly("value_rank",
+                             &dolfinx::fem::FiniteElement::value_rank)
+      .def("space_dimension", &dolfinx::fem::FiniteElement::space_dimension)
+      .def("value_dimension", &dolfinx::fem::FiniteElement::value_dimension)
+      .def("apply_dof_transformation",
+           [](const dolfinx::fem::FiniteElement& self,
+              py::array_t<double, py::array::c_style>& x,
+              std::uint32_t cell_permutation, int dim) {
+             self.apply_dof_transformation(
+                 xtl::span(x.mutable_data(), x.size()), cell_permutation, dim);
+           })
+      .def_property_readonly(
+          "needs_dof_transformations",
+          &dolfinx::fem::FiniteElement::needs_dof_transformations)
+      .def("signature", &dolfinx::fem::FiniteElement::signature);
+
+  // dolfinx::fem::ElementDofLayout
+  py::class_<dolfinx::fem::ElementDofLayout,
+             std::shared_ptr<dolfinx::fem::ElementDofLayout>>(
+      m, "ElementDofLayout", "Object describing the layout of dofs on a cell")
+      .def(py::init<int, const std::vector<std::vector<std::vector<int>>>&,
+                    const std::vector<std::vector<std::vector<int>>>&,
+                    const std::vector<int>&,
+                    const std::vector<std::shared_ptr<
+                        const dolfinx::fem::ElementDofLayout>>>())
+      .def_property_readonly("num_dofs",
+                             &dolfinx::fem::ElementDofLayout::num_dofs)
+      .def("num_entity_dofs", &dolfinx::fem::ElementDofLayout::num_entity_dofs)
+      .def("num_entity_closure_dofs",
+           &dolfinx::fem::ElementDofLayout::num_entity_closure_dofs)
+      .def("entity_dofs", &dolfinx::fem::ElementDofLayout::entity_dofs)
+      .def("entity_closure_dofs",
+           &dolfinx::fem::ElementDofLayout::entity_closure_dofs)
+      .def("block_size", &dolfinx::fem::ElementDofLayout::block_size);
+
+  // dolfinx::fem::DofMap
+  py::class_<dolfinx::fem::DofMap, std::shared_ptr<dolfinx::fem::DofMap>>(
+      m, "DofMap", "DofMap object")
+      .def(py::init<std::shared_ptr<const dolfinx::fem::ElementDofLayout>,
+                    std::shared_ptr<const dolfinx::common::IndexMap>, int,
+                    dolfinx::graph::AdjacencyList<std::int32_t>&, int>(),
+           py::arg("element_dof_layout"), py::arg("index_map"),
+           py::arg("index_map_bs"), py::arg("dofmap"), py::arg("bs"))
+      .def_readonly("index_map", &dolfinx::fem::DofMap::index_map)
+      .def_property_readonly("index_map_bs",
+                             &dolfinx::fem::DofMap::index_map_bs)
+      .def_readonly("dof_layout", &dolfinx::fem::DofMap::element_dof_layout)
+      .def("cell_dofs",
+           [](const dolfinx::fem::DofMap& self, int cell) {
+             xtl::span<const std::int32_t> dofs = self.cell_dofs(cell);
+             return py::array_t<std::int32_t>(dofs.size(), dofs.data(),
+                                              py::cast(self));
+           })
+      .def_property_readonly("bs", &dolfinx::fem::DofMap::bs)
+      .def("list", &dolfinx::fem::DofMap::list,
+           py::return_value_policy::reference_internal);
+
+  // dolfinx::fem::CoordinateElement
+  py::class_<dolfinx::fem::CoordinateElement,
+             std::shared_ptr<dolfinx::fem::CoordinateElement>>(
+      m, "CoordinateElement", "Coordinate map element")
+      .def(py::init<dolfinx::mesh::CellType, int>(), py::arg("celltype"),
+           py::arg("degree"))
+      .def_property_readonly("dof_layout",
+                             &dolfinx::fem::CoordinateElement::dof_layout)
+      .def("push_forward",
+           [](const dolfinx::fem::CoordinateElement& self,
+              const py::array_t<double, py::array::c_style>& X,
+              const py::array_t<double, py::array::c_style>& cell_geometry) {
+             std::array<std::size_t, 2> s_x;
+             std::copy_n(X.shape(), 2, s_x.begin());
+             auto _X = xt::adapt(X.data(), X.size(), xt::no_ownership(), s_x);
+
+             std::array<std::size_t, 2> s_g;
+             std::copy_n(cell_geometry.shape(), 2, s_g.begin());
+             auto g = xt::adapt(cell_geometry.data(), cell_geometry.size(),
+                                xt::no_ownership(), s_g);
+
+             xt::xtensor<double, 2> x = xt::empty<double>(
+                 {_X.shape(0), std::size_t(cell_geometry.shape(1))});
+             const xt::xtensor<double, 2> phi
+                 = xt::view(self.tabulate(0, _X), 0, xt::all(), xt::all(), 0);
+
+             self.push_forward(x, g, phi);
+             return xt_as_pyarray(std::move(x));
+           })
+      .def("pull_back",
+           [](const dolfinx::fem::CoordinateElement& self,
+              const py::array_t<double, py::array::c_style>& x,
+              const py::array_t<double, py::array::c_style>& cell_geometry) {
+             const std::size_t tdim = self.topological_dimension();
+             const std::size_t gdim = x.shape(1);
+             const std::size_t num_points = x.shape(0);
+             xt::xtensor<double, 2> X = xt::empty<double>({num_points, tdim});
+             xt::xtensor<double, 3> J
+                 = xt::empty<double>({num_points, gdim, tdim});
+             xt::xtensor<double, 3> K
+                 = xt::empty<double>({num_points, tdim, gdim});
+             xt::xtensor<double, 1> detJ = xt::empty<double>({num_points});
+
+             std::array<std::size_t, 2> s_x;
+             std::copy_n(x.shape(), 2, s_x.begin());
+             auto _x = xt::adapt(x.data(), x.size(), xt::no_ownership(), s_x);
+
+             std::array<std::size_t, 2> s_g;
+             std::copy_n(cell_geometry.shape(), 2, s_g.begin());
+             auto g = xt::adapt(cell_geometry.data(), cell_geometry.size(),
+                                xt::no_ownership(), s_g);
+             self.pull_back(X, J, detJ, K, _x, g);
+             return xt_as_pyarray(std::move(X));
+           })
+      .def_readwrite("non_affine_atol",
+                     &dolfinx::fem::CoordinateElement::non_affine_atol)
+      .def_readwrite("non_affine_max_its",
+                     &dolfinx::fem::CoordinateElement::non_affine_max_its);
+
+  // dolfinx::fem::assemble
+  declare_functions<double>(m);
+  declare_functions<std::complex<double>>(m);
+  declare_objects<double>(m, "float64");
+  declare_objects<std::complex<double>>(m, "complex128");
+  declare_form<double>(m, "float64");
+  declare_form<std::complex<double>>(m, "complex128");
+
+  // PETSc Matrices
+  m.def(
+      "assemble_matrix_petsc",
+      [](Mat A, const dolfinx::fem::Form<PetscScalar>& a,
+         const py::array_t<PetscScalar, py::array::c_style>& constants,
+         const py::array_t<PetscScalar, py::array::c_style>& coeffs,
+         const std::vector<std::shared_ptr<
+             const dolfinx::fem::DirichletBC<PetscScalar>>>& bcs,
+         bool unrolled) {
+        std::function<int(std::int32_t, const std::int32_t*, std::int32_t,
+                          const std::int32_t*, const PetscScalar*)>
+            set_fn;
+        if (unrolled)
+        {
+          set_fn = dolfinx::la::PETScMatrix::set_block_expand_fn(
+              A, a.function_spaces()[0]->dofmap()->bs(),
+              a.function_spaces()[1]->dofmap()->bs(), ADD_VALUES);
+        }
+        else
+          set_fn = dolfinx::la::PETScMatrix::set_block_fn(A, ADD_VALUES);
+
+        dolfinx::fem::assemble_matrix(
+            set_fn, a, xtl::span(constants),
+            {xtl::span<const PetscScalar>(coeffs.data(), coeffs.size()),
+             coeffs.shape(1)},
+            bcs);
+      },
+      py::arg("A"), py::arg("a"), py::arg("constants"), py::arg("coeffs"),
+      py::arg("bcs"), py::arg("unrolled") = false,
+      "Assemble bilinear form into an existing PETSc matrix");
+  m.def(
+      "assemble_matrix_petsc",
+      [](Mat A, const dolfinx::fem::Form<PetscScalar>& a,
+         const py::array_t<PetscScalar, py::array::c_style>& constants,
+         const py::array_t<PetscScalar, py::array::c_style>& coeffs,
+         const std::vector<bool>& rows0, const std::vector<bool>& rows1,
+         bool unrolled) {
+        std::function<int(std::int32_t, const std::int32_t*, std::int32_t,
+                          const std::int32_t*, const PetscScalar*)>
+            set_fn;
+        if (unrolled)
+        {
+          set_fn = dolfinx::la::PETScMatrix::set_block_expand_fn(
+              A, a.function_spaces()[0]->dofmap()->bs(),
+              a.function_spaces()[1]->dofmap()->bs(), ADD_VALUES);
+        }
+        else
+          set_fn = dolfinx::la::PETScMatrix::set_block_fn(A, ADD_VALUES);
+
+        dolfinx::fem::assemble_matrix(
+            set_fn, a, xtl::span(constants),
+            {xtl::span<const PetscScalar>(coeffs.data(), coeffs.size()),
+             coeffs.shape(1)},
+            rows0, rows1);
+      },
+      py::arg("A"), py::arg("a"), py::arg("constants"), py::arg("coeffs"),
+      py::arg("rows0"), py::arg("rows1"), py::arg("unrolled") = false);
+  m.def("insert_diagonal",
+        [](Mat A, const dolfinx::fem::FunctionSpace& V,
+           const std::vector<std::shared_ptr<
+               const dolfinx::fem::DirichletBC<PetscScalar>>>& bcs,
+           PetscScalar diagonal) {
+          dolfinx::fem::set_diagonal(
+              dolfinx::la::PETScMatrix::set_fn(A, INSERT_VALUES), V, bcs,
+              diagonal);
+        });
+
+  m.def(
+      "create_discrete_gradient",
+      [](const dolfinx::fem::FunctionSpace& V0,
+         const dolfinx::fem::FunctionSpace& V1) {
+        dolfinx::la::SparsityPattern sp
+            = dolfinx::fem::create_sparsity_discrete_gradient(V0, V1);
+        Mat A = dolfinx::la::create_petsc_matrix(MPI_COMM_WORLD, sp);
+        dolfinx::fem::assemble_discrete_gradient<PetscScalar>(
+            dolfinx::la::PETScMatrix::set_fn(A, ADD_VALUES), V0, V1);
+        MatAssemblyBegin(A, MAT_FINAL_ASSEMBLY);
+        MatAssemblyEnd(A, MAT_FINAL_ASSEMBLY);
+        return A;
+      },
+      py::return_value_policy::take_ownership);
+
+  py::enum_<dolfinx::fem::IntegralType>(m, "IntegralType")
+      .value("cell", dolfinx::fem::IntegralType::cell)
+      .value("exterior_facet", dolfinx::fem::IntegralType::exterior_facet)
+      .value("interior_facet", dolfinx::fem::IntegralType::interior_facet)
+      .value("vertex", dolfinx::fem::IntegralType::vertex);
+
   m.def(
       "locate_dofs_topological",
       [](const std::vector<
@@ -1289,123 +927,6 @@
       },
       py::arg("V"), py::arg("marker"));
 
-<<<<<<< HEAD
-  // dolfinx::fem::Function
-  py::class_<dolfinx::fem::Function<PetscScalar>,
-             std::shared_ptr<dolfinx::fem::Function<PetscScalar>>>(
-      m, "Function", "A finite element function")
-      .def(py::init<std::shared_ptr<const dolfinx::fem::FunctionSpace>>(),
-           "Create a function on the given function space")
-      .def(py::init<std::shared_ptr<dolfinx::fem::FunctionSpace>,
-                    std::shared_ptr<dolfinx::la::Vector<PetscScalar>>>())
-      .def_readwrite("name", &dolfinx::fem::Function<PetscScalar>::name)
-      .def_property_readonly("id", &dolfinx::fem::Function<PetscScalar>::id)
-      .def("sub", &dolfinx::fem::Function<PetscScalar>::sub,
-           "Return sub-function (view into parent Function")
-      .def("collapse", &dolfinx::fem::Function<PetscScalar>::collapse,
-           "Collapse sub-function view")
-      .def(
-          "interpolate",
-          [](dolfinx::fem::Function<PetscScalar>& self,
-             const std::function<py::array_t<PetscScalar>(
-                 const py::array_t<double>&)>& f) {
-            auto _f = [&f](const xt::xtensor<double, 2>& x)
-                -> xt::xarray<PetscScalar> {
-              auto strides = x.strides();
-              std::transform(strides.begin(), strides.end(), strides.begin(),
-                             [](auto s) { return s * sizeof(double); });
-              py::array_t _x(x.shape(), strides, x.data(), py::none());
-              py::array_t v = f(_x);
-              std::vector<std::size_t> shape;
-              std::copy_n(v.shape(), v.ndim(), std::back_inserter(shape));
-              return xt::adapt(v.data(), shape);
-            };
-            self.interpolate(_f);
-          },
-          py::arg("f"), "Interpolate an expression")
-      .def("interpolate",
-           py::overload_cast<const dolfinx::fem::Function<PetscScalar>&>(
-               &dolfinx::fem::Function<PetscScalar>::interpolate),
-           py::arg("u"), "Interpolate a finite element function")
-      .def(
-          "interpolate_ptr",
-          [](dolfinx::fem::Function<PetscScalar>& self, std::uintptr_t addr) {
-            const std::function<void(PetscScalar*, int, int, const double*)> f
-                = reinterpret_cast<void (*)(PetscScalar*, int, int,
-                                            const double*)>(addr);
-
-            auto _f = [&f](xt::xarray<PetscScalar>& values,
-                           const xt::xtensor<double, 2>& x) -> void {
-              f(values.data(), int(values.shape(1)), int(values.shape(0)),
-                x.data());
-            };
-
-            assert(self.function_space());
-            assert(self.function_space()->element());
-            assert(self.function_space()->mesh());
-            const int tdim = self.function_space()->mesh()->topology().dim();
-            auto cell_map
-                = self.function_space()->mesh()->topology().index_map(tdim);
-            assert(cell_map);
-            const std::int32_t num_cells
-                = cell_map->size_local() + cell_map->num_ghosts();
-            std::vector<std::int32_t> cells(num_cells, 0);
-            std::iota(cells.begin(), cells.end(), 0);
-            const auto x = dolfinx::fem::interpolation_coords(
-                *self.function_space()->element(),
-                *self.function_space()->mesh(), cells);
-
-            dolfinx::fem::interpolate_c<PetscScalar>(self, _f, x, cells);
-          },
-          "Interpolate using a pointer to an expression with a C "
-          "signature")
-      .def_property_readonly("vector",
-                             &dolfinx::fem::Function<PetscScalar>::vector,
-                             "Return the PETSc vector associated with "
-                             "the finite element Function")
-      .def_property_readonly(
-          "x", py::overload_cast<>(&dolfinx::fem::Function<PetscScalar>::x),
-          "Return the vector associated with the finite element Function")
-      .def(
-          "eval",
-          [](const dolfinx::fem::Function<PetscScalar>& self,
-             const py::array_t<double, py::array::c_style>& x,
-             const py::array_t<std::int32_t, py::array::c_style>& cells,
-             py::array_t<PetscScalar, py::array::c_style>& u) {
-            // TODO: handle 1d case
-
-            std::array<std::size_t, 2> shape_x;
-            std::copy_n(x.shape(), 2, shape_x.begin());
-            auto _x
-                = xt::adapt(x.data(), x.size(), xt::no_ownership(), shape_x);
-
-            std::array<std::size_t, 2> shape_u;
-            std::copy_n(u.shape(), 2, shape_u.begin());
-
-            // The below should work, but misbehaves with the Intel icpx
-            // compiler
-            // xt::xtensor<PetscScalar, 2> _u = xt::adapt(
-            //     u.mutable_data(), u.size(), xt::no_ownership(), shape_u);
-            xt::xtensor<PetscScalar, 2> _u(shape_u);
-            std::copy_n(u.data(), u.size(), _u.data());
-
-            self.eval(_x, xtl::span(cells.data(), cells.size()), _u);
-            std::copy_n(_u.data(), _u.size(), u.mutable_data());
-          },
-          py::arg("x"), py::arg("cells"), py::arg("values"),
-          "Evaluate Function")
-      .def(
-          "compute_point_values",
-          [](const dolfinx::fem::Function<PetscScalar>& self) {
-            return xt_as_pyarray(self.compute_point_values());
-          },
-          "Compute values at all mesh points")
-      .def_property_readonly(
-          "function_space",
-          &dolfinx::fem::Function<PetscScalar>::function_space);
-
-=======
->>>>>>> 6df770cc
   // dolfinx::fem::FunctionSpace
   py::class_<dolfinx::fem::FunctionSpace,
              std::shared_ptr<dolfinx::fem::FunctionSpace>>(m, "FunctionSpace")
@@ -1423,84 +944,8 @@
       .def_property_readonly("dofmap", &dolfinx::fem::FunctionSpace::dofmap)
       .def("sub", &dolfinx::fem::FunctionSpace::sub)
       .def("tabulate_dof_coordinates",
-<<<<<<< HEAD
            [](const dolfinx::fem::FunctionSpace& self) {
              return xt_as_pyarray(self.tabulate_dof_coordinates(false));
            });
-
-  // dolfinx::fem::Constant
-  py::class_<dolfinx::fem::Constant<PetscScalar>,
-             std::shared_ptr<dolfinx::fem::Constant<PetscScalar>>>(
-      m, "Constant", "A value constant with respect to integration domain")
-      .def(py::init([](const py::array_t<PetscScalar, py::array::c_style>& c) {
-             std::vector<std::size_t> s;
-             std::copy_n(c.shape(), c.ndim(), std::back_inserter(s));
-             return dolfinx::fem::Constant<PetscScalar>(
-                 xt::adapt(c.data(), c.size(), xt::no_ownership(), s));
-           }),
-           "Create a constant from a scalar value array")
-      .def(
-          "value",
-          [](dolfinx::fem::Constant<PetscScalar>& self) {
-            return py::array(self.shape, self.value.data(), py::none());
-          },
-          py::return_value_policy::reference_internal);
-
-  // dolfinx::fem::Expression
-  py::class_<dolfinx::fem::Expression<PetscScalar>,
-             std::shared_ptr<dolfinx::fem::Expression<PetscScalar>>>(
-      m, "Expression", "An Expression")
-      .def(py::init(
-               [](const std::vector<std::shared_ptr<
-                      const dolfinx::fem::Function<PetscScalar>>>& coefficients,
-                  const std::vector<std::shared_ptr<
-                      const dolfinx::fem::Constant<PetscScalar>>>& constants,
-                  const std::shared_ptr<const dolfinx::mesh::Mesh>& mesh,
-                  const py::array_t<double, py::array::c_style>& X,
-                  py::object addr, const std::size_t value_size) {
-                 auto tabulate_expression_ptr = (void (*)(
-                     PetscScalar*, const PetscScalar*, const PetscScalar*,
-                     const double*))addr.cast<std::uintptr_t>();
-                 xt::xtensor<double, 2> _X(
-                     {std::size_t(X.shape(0)), std::size_t(X.shape(1))});
-                 std::copy_n(X.data(), X.size(), _X.data());
-                 return dolfinx::fem::Expression<PetscScalar>(
-                     coefficients, constants, mesh, _X, tabulate_expression_ptr,
-                     value_size);
-               }),
-           py::arg("coefficients"), py::arg("constants"), py::arg("mesh"),
-           py::arg("x"), py::arg("fn"), py::arg("value_size"))
-      .def("eval",
-           [](const dolfinx::fem::Expression<PetscScalar>& self,
-              const py::array_t<std::int32_t, py::array::c_style>& active_cells,
-              py::array_t<PetscScalar> values) {
-             xt::xtensor<PetscScalar, 2> _values(
-                 {std::size_t(active_cells.shape(0)),
-                  std::size_t(self.num_points() * self.value_size())});
-             self.eval(xtl::span(active_cells.data(), active_cells.size()),
-                       _values);
-             assert(values.ndim() == 2);
-             assert(values.shape(0) == (py::ssize_t)_values.shape(0));
-             assert(values.shape(1) == (py::ssize_t)_values.shape(1));
-             auto v = values.mutable_unchecked();
-             for (py::ssize_t i = 0; i < v.shape(0); i++)
-               for (py::ssize_t j = 0; j < v.shape(1); j++)
-                 v(i, j) = _values(i, j);
-           })
-      .def_property_readonly("mesh",
-                             &dolfinx::fem::Expression<PetscScalar>::mesh,
-                             py::return_value_policy::reference_internal)
-      .def_property_readonly("num_points",
-                             &dolfinx::fem::Expression<PetscScalar>::num_points,
-                             py::return_value_policy::reference_internal)
-      .def_property_readonly("value_size",
-                             &dolfinx::fem::Expression<PetscScalar>::value_size,
-                             py::return_value_policy::reference_internal)
-      .def_property_readonly("x", &dolfinx::fem::Expression<PetscScalar>::x,
-                             py::return_value_policy::reference_internal);
-=======
-           [](const dolfinx::fem::FunctionSpace& self)
-           { return xt_as_pyarray(self.tabulate_dof_coordinates(false)); });
->>>>>>> 6df770cc
 }
 } // namespace dolfinx_wrappers