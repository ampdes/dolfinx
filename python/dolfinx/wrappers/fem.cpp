// Copyright (C) 2017-2021 Chris Richardson and Garth N. Wells
//
// This file is part of DOLFINx (https://www.fenicsproject.org)
//
// SPDX-License-Identifier:    LGPL-3.0-or-later

#include "array.h"
#include "caster_mpi.h"
#include "caster_petsc.h"
#include <array>
#include <cstdint>
#include <dolfinx/common/IndexMap.h>
#include <dolfinx/fem/Constant.h>
#include <dolfinx/fem/CoordinateElement.h>
#include <dolfinx/fem/DirichletBC.h>
#include <dolfinx/fem/DofMap.h>
#include <dolfinx/fem/ElementDofLayout.h>
#include <dolfinx/fem/Expression.h>
#include <dolfinx/fem/FiniteElement.h>
#include <dolfinx/fem/Form.h>
#include <dolfinx/fem/Function.h>
#include <dolfinx/fem/FunctionSpace.h>
#include <dolfinx/fem/assembler.h>
#include <dolfinx/fem/discreteoperators.h>
#include <dolfinx/fem/dofmapbuilder.h>
#include <dolfinx/fem/interpolate.h>
#include <dolfinx/fem/petsc.h>
#include <dolfinx/fem/sparsitybuild.h>
#include <dolfinx/fem/utils.h>
#include <dolfinx/geometry/BoundingBoxTree.h>
#include <dolfinx/graph/ordering.h>
#include <dolfinx/la/MatrixCSR.h>
#include <dolfinx/la/SparsityPattern.h>
#include <dolfinx/la/petsc.h>
#include <dolfinx/mesh/Mesh.h>
#include <dolfinx/mesh/MeshTags.h>
#include <memory>
#include <petsc4py/petsc4py.h>
#include <pybind11/complex.h>
#include <pybind11/functional.h>
#include <pybind11/numpy.h>
#include <pybind11/operators.h>
#include <pybind11/pybind11.h>
#include <pybind11/pytypes.h>
#include <pybind11/stl.h>
#include <span>
#include <string>
#include <ufcx.h>
#include <utility>

namespace py = pybind11;

namespace
{
template <typename T, typename = void>
struct geom_type
{
  typedef T value_type;
};
template <typename T>
struct geom_type<T, std::void_t<typename T::value_type>>
{
  typedef typename T::value_type value_type;
};

template <typename T>
std::map<std::pair<dolfinx::fem::IntegralType, int>,
         std::pair<std::span<const T>, int>>
py_to_cpp_coeffs(const std::map<std::pair<dolfinx::fem::IntegralType, int>,
                                py::array_t<T, py::array::c_style>>& coeffs)
{
  using Key_t = typename std::remove_reference_t<decltype(coeffs)>::key_type;
  std::map<Key_t, std::pair<std::span<const T>, int>> c;
  std::transform(coeffs.begin(), coeffs.end(), std::inserter(c, c.end()),
                 [](auto& e) -> typename decltype(c)::value_type
                 {
                   return {e.first,
                           {std::span(e.second.data(), e.second.size()),
                            e.second.shape(1)}};
                 });
  return c;
}

// Declare assembler function that have multiple scalar types
template <typename T>
void declare_functions(py::module& m)
{
  // Coefficient/constant packing
  m.def(
      "pack_coefficients",
      [](const dolfinx::fem::Form<T>& form)
      {
        using Key_t = typename std::pair<dolfinx::fem::IntegralType, int>;

        // Pack coefficients
        std::map<Key_t, std::pair<std::vector<T>, int>> coeffs
            = dolfinx::fem::allocate_coefficient_storage(form);
        dolfinx::fem::pack_coefficients(form, coeffs);

        // Move into NumPy data structures
        std::map<Key_t, py::array_t<T, py::array::c_style>> c;
        std::transform(
            coeffs.begin(), coeffs.end(), std::inserter(c, c.end()),
            [](auto& e) -> typename decltype(c)::value_type
            {
              int num_ents = e.second.first.empty()
                                 ? 0
                                 : e.second.first.size() / e.second.second;
              return {e.first, dolfinx_wrappers::as_pyarray(
                                   std::move(e.second.first),
                                   std::array{num_ents, e.second.second})};
            });

        return c;
      },
      py::arg("form"), "Pack coefficients for a Form.");
  m.def(
      "pack_constants",
      [](const dolfinx::fem::Form<T>& form) {
        return dolfinx_wrappers::as_pyarray(dolfinx::fem::pack_constants(form));
      },
      py::arg("form"), "Pack constants for a Form.");
  m.def(
      "pack_constants",
      [](const dolfinx::fem::Expression<T>& e)
      { return dolfinx_wrappers::as_pyarray(dolfinx::fem::pack_constants(e)); },
      py::arg("e"), "Pack constants for an Expression.");

  // Functional
  m.def(
      "assemble_scalar",
      [](const dolfinx::fem::Form<T>& M,
         const py::array_t<T, py::array::c_style>& constants,
         const std::map<std::pair<dolfinx::fem::IntegralType, int>,
                        py::array_t<T, py::array::c_style>>& coefficients)
      {
        return dolfinx::fem::assemble_scalar<T>(
            M, std::span(constants.data(), constants.size()),
            py_to_cpp_coeffs(coefficients));
      },
      py::arg("M"), py::arg("constants"), py::arg("coefficients"),
      "Assemble functional over mesh with provided constants and "
      "coefficients");
  // Vector
  m.def(
      "assemble_vector",
      [](py::array_t<T, py::array::c_style> b, const dolfinx::fem::Form<T>& L,
         const py::array_t<T, py::array::c_style>& constants,
         const std::map<std::pair<dolfinx::fem::IntegralType, int>,
                        py::array_t<T, py::array::c_style>>& coefficients)
      {
        dolfinx::fem::assemble_vector<T>(
            std::span(b.mutable_data(), b.size()), L,
            std::span(constants.data(), constants.size()),
            py_to_cpp_coeffs(coefficients));
      },
      py::arg("b"), py::arg("L"), py::arg("constants"), py::arg("coeffs"),
      "Assemble linear form into an existing vector with pre-packed constants "
      "and coefficients");
  // MatrixCSR
  m.def(
      "assemble_matrix",
      [](dolfinx::la::MatrixCSR<T>& A, const dolfinx::fem::Form<T>& a,
         const py::array_t<T, py::array::c_style>& constants,
         const std::map<std::pair<dolfinx::fem::IntegralType, int>,
                        py::array_t<T, py::array::c_style>>& coefficients,
         const std::vector<std::shared_ptr<const dolfinx::fem::DirichletBC<T>>>&
             bcs)
      {
        if (a.function_spaces()[0]->dofmap()->bs() != 1
            or a.function_spaces()[0]->dofmap()->bs() != 1)
        {
          throw std::runtime_error("Assembly with block size > 1 not yet "
                                   "supported with la::MatrixCSR.");
        }
        dolfinx::fem::assemble_matrix(
            A.mat_add_values(), a,
            std::span(constants.data(), constants.size()),
            py_to_cpp_coeffs(coefficients), bcs);
      },
      py::arg("A"), py::arg("a"), py::arg("constants"), py::arg("coeffs"),
      py::arg("bcs"), "Experimental.");
  m.def(
      "insert_diagonal",
      [](dolfinx::la::MatrixCSR<T>& A, const dolfinx::fem::FunctionSpace& V,
         const std::vector<std::shared_ptr<const dolfinx::fem::DirichletBC<T>>>&
             bcs,
         T diagonal)
      { dolfinx::fem::set_diagonal(A.mat_set_values(), V, bcs, diagonal); },
      py::arg("A"), py::arg("V"), py::arg("bcs"), py::arg("diagonal"),
      "Experimental.");
  m.def(
      "assemble_matrix",
      [](const std::function<int(const py::array_t<std::int32_t>&,
                                 const py::array_t<std::int32_t>&,
                                 const py::array_t<T>&)>& fin,
         const dolfinx::fem::Form<T>& form,
         const std::vector<std::shared_ptr<const dolfinx::fem::DirichletBC<T>>>&
             bcs)
      {
        auto f = [&fin](const std::span<const std::int32_t>& rows,
                        const std::span<const std::int32_t>& cols,
                        const std::span<const T>& data)
        {
          return fin(py::array(rows.size(), rows.data()),
                     py::array(cols.size(), cols.data()),
                     py::array(data.size(), data.data()));
        };
        dolfinx::fem::assemble_matrix(f, form, bcs);
      },
      py::arg("fin"), py::arg("form"), py::arg("bcs"),
      "Experimental assembly with Python insertion function. This will be "
      "slow. Use for testing only.");

  // BC modifiers
  m.def(
      "apply_lifting",
      [](py::array_t<T, py::array::c_style> b,
         const std::vector<std::shared_ptr<const dolfinx::fem::Form<T>>>& a,
         const std::vector<py::array_t<T, py::array::c_style>>& constants,
         const std::vector<std::map<std::pair<dolfinx::fem::IntegralType, int>,
                                    py::array_t<T, py::array::c_style>>>&
             coeffs,
         const std::vector<std::vector<
             std::shared_ptr<const dolfinx::fem::DirichletBC<T>>>>& bcs1,
         const std::vector<py::array_t<T, py::array::c_style>>& x0,
         double scale)
      {
        std::vector<std::span<const T>> _x0;
        for (const auto& x : x0)
          _x0.emplace_back(x.data(), x.size());

        std::vector<std::span<const T>> _constants;
        std::transform(constants.begin(), constants.end(),
                       std::back_inserter(_constants),
                       [](auto& c) { return std::span(c.data(), c.size()); });

        std::vector<std::map<std::pair<dolfinx::fem::IntegralType, int>,
                             std::pair<std::span<const T>, int>>>
            _coeffs;
        std::transform(coeffs.begin(), coeffs.end(),
                       std::back_inserter(_coeffs),
                       [](auto& c) { return py_to_cpp_coeffs(c); });

        dolfinx::fem::apply_lifting<T>(std::span(b.mutable_data(), b.size()), a,
                                       _constants, _coeffs, bcs1, _x0, scale);
      },
      py::arg("b"), py::arg("a"), py::arg("constants"), py::arg("coeffs"),
      py::arg("bcs1"), py::arg("x0"), py::arg("scale"),
      "Modify vector for lifted boundary conditions");
  m.def(
      "set_bc",
      [](py::array_t<T, py::array::c_style> b,
         const std::vector<std::shared_ptr<const dolfinx::fem::DirichletBC<T>>>&
             bcs,
         const py::array_t<T, py::array::c_style>& x0, double scale)
      {
        if (x0.ndim() == 0)
        {
          dolfinx::fem::set_bc<T>(std::span(b.mutable_data(), b.size()), bcs,
                                  scale);
        }
        else if (x0.ndim() == 1)
        {
          dolfinx::fem::set_bc<T>(std::span(b.mutable_data(), b.size()), bcs,
                                  std::span(x0.data(), x0.shape(0)), scale);
        }
        else
          throw std::runtime_error("Wrong array dimension.");
      },
      py::arg("b"), py::arg("bcs"), py::arg("x0") = py::none(),
      py::arg("scale") = 1.0);
}

// Declare DirichletBC objects for type T
template <typename T>
void declare_objects(py::module& m, const std::string& type)
{
  // dolfinx::fem::DirichletBC
  std::string pyclass_name = std::string("DirichletBC_") + type;
  py::class_<dolfinx::fem::DirichletBC<T>,
             std::shared_ptr<dolfinx::fem::DirichletBC<T>>>
      dirichletbc(m, pyclass_name.c_str(),
                  "Object for representing Dirichlet (essential) boundary "
                  "conditions");

  dirichletbc
      .def(
          py::init(
              [](const py::array_t<T, py::array::c_style>& g,
                 const py::array_t<std::int32_t, py::array::c_style>& dofs,
                 std::shared_ptr<const dolfinx::fem::FunctionSpace> V)
              {
                if (dofs.ndim() != 1)
                  throw std::runtime_error("Wrong number of dims");
                std::vector<std::size_t> shape(g.shape(), g.shape() + g.ndim());
                auto _g = std::make_shared<dolfinx::fem::Constant<T>>(
                    std::span(g.data(), g.size()), shape);
                return dolfinx::fem::DirichletBC<T>(
                    _g, std::vector(dofs.data(), dofs.data() + dofs.size()), V);
              }),
          py::arg("g").noconvert(), py::arg("dofs").noconvert(), py::arg("V"))
      .def(py::init(
               [](std::shared_ptr<const dolfinx::fem::Constant<T>> g,
                  const py::array_t<std::int32_t, py::array::c_style>& dofs,
                  std::shared_ptr<const dolfinx::fem::FunctionSpace> V)
               {
                 return dolfinx::fem::DirichletBC<T>(
                     g, std::vector(dofs.data(), dofs.data() + dofs.size()), V);
               }),
           py::arg("g").noconvert(), py::arg("dofs").noconvert(), py::arg("V"))
      .def(py::init(
               [](std::shared_ptr<const dolfinx::fem::Function<T>> g,
                  const py::array_t<std::int32_t, py::array::c_style>& dofs)
               {
                 return dolfinx::fem::DirichletBC<T>(
                     g, std::vector(dofs.data(), dofs.data() + dofs.size()));
               }),
           py::arg("g").noconvert(), py::arg("dofs"))
      .def(
          py::init(
              [](std::shared_ptr<const dolfinx::fem::Function<T>> g,
                 const std::array<py::array_t<std::int32_t, py::array::c_style>,
                                  2>& V_g_dofs,
                 std::shared_ptr<const dolfinx::fem::FunctionSpace> V)
              {
                std::array dofs
                    = {std::vector(V_g_dofs[0].data(),
                                   V_g_dofs[0].data() + V_g_dofs[0].size()),
                       std::vector(V_g_dofs[1].data(),
                                   V_g_dofs[1].data() + V_g_dofs[1].size())};
                return dolfinx::fem::DirichletBC(g, std::move(dofs), V);
              }),
          py::arg("g").noconvert(), py::arg("dofs").noconvert(),
          py::arg("V").noconvert())
      .def_property_readonly("dtype", [](const dolfinx::fem::Form<T>& self)
                             { return py::dtype::of<T>(); })
      .def("dof_indices",
           [](const dolfinx::fem::DirichletBC<T>& self)
           {
             auto [dofs, owned] = self.dof_indices();
             return std::pair(py::array_t<std::int32_t>(
                                  dofs.size(), dofs.data(), py::cast(self)),
                              owned);
           })
      .def_property_readonly("function_space",
                             &dolfinx::fem::DirichletBC<T>::function_space)
      .def_property_readonly("value", &dolfinx::fem::DirichletBC<T>::value);

  // dolfinx::fem::Function
  std::string pyclass_name_function = std::string("Function_") + type;
  py::class_<dolfinx::fem::Function<T>,
             std::shared_ptr<dolfinx::fem::Function<T>>>(
      m, pyclass_name_function.c_str(), "A finite element function")
      .def(py::init<std::shared_ptr<const dolfinx::fem::FunctionSpace>>(),
           "Create a function on the given function space")
      .def(py::init<std::shared_ptr<dolfinx::fem::FunctionSpace>,
                    std::shared_ptr<dolfinx::la::Vector<T>>>())
      .def_readwrite("name", &dolfinx::fem::Function<T>::name)
      .def("sub", &dolfinx::fem::Function<T>::sub,
           "Return sub-function (view into parent Function")
      .def("collapse", &dolfinx::fem::Function<T>::collapse,
           "Collapse sub-function view")
      .def(
          "interpolate",
          [](dolfinx::fem::Function<T>& self,
             const py::array_t<T, py::array::c_style>& f,
             const py::array_t<std::int32_t, py::array::c_style>& cells)
          {
            if (f.ndim() == 1)
            {
              std::array<std::size_t, 2> fshape
                  = {1, static_cast<std::size_t>(f.shape(0))};
              dolfinx::fem::interpolate(self, std::span(f.data(), f.size()),
                                        fshape,
                                        std::span(cells.data(), cells.size()));
            }
            else
            {
              std::array<std::size_t, 2> fshape
                  = {static_cast<std::size_t>(f.shape(0)),
                     static_cast<std::size_t>(f.shape(1))};
              dolfinx::fem::interpolate(self, std::span(f.data(), f.size()),
                                        fshape,
                                        std::span(cells.data(), cells.size()));
            }
          },
          py::arg("f"), py::arg("cells"), "Interpolate an expression function")
      .def(
          "interpolate",
          [](dolfinx::fem::Function<T>& self, dolfinx::fem::Function<T>& u,
             const py::array_t<std::int32_t, py::array::c_style>& cells)
          { self.interpolate(u, std::span(cells.data(), cells.size())); },
          py::arg("u"), py::arg("cells"),
          "Interpolate a finite element function")
      .def(
          "interpolate_ptr",
          [](dolfinx::fem::Function<T>& self, std::uintptr_t addr,
             const py::array_t<std::int32_t, py::array::c_style>& cells)
          {
            assert(self.function_space());
            auto element = self.function_space()->element();
            assert(element);

            // Compute value size
            auto vshape = element->value_shape();
            std::size_t value_size = std::reduce(vshape.begin(), vshape.end(),
                                                 1, std::multiplies{});

            assert(self.function_space()->mesh());
            const std::vector<double> x = dolfinx::fem::interpolation_coords(
                *element, *self.function_space()->mesh(),
                std::span(cells.data(), cells.size()));

            std::array<std::size_t, 2> shape = {value_size, x.size() / 3};
            std::vector<T> values(shape[0] * shape[1]);
            std::function<void(T*, int, int, const double*)> f
                = reinterpret_cast<void (*)(T*, int, int, const double*)>(addr);
            f(values.data(), shape[1], shape[0], x.data());

            dolfinx::fem::interpolate(self, std::span<const T>(values), shape,
                                      std::span(cells.data(), cells.size()));
          },
          py::arg("f_ptr"), py::arg("cells"),
          "Interpolate using a pointer to an expression with a C signature")
      .def(
          "interpolate",
          [](dolfinx::fem::Function<T>& self,
             const dolfinx::fem::Expression<T>& expr,
             const py::array_t<std::int32_t, py::array::c_style>& cells)
          { self.interpolate(expr, std::span(cells.data(), cells.size())); },
          py::arg("expr"), py::arg("cells"),
          "Interpolate an Expression on a set of cells")
      .def_property_readonly(
          "x", py::overload_cast<>(&dolfinx::fem::Function<T>::x),
          "Return the vector associated with the finite element Function")
      .def(
          "eval",
          [](const dolfinx::fem::Function<T>& self,
             const py::array_t<double, py::array::c_style>& x,
             const py::array_t<std::int32_t, py::array::c_style>& cells,
             py::array_t<T, py::array::c_style>& u)
          {
            // TODO: handle 1d case
            self.eval(std::span(x.data(), x.size()),
                      {static_cast<std::size_t>(x.shape(0)),
                       static_cast<std::size_t>(x.shape(1))},
                      std::span(cells.data(), cells.size()),
                      std::span(u.mutable_data(), u.size()),
                      {static_cast<std::size_t>(u.shape(0)),
                       static_cast<std::size_t>(u.shape(1))});
          },
          py::arg("x"), py::arg("cells"), py::arg("values"),
          "Evaluate Function")
      .def_property_readonly("function_space",
                             &dolfinx::fem::Function<T>::function_space);

  // dolfinx::fem::Constant
  std::string pyclass_name_constant = std::string("Constant_") + type;
  py::class_<dolfinx::fem::Constant<T>,
             std::shared_ptr<dolfinx::fem::Constant<T>>>(
      m, pyclass_name_constant.c_str(),
      "Value constant with respect to integration domain")
      .def(py::init(
               [](const py::array_t<T, py::array::c_style>& c)
               {
                 std::vector<std::size_t> shape(c.shape(),
                                                c.shape() + c.ndim());
                 return dolfinx::fem::Constant<T>(std::span(c.data(), c.size()),
                                                  shape);
               }),
           py::arg("c").noconvert(), "Create a constant from a value array")
      .def_property_readonly("dtype", [](const dolfinx::fem::Constant<T>& self)
                             { return py::dtype::of<T>(); })
      .def_property_readonly(
          "value",
          [](dolfinx::fem::Constant<T>& self)
          { return py::array(self.shape, self.value.data(), py::none()); },
          py::return_value_policy::reference_internal);

  // dolfinx::fem::Expression
  std::string pyclass_name_expr = std::string("Expression_") + type;
  py::
      class_<dolfinx::fem::Expression<T>,
             std::shared_ptr<dolfinx::fem::Expression<T>>>(
          m, pyclass_name_expr.c_str(), "An Expression")
          .def(py::init(
                   [](const std::vector<std::shared_ptr<
                          const dolfinx::fem::Function<T>>>& coefficients,
                      const std::vector<std::shared_ptr<
                          const dolfinx::fem::Constant<T>>>& constants,
                      const py::array_t<double, py::array::c_style>& X,
                      std::uintptr_t fn_addr,
                      const std::vector<int>& value_shape,
                      std::shared_ptr<const dolfinx::mesh::Mesh> mesh,
                      std::shared_ptr<const dolfinx::fem::FunctionSpace>
                          argument_function_space)
                   {
                     auto tabulate_expression_ptr
                         = (void (*)(T*, const T*, const T*,
                                     const typename geom_type<T>::value_type*,
                                     const int*, const std::uint8_t*))fn_addr;
                     return dolfinx::fem::Expression<T>(
                         coefficients, constants, std::span(X.data(), X.size()),
                         {static_cast<std::size_t>(X.shape(0)),
                          static_cast<std::size_t>(X.shape(1))},
                         tabulate_expression_ptr, value_shape, mesh,
                         argument_function_space);
                   }),
               py::arg("coefficients"), py::arg("constants"), py::arg("X"),
               py::arg("fn"), py::arg("value_shape"), py::arg("mesh"),
               py::arg("argument_function_space"))
          .def(
              "eval",
              [](const dolfinx::fem::Expression<T>& self,
                 const py::array_t<std::int32_t,
                                   py::array::c_style>& active_cells,
                 py::array_t<T, py::array::c_style>& values)
              {
                self.eval(std::span(active_cells.data(), active_cells.size()),
                          std::span(values.mutable_data(), values.size()),
                          {(std::size_t)values.shape(0), (std::size_t)values.shape(1)});
              },
              py::arg("active_cells"), py::arg("values"))
          .def("X",
               [](const dolfinx::fem::Expression<T>& self)
               {
                 auto [X, shape] = self.X();
                 return dolfinx_wrappers::as_pyarray(std::move(X), shape);
               })
          .def_property_readonly("dtype",
                                 [](const dolfinx::fem::Expression<T>& self)
                                 { return py::dtype::of<T>(); })
          .def_property_readonly("mesh", &dolfinx::fem::Expression<T>::mesh)
          .def_property_readonly("value_size",
                                 &dolfinx::fem::Expression<T>::value_size)
          .def_property_readonly("value_shape",
                                 &dolfinx::fem::Expression<T>::value_shape);

  std::string pymethod_create_expression
      = std::string("create_expression_") + type;
  m.def(
      pymethod_create_expression.c_str(),
      [](const std::uintptr_t expression,
         const std::vector<std::shared_ptr<const dolfinx::fem::Function<T>>>&
             coefficients,
         const std::vector<std::shared_ptr<const dolfinx::fem::Constant<T>>>&
             constants,
         std::shared_ptr<const dolfinx::mesh::Mesh> mesh,
         std::shared_ptr<const dolfinx::fem::FunctionSpace>
             argument_function_space)
      {
        const ufcx_expression* p
            = reinterpret_cast<const ufcx_expression*>(expression);
        return dolfinx::fem::create_expression<T>(
            *p, coefficients, constants, mesh, argument_function_space);
      },
      py::arg("expression"), py::arg("coefficients"), py::arg("constants"),
      py::arg("mesh"), py::arg("argument_function_space"),
      "Create Form from a pointer to ufc_form.");
}

void petsc_module(py::module& m)
{
  // Create PETSc vectors and matrices
  m.def("create_vector_block", &dolfinx::fem::petsc::create_vector_block,
        py::return_value_policy::take_ownership, py::arg("maps"),
        "Create a monolithic vector for multiple (stacked) linear forms.");
  m.def("create_vector_nest", &dolfinx::fem::petsc::create_vector_nest,
        py::return_value_policy::take_ownership, py::arg("maps"),
        "Create nested vector for multiple (stacked) linear forms.");
  m.def("create_matrix", dolfinx::fem::petsc::create_matrix,
        py::return_value_policy::take_ownership, py::arg("a"),
        py::arg("type") = std::string(),
        "Create a PETSc Mat for bilinear form.");
  m.def("create_matrix_block", &dolfinx::fem::petsc::create_matrix_block,
        py::return_value_policy::take_ownership, py::arg("a"),
        py::arg("type") = std::string(),
        "Create monolithic sparse matrix for stacked bilinear forms.");
  m.def("create_matrix_nest", &dolfinx::fem::petsc::create_matrix_nest,
        py::return_value_policy::take_ownership, py::arg("a"),
        py::arg("types") = std::vector<std::vector<std::string>>(),
        "Create nested sparse matrix for bilinear forms.");

  // PETSc Matrices
  m.def(
      "assemble_matrix",
      [](Mat A, const dolfinx::fem::Form<PetscScalar>& a,
         const py::array_t<PetscScalar, py::array::c_style>& constants,
         const std::map<std::pair<dolfinx::fem::IntegralType, int>,
                        py::array_t<PetscScalar, py::array::c_style>>&
             coefficients,
         const std::vector<std::shared_ptr<
             const dolfinx::fem::DirichletBC<PetscScalar>>>& bcs,
         bool unrolled)
      {
        if (unrolled)
        {
          auto set_fn = dolfinx::la::petsc::Matrix::set_block_expand_fn(
              A, a.function_spaces()[0]->dofmap()->bs(),
              a.function_spaces()[1]->dofmap()->bs(), ADD_VALUES);
          dolfinx::fem::assemble_matrix(
              set_fn, a, std::span(constants.data(), constants.size()),
              py_to_cpp_coeffs(coefficients), bcs);
        }
        else
        {
          dolfinx::fem::assemble_matrix(
              dolfinx::la::petsc::Matrix::set_block_fn(A, ADD_VALUES), a,
              std::span(constants.data(), constants.size()),
              py_to_cpp_coeffs(coefficients), bcs);
        }
      },
      py::arg("A"), py::arg("a"), py::arg("constants"), py::arg("coeffs"),
      py::arg("bcs"), py::arg("unrolled") = false,
      "Assemble bilinear form into an existing PETSc matrix");
  m.def(
      "assemble_matrix",
      [](Mat A, const dolfinx::fem::Form<PetscScalar>& a,
         const py::array_t<PetscScalar, py::array::c_style>& constants,
         const std::map<std::pair<dolfinx::fem::IntegralType, int>,
                        py::array_t<PetscScalar, py::array::c_style>>&
             coefficients,
         const py::array_t<std::int8_t, py::array::c_style>& rows0,
         const py::array_t<std::int8_t, py::array::c_style>& rows1,
         bool unrolled)
      {
        if (rows0.ndim() != 1 or rows1.ndim())
        {
          throw std::runtime_error(
              "Expected 1D arrays for boundary condition rows/columns");
        }

        std::function<int(const std::span<const std::int32_t>&,
                          const std::span<const std::int32_t>&,
                          const std::span<const PetscScalar>&)>
            set_fn;
        if (unrolled)
        {
          set_fn = dolfinx::la::petsc::Matrix::set_block_expand_fn(
              A, a.function_spaces()[0]->dofmap()->bs(),
              a.function_spaces()[1]->dofmap()->bs(), ADD_VALUES);
        }
        else
          set_fn = dolfinx::la::petsc::Matrix::set_block_fn(A, ADD_VALUES);

        dolfinx::fem::assemble_matrix(
            set_fn, a, std::span(constants.data(), constants.size()),
            py_to_cpp_coeffs(coefficients),
            std::span(rows0.data(), rows0.size()),
            std::span(rows1.data(), rows1.size()));
      },
      py::arg("A"), py::arg("a"), py::arg("constants"), py::arg("coeffs"),
      py::arg("rows0"), py::arg("rows1"), py::arg("unrolled") = false);
  m.def(
      "insert_diagonal",
      [](Mat A, const dolfinx::fem::FunctionSpace& V,
         const std::vector<std::shared_ptr<
             const dolfinx::fem::DirichletBC<PetscScalar>>>& bcs,
         PetscScalar diagonal)
      {
        dolfinx::fem::set_diagonal(
            dolfinx::la::petsc::Matrix::set_fn(A, INSERT_VALUES), V, bcs,
            diagonal);
      },
      py::arg("A"), py::arg("V"), py::arg("bcs"), py::arg("diagonal"));

  m.def(
      "discrete_gradient",
      [](const dolfinx::fem::FunctionSpace& V0,
         const dolfinx::fem::FunctionSpace& V1)
      {
        assert(V0.mesh());
        std::shared_ptr<const dolfinx::mesh::Mesh> mesh = V0.mesh();
        assert(V1.mesh());
        assert(mesh == V1.mesh());
        MPI_Comm comm = mesh->comm();

        std::shared_ptr<const dolfinx::fem::DofMap> dofmap0 = V0.dofmap();
        assert(dofmap0);
        std::shared_ptr<const dolfinx::fem::DofMap> dofmap1 = V1.dofmap();
        assert(dofmap1);

        // Create and build  sparsity pattern
        assert(dofmap0->index_map);
        assert(dofmap1->index_map);
        dolfinx::la::SparsityPattern sp(
            comm, {dofmap1->index_map, dofmap0->index_map},
            {dofmap1->index_map_bs(), dofmap0->index_map_bs()});
        dolfinx::fem::sparsitybuild::cells(sp, mesh->topology(),
                                           {*dofmap1, *dofmap0});
        sp.assemble();

        // Build operator
        Mat A = dolfinx::la::petsc::create_matrix(comm, sp);
        MatSetOption(A, MAT_IGNORE_ZERO_ENTRIES, PETSC_TRUE);
        dolfinx::fem::discrete_gradient<PetscScalar>(
            V0, V1, dolfinx::la::petsc::Matrix::set_fn(A, INSERT_VALUES));
        return A;
      },
      py::return_value_policy::take_ownership, py::arg("V0"), py::arg("V1"));
  m.def(
      "interpolation_matrix",
      [](const dolfinx::fem::FunctionSpace& V0,
         const dolfinx::fem::FunctionSpace& V1)
      {
        assert(V0.mesh());
        std::shared_ptr<const dolfinx::mesh::Mesh> mesh = V0.mesh();
        assert(V1.mesh());
        assert(mesh == V1.mesh());
        MPI_Comm comm = mesh->comm();

        std::shared_ptr<const dolfinx::fem::DofMap> dofmap0 = V0.dofmap();
        assert(dofmap0);
        std::shared_ptr<const dolfinx::fem::DofMap> dofmap1 = V1.dofmap();
        assert(dofmap1);

        // Create and build  sparsity pattern
        assert(dofmap0->index_map);
        assert(dofmap1->index_map);
        dolfinx::la::SparsityPattern sp(
            comm, {dofmap1->index_map, dofmap0->index_map},
            {dofmap1->index_map_bs(), dofmap0->index_map_bs()});
        dolfinx::fem::sparsitybuild::cells(sp, mesh->topology(),
                                           {*dofmap1, *dofmap0});
        sp.assemble();

        // Build operator
        Mat A = dolfinx::la::petsc::create_matrix(comm, sp);
        MatSetOption(A, MAT_IGNORE_ZERO_ENTRIES, PETSC_TRUE);
        dolfinx::fem::interpolation_matrix<PetscScalar>(
            V0, V1, dolfinx::la::petsc::Matrix::set_block_fn(A, INSERT_VALUES));
        return A;
      },
      py::return_value_policy::take_ownership, py::arg("V0"), py::arg("V1"));
}

template <typename T>
void declare_form(py::module& m, const std::string& type)
{
  // dolfinx::fem::Form
  std::string pyclass_name_form = std::string("Form_") + type;
  py::class_<dolfinx::fem::Form<T>, std::shared_ptr<dolfinx::fem::Form<T>>>(
      m, pyclass_name_form.c_str(), "Variational form object")
      .def(py::init(
               [](const std::vector<std::shared_ptr<
                      const dolfinx::fem::FunctionSpace>>& spaces,
                  const std::map<
                      dolfinx::fem::IntegralType,
                      std::map<int, std::pair<py::object,
                                              std::vector<std::int32_t>>>>&
                      integrals,
                  const std::vector<std::shared_ptr<
                      const dolfinx::fem::Function<T>>>& coefficients,
                  const std::vector<std::shared_ptr<
                      const dolfinx::fem::Constant<T>>>& constants,
                  bool needs_permutation_data,
                  const std::shared_ptr<const dolfinx::mesh::Mesh>& mesh)
               {
                 //  FIXME Use py::array in integrals instead of std::vector?
                 using kern = std::function<void(
                     T*, const T*, const T*,
                     const typename geom_type<T>::value_type*, const int*,
                     const std::uint8_t*)>;
                 std::map<
                     dolfinx::fem::IntegralType,
<<<<<<< HEAD
                     std::map<int, std::pair<kern, std::vector<std::int32_t>>>>
                     _integrals;

                 for (auto& kernel_type : integrals)
                 {
                   for (auto& kernel : kernel_type.second)
                   {
                     auto tabulate_tensor_ptr
                         = (void (*)(T*, const T*, const T*,
                                     const typename geom_type<T>::value_type*,
                                     const int*, const std::uint8_t*))
                               kernel.second.first.cast<std::uintptr_t>();
                     // FIXME Avoid this copy
                     _integrals[kernel_type.first][kernel.first]
                         = {tabulate_tensor_ptr, {kernel.second.second}};
                   }
                 }
                 return dolfinx::fem::Form<T>(spaces, _integrals, coefficients,
                                              constants, needs_permutation_data,
                                              mesh);
               }),
           py::arg("spaces"), py::arg("integrals"), py::arg("coefficients"),
           py::arg("constants"), py::arg("need_permutation_data"),
           py::arg("mesh") = py::none())
=======
                     std::pair<std::vector<std::pair<int, py::object>>,
                               const dolfinx::mesh::MeshTags<int>*>>& integrals,
                 const std::vector<std::shared_ptr<
                     const dolfinx::fem::Function<T>>>& coefficients,
                 const std::vector<std::shared_ptr<
                     const dolfinx::fem::Constant<T>>>& constants,
                 bool needs_permutation_data,
                 std::shared_ptr<const dolfinx::mesh::Mesh> mesh)
              {
                using kern = std::function<void(
                    T*, const T*, const T*,
                    const typename geom_type<T>::value_type*, const int*,
                    const std::uint8_t*)>;
                std::map<dolfinx::fem::IntegralType,
                         std::pair<std::vector<std::pair<int, kern>>,
                                   const dolfinx::mesh::MeshTags<int>*>>
                    _integrals;

                // Loop over kernel for each entity type
                for (auto& kernel_type : integrals)
                {
                  // Set subdomain markers
                  _integrals[kernel_type.first].second
                      = kernel_type.second.second;

                  // Loop over each domain kernel
                  for (auto& kernel : kernel_type.second.first)
                  {
                    auto tabulate_tensor_ptr
                        = (void (*)(T*, const T*, const T*,
                                    const typename geom_type<T>::value_type*,
                                    const int*, const std::uint8_t*))
                              kernel.second.cast<std::uintptr_t>();
                    _integrals[kernel_type.first].first.push_back(
                        {kernel.first, tabulate_tensor_ptr});
                  }
                }
                return dolfinx::fem::Form<T>(spaces, _integrals, coefficients,
                                             constants, needs_permutation_data,
                                             mesh);
              }),
          py::arg("spaces"), py::arg("integrals"), py::arg("coefficients"),
          py::arg("constants"), py::arg("need_permutation_data"),
          py::arg("mesh") = py::none())
>>>>>>> 67e24dc1
      .def(py::init(
               [](std::uintptr_t form,
                  const std::vector<std::shared_ptr<
                      const dolfinx::fem::FunctionSpace>>& spaces,
                  const std::vector<std::shared_ptr<
                      const dolfinx::fem::Function<T>>>& coefficients,
                  const std::vector<std::shared_ptr<
                      const dolfinx::fem::Constant<T>>>& constants,
                  const std::map<
                      dolfinx::fem::IntegralType,
                      std::map<std::int32_t, std::vector<std::int32_t>>>&
                      subdomains,
                  std::shared_ptr<const dolfinx::mesh::Mesh> mesh)
               {
                 // FIXME Use py::array instead of std::vector?
                 ufcx_form* p = reinterpret_cast<ufcx_form*>(form);
                 return dolfinx::fem::create_form<T>(
                     *p, spaces, coefficients, constants, subdomains, mesh);
               }),
           py::arg("form"), py::arg("spaces"), py::arg("coefficients"),
           py::arg("constants"), py::arg("subdomains"), py::arg("mesh"),
           "Create a Form from a pointer to a ufcx_form")
      .def_property_readonly("dtype", [](const dolfinx::fem::Form<T>& self)
                             { return py::dtype::of<T>(); })
      .def_property_readonly("coefficients",
                             &dolfinx::fem::Form<T>::coefficients)
      .def_property_readonly("rank", &dolfinx::fem::Form<T>::rank)
      .def_property_readonly("mesh", &dolfinx::fem::Form<T>::mesh)
      .def_property_readonly("function_spaces",
                             &dolfinx::fem::Form<T>::function_spaces)
      .def("integral_ids", &dolfinx::fem::Form<T>::integral_ids)
      .def_property_readonly("integral_types",
                             &dolfinx::fem::Form<T>::integral_types)
      .def_property_readonly("needs_facet_permutations",
                             &dolfinx::fem::Form<T>::needs_facet_permutations)
      .def(
          "domains",
          [](const dolfinx::fem::Form<T>& self, dolfinx::fem::IntegralType type,
             int i) -> py::array_t<std::int32_t>
          {
            switch (type)
            {
            case dolfinx::fem::IntegralType::cell:
            {
              return py::array_t<std::int32_t>(self.cell_domains(i).size(),
                                               self.cell_domains(i).data(),
                                               py::cast(self));
            }
            case dolfinx::fem::IntegralType::exterior_facet:
            {
              const std::vector<std::int32_t>& _d
                  = self.exterior_facet_domains(i);
              std::array<py::ssize_t, 2> shape
                  = {py::ssize_t(_d.size()) / 2, 2};
              return py::array_t<std::int32_t>(shape, _d.data(),
                                               py::cast(self));
            }
            case dolfinx::fem::IntegralType::interior_facet:
            {
              const std::vector<std::int32_t>& _d
                  = self.interior_facet_domains(i);
              std::array<py::ssize_t, 3> shape
                  = {py::ssize_t(_d.size()) / 4, 2, 2};
              return py::array_t<std::int32_t>(shape, _d.data(),
                                               py::cast(self));
            }
            default:
              throw ::std::runtime_error("Integral type unsupported.");
            }
          },
          py::arg("type"), py::arg("i"));

  // Form
  std::string pymethod_create_form = std::string("create_form_") + type;
  m.def(
      pymethod_create_form.c_str(),
      [](std::uintptr_t form,
         const std::vector<std::shared_ptr<const dolfinx::fem::FunctionSpace>>&
             spaces,
         const std::vector<std::shared_ptr<const dolfinx::fem::Function<T>>>&
             coefficients,
         const std::vector<std::shared_ptr<const dolfinx::fem::Constant<T>>>&
             constants,
         const std::map<dolfinx::fem::IntegralType,
<<<<<<< HEAD
                        std::map<std::int32_t, std::vector<std::int32_t>>>&
             subdomains,
         const std::shared_ptr<const dolfinx::mesh::Mesh>& mesh)
=======
                        const dolfinx::mesh::MeshTags<int>*>& subdomains,
         std::shared_ptr<const dolfinx::mesh::Mesh> mesh)
>>>>>>> 67e24dc1
      {
        // FIXME Use py::array in integrals instead of std::vector?
        ufcx_form* p = reinterpret_cast<ufcx_form*>(form);
        return dolfinx::fem::create_form<T>(*p, spaces, coefficients, constants,
                                            subdomains, mesh);
      },
      py::arg("form"), py::arg("spaces"), py::arg("coefficients"),
      py::arg("constants"), py::arg("subdomains"), py::arg("mesh"),
      "Create Form from a pointer to ufcx_form.");
}
} // namespace

namespace dolfinx_wrappers
{

void fem(py::module& m)
{
  // Load basix and dolfinx to use Pybindings
  py::module_::import("basix");

  py::module petsc_mod
      = m.def_submodule("petsc", "PETSc-specific finite element module");
  petsc_module(petsc_mod);

  // dolfinx::fem::assemble
  declare_functions<double>(m);
  declare_functions<float>(m);
  declare_functions<std::complex<double>>(m);
  declare_functions<std::complex<float>>(m);

  declare_objects<float>(m, "float32");
  declare_objects<double>(m, "float64");
  declare_objects<std::complex<float>>(m, "complex64");
  declare_objects<std::complex<double>>(m, "complex128");

  declare_form<float>(m, "float32");
  declare_form<double>(m, "float64");
  declare_form<std::complex<float>>(m, "complex64");
  declare_form<std::complex<double>>(m, "complex128");

  m.def(
      "create_sparsity_pattern",
      [](const dolfinx::mesh::Topology& topology,
         const std::vector<std::reference_wrapper<const dolfinx::fem::DofMap>>&
             dofmaps,
         const std::set<dolfinx::fem::IntegralType>& types)
      {
        if (dofmaps.size() != 2)
        {
          throw std::runtime_error(
              "create_sparsity_pattern requires exactly two dofmaps.");
        }
        return dolfinx::fem::create_sparsity_pattern(
            topology, {dofmaps[0], dofmaps[1]}, types);
      },
      py::arg("topology"), py::arg("dofmaps"), py::arg("types"),
      "Create a sparsity pattern.");
  m.def(
      "create_element_dof_layout",
      [](std::uintptr_t dofmap, const dolfinx::mesh::CellType cell_type,
         const std::vector<int>& parent_map)
      {
        ufcx_dofmap* p = reinterpret_cast<ufcx_dofmap*>(dofmap);
        return dolfinx::fem::create_element_dof_layout(*p, cell_type,
                                                       parent_map);
      },
      py::arg("dofmap"), py::arg("cell_type"), py::arg("parent_map"),
      "Create ElementDofLayout object from a ufc dofmap.");
  m.def(
      "create_dofmap",
      [](const MPICommWrapper comm, std::uintptr_t dofmap,
         dolfinx::mesh::Topology& topology,
         const dolfinx::fem::FiniteElement& element)
      {
        ufcx_dofmap* p = reinterpret_cast<ufcx_dofmap*>(dofmap);
        assert(p);
        dolfinx::fem::ElementDofLayout layout
            = dolfinx::fem::create_element_dof_layout(*p, topology.cell_type());
        return dolfinx::fem::create_dofmap(comm.get(), layout, topology,
                                           nullptr, element);
      },
      py::arg("comm"), py::arg("dofmap"), py::arg("topology"),
      py::arg("element"),
      "Create DofMap object from a pointer to ufcx_dofmap.");
  m.def(
      "build_dofmap",
      [](const MPICommWrapper comm, const dolfinx::mesh::Topology& topology,
         const dolfinx::fem::ElementDofLayout& layout)
      {
        auto [map, bs, dofmap] = dolfinx::fem::build_dofmap_data(
            comm.get(), topology, layout,
            [](const dolfinx::graph::AdjacencyList<std::int32_t>& g)
            { return dolfinx::graph::reorder_gps(g); });
        return std::tuple(std::move(map), bs, std::move(dofmap));
      },
      py::arg("comm"), py::arg("topology"), py::arg("layout"),
      "Build and dofmap on a mesh.");
  m.def("transpose_dofmap", &dolfinx::fem::transpose_dofmap,
        "Build the index to (cell, local index) map from a "
        "dofmap ((cell, local index ) -> index).");
  // FIXME Where is the best place to put this?
  m.def(
      "compute_integration_domains",
      [](const dolfinx::fem::IntegralType integral_type,
         const dolfinx::mesh::MeshTags<int>& meshtags) {
        return dolfinx::fem::compute_integration_domains(integral_type,
                                                         meshtags);
      },
      py::arg("integral_type"), py::arg("meshtags"));

  // dolfinx::fem::FiniteElement
  py::class_<dolfinx::fem::FiniteElement,
             std::shared_ptr<dolfinx::fem::FiniteElement>>(
      m, "FiniteElement", "Finite element object")
      .def(py::init(
               [](std::uintptr_t ufcx_element)
               {
                 ufcx_finite_element* p
                     = reinterpret_cast<ufcx_finite_element*>(ufcx_element);
                 return dolfinx::fem::FiniteElement(*p);
               }),
           py::arg("ufcx_element"))
      .def("__eq__", &dolfinx::fem::FiniteElement::operator==)
      .def_property_readonly("basix_element",
                             &dolfinx::fem::FiniteElement::basix_element,
                             py::return_value_policy::reference_internal)
      .def_property_readonly("num_sub_elements",
                             &dolfinx::fem::FiniteElement::num_sub_elements)
      .def("interpolation_points",
           [](const dolfinx::fem::FiniteElement& self)
           {
             auto [X, shape] = self.interpolation_points();
             return as_pyarray(std::move(X), shape);
           })
      .def_property_readonly("interpolation_ident",
                             &dolfinx::fem::FiniteElement::interpolation_ident)
      .def_property_readonly("space_dimension",
                             &dolfinx::fem::FiniteElement::space_dimension)
      .def_property_readonly(
          "value_shape",
          [](const dolfinx::fem::FiniteElement& self)
          {
            std::span<const std::size_t> shape = self.value_shape();
            return py::array_t(shape.size(), shape.data(), py::none());
          })
      .def(
          "apply_dof_transformation",
          [](const dolfinx::fem::FiniteElement& self,
             py::array_t<double, py::array::c_style>& x,
             std::uint32_t cell_permutation, int dim)
          {
            self.apply_dof_transformation(std::span(x.mutable_data(), x.size()),
                                          cell_permutation, dim);
          },
          py::arg("x"), py::arg("cell_permutation"), py::arg("dim"))
      .def_property_readonly(
          "needs_dof_transformations",
          &dolfinx::fem::FiniteElement::needs_dof_transformations)
      .def("signature", &dolfinx::fem::FiniteElement::signature);

  // dolfinx::fem::ElementDofLayout
  py::class_<dolfinx::fem::ElementDofLayout,
             std::shared_ptr<dolfinx::fem::ElementDofLayout>>(
      m, "ElementDofLayout", "Object describing the layout of dofs on a cell")
      .def(py::init<int, const std::vector<std::vector<std::vector<int>>>&,
                    const std::vector<std::vector<std::vector<int>>>&,
                    const std::vector<int>&,
                    const std::vector<dolfinx::fem::ElementDofLayout>&>(),
           py::arg("block_size"), py::arg("endity_dofs"),
           py::arg("entity_closure_dofs"), py::arg("parent_map"),
           py::arg("sub_layouts"))
      .def_property_readonly("num_dofs",
                             &dolfinx::fem::ElementDofLayout::num_dofs)
      .def("num_entity_dofs", &dolfinx::fem::ElementDofLayout::num_entity_dofs,
           py::arg("dim"))
      .def("num_entity_closure_dofs",
           &dolfinx::fem::ElementDofLayout::num_entity_closure_dofs,
           py::arg("dim"))
      .def("entity_dofs", &dolfinx::fem::ElementDofLayout::entity_dofs,
           py::arg("dim"), py::arg("entity_index"))
      .def("entity_closure_dofs",
           &dolfinx::fem::ElementDofLayout::entity_closure_dofs, py::arg("dim"),
           py::arg("entity_index"))
      .def_property_readonly("block_size",
                             &dolfinx::fem::ElementDofLayout::block_size);

  // dolfinx::fem::DofMap
  py::class_<dolfinx::fem::DofMap, std::shared_ptr<dolfinx::fem::DofMap>>(
      m, "DofMap", "DofMap object")
      .def(py::init<const dolfinx::fem::ElementDofLayout&,
                    std::shared_ptr<const dolfinx::common::IndexMap>, int,
                    dolfinx::graph::AdjacencyList<std::int32_t>&, int>(),
           py::arg("element_dof_layout"), py::arg("index_map"),
           py::arg("index_map_bs"), py::arg("dofmap"), py::arg("bs"))
      .def_readonly("index_map", &dolfinx::fem::DofMap::index_map)
      .def_property_readonly("index_map_bs",
                             &dolfinx::fem::DofMap::index_map_bs)
      .def_property_readonly("dof_layout",
                             &dolfinx::fem::DofMap::element_dof_layout)
      .def(
          "cell_dofs",
          [](const dolfinx::fem::DofMap& self, int cell)
          {
            std::span<const std::int32_t> dofs = self.cell_dofs(cell);
            return py::array_t<std::int32_t>(dofs.size(), dofs.data(),
                                             py::cast(self));
          },
          py::arg("cell"))
      .def_property_readonly("bs", &dolfinx::fem::DofMap::bs)
      .def("list", &dolfinx::fem::DofMap::list,
           py::return_value_policy::reference_internal);

  // dolfinx::fem::CoordinateElement
  py::class_<dolfinx::fem::CoordinateElement,
             std::shared_ptr<dolfinx::fem::CoordinateElement>>(
      m, "CoordinateElement", "Coordinate map element")
      .def(py::init<dolfinx::mesh::CellType, int>(), py::arg("celltype"),
           py::arg("degree"))
      .def(py::init<dolfinx::mesh::CellType, int,
                    basix::element::lagrange_variant>(),
           py::arg("celltype"), py::arg("degree"), py::arg("variant"))
      .def("create_dof_layout",
           &dolfinx::fem::CoordinateElement::create_dof_layout)
      .def_property_readonly("degree", &dolfinx::fem::CoordinateElement::degree)
      .def(
          "push_forward",
          [](const dolfinx::fem::CoordinateElement& self,
             const py::array_t<double, py::array::c_style>& X,
             const py::array_t<double, py::array::c_style>& cell)
          {
            namespace stdex = std::experimental;
            using mdspan2_t
                = stdex::mdspan<double, stdex::dextents<std::size_t, 2>>;
            using cmdspan2_t
                = stdex::mdspan<const double, stdex::dextents<std::size_t, 2>>;
            using cmdspan4_t
                = stdex::mdspan<const double, stdex::dextents<std::size_t, 4>>;

            std::array<std::size_t, 2> Xshape
                = {(std::size_t)X.shape(0), (std::size_t)X.shape(1)};

            std::array<std::size_t, 4> phi_shape
                = self.tabulate_shape(0, X.shape(0));
            std::vector<double> phi_b(std::reduce(
                phi_shape.begin(), phi_shape.end(), 1, std::multiplies{}));
            cmdspan4_t phi_full(phi_b.data(), phi_shape);
            self.tabulate(0, std::span(X.data(), X.size()), Xshape, phi_b);
            auto phi = stdex::submdspan(phi_full, 0, stdex::full_extent,
                                        stdex::full_extent, 0);

            std::array<std::size_t, 2> shape
                = {(std::size_t)X.shape(0), (std::size_t)cell.shape(1)};
            std::vector<double> xb(shape[0] * shape[1]);
            self.push_forward(
                mdspan2_t(xb.data(), shape),
                cmdspan2_t(cell.data(), cell.shape(0), cell.shape(1)), phi);

            return as_pyarray(std::move(xb), shape);
          },
          py::arg("X"), py::arg("cell_geometry"))
      .def(
          "pull_back",
          [](const dolfinx::fem::CoordinateElement& self,
             const py::array_t<double, py::array::c_style>& x,
             const py::array_t<double, py::array::c_style>& cell_geometry)
          {
            const std::size_t num_points = x.shape(0);
            const std::size_t gdim = x.shape(1);
            const std::size_t tdim = dolfinx::mesh::cell_dim(self.cell_shape());

            namespace stdex = std::experimental;
            using mdspan2_t
                = stdex::mdspan<double, stdex::dextents<std::size_t, 2>>;
            using cmdspan2_t
                = stdex::mdspan<const double, stdex::dextents<std::size_t, 2>>;
            using cmdspan4_t
                = stdex::mdspan<const double, stdex::dextents<std::size_t, 4>>;

            std::vector<double> Xb(num_points * tdim);
            mdspan2_t X(Xb.data(), num_points, tdim);
            cmdspan2_t _x(x.data(), x.shape(0), x.shape(1));
            cmdspan2_t g(cell_geometry.data(), cell_geometry.shape(0),
                         cell_geometry.shape(1));

            if (self.is_affine())
            {
              std::vector<double> J_b(gdim * tdim);
              mdspan2_t J(J_b.data(), gdim, tdim);
              std::vector<double> K_b(tdim * gdim);
              mdspan2_t K(K_b.data(), tdim, gdim);

              std::array<std::size_t, 4> phi_shape = self.tabulate_shape(1, 1);
              std::vector<double> phi_b(std::reduce(
                  phi_shape.begin(), phi_shape.end(), 1, std::multiplies{}));
              cmdspan4_t phi(phi_b.data(), phi_shape);

              self.tabulate(1, std::vector<double>(tdim), {1, tdim}, phi_b);
              auto dphi = stdex::submdspan(phi, std::pair(1, tdim + 1), 0,
                                           stdex::full_extent, 0);

              self.compute_jacobian(dphi, g, J);
              self.compute_jacobian_inverse(J, K);
              std::array<double, 3> x0 = {0, 0, 0};
              for (std::size_t i = 0; i < g.extent(1); ++i)
                x0[i] += g(0, i);
              self.pull_back_affine(X, K, x0, _x);
            }
            else
              self.pull_back_nonaffine(X, _x, g);

            return as_pyarray(std::move(Xb), std::array{num_points, tdim});
          },
          py::arg("x"), py::arg("cell_geometry"));

  py::enum_<dolfinx::fem::IntegralType>(m, "IntegralType")
      .value("cell", dolfinx::fem::IntegralType::cell)
      .value("exterior_facet", dolfinx::fem::IntegralType::exterior_facet)
      .value("interior_facet", dolfinx::fem::IntegralType::interior_facet)
      .value("vertex", dolfinx::fem::IntegralType::vertex);

  m.def(
      "locate_dofs_topological",
      [](const std::vector<
             std::reference_wrapper<const dolfinx::fem::FunctionSpace>>& V,
         int dim, const py::array_t<std::int32_t, py::array::c_style>& entities,
         bool remote) -> std::array<py::array, 2>
      {
        if (V.size() != 2)
          throw std::runtime_error("Expected two function spaces.");
        std::array<std::vector<std::int32_t>, 2> dofs
            = dolfinx::fem::locate_dofs_topological(
                {V[0], V[1]}, dim, std::span(entities.data(), entities.size()),
                remote);
        return {as_pyarray(std::move(dofs[0])), as_pyarray(std::move(dofs[1]))};
      },
      py::arg("V"), py::arg("dim"), py::arg("entities"),
      py::arg("remote") = true);
  m.def(
      "locate_dofs_topological",
      [](const dolfinx::fem::FunctionSpace& V, int dim,
         const py::array_t<std::int32_t, py::array::c_style>& entities,
         bool remote)
      {
        return as_pyarray(dolfinx::fem::locate_dofs_topological(
            V, dim, std::span(entities.data(), entities.size()), remote));
      },
      py::arg("V"), py::arg("dim"), py::arg("entities"),
      py::arg("remote") = true);
  m.def(
      "locate_dofs_geometrical",
      [](const std::vector<
             std::reference_wrapper<const dolfinx::fem::FunctionSpace>>& V,
         const std::function<py::array_t<bool>(const py::array_t<double>&)>&
             marker) -> std::array<py::array, 2>
      {
        if (V.size() != 2)
          throw std::runtime_error("Expected two function spaces.");

        auto _marker = [&marker](auto x)
        {
          std::array<std::size_t, 2> shape = {x.extent(0), x.extent(1)};
          py::array_t<double> x_view(shape, x.data_handle(), py::none());
          py::array_t<bool> marked = marker(x_view);
          return std::vector<std::int8_t>(marked.data(),
                                          marked.data() + marked.size());
        };

        std::array<std::vector<std::int32_t>, 2> dofs
            = dolfinx::fem::locate_dofs_geometrical({V[0], V[1]}, _marker);
        return {as_pyarray(std::move(dofs[0])), as_pyarray(std::move(dofs[1]))};
      },
      py::arg("V"), py::arg("marker"));
  m.def(
      "locate_dofs_geometrical",
      [](const dolfinx::fem::FunctionSpace& V,
         const std::function<py::array_t<bool>(const py::array_t<double>&)>&
             marker)
      {
        auto _marker = [&marker](auto x)
        {
          std::array<std::size_t, 2> shape = {x.extent(0), x.extent(1)};
          py::array_t<double> x_view(shape, x.data_handle(), py::none());
          py::array_t<bool> marked = marker(x_view);
          return std::vector<std::int8_t>(marked.data(),
                                          marked.data() + marked.size());
        };

        return as_pyarray(dolfinx::fem::locate_dofs_geometrical(V, _marker));
      },
      py::arg("V"), py::arg("marker"));

  m.def(
      "interpolation_coords",
      [](const dolfinx::fem::FiniteElement& e, const dolfinx::mesh::Mesh& mesh,
         py::array_t<std::int32_t, py::array::c_style> cells)
      {
        std::vector<double> x = dolfinx::fem::interpolation_coords(
            e, mesh, std::span(cells.data(), cells.size()));
        return as_pyarray(std::move(x),
                          std::array<std::size_t, 2>{3, x.size() / 3});
      },
      py::arg("element"), py::arg("V"), py::arg("cells"));

  // dolfinx::fem::FunctionSpace
  py::class_<dolfinx::fem::FunctionSpace,
             std::shared_ptr<dolfinx::fem::FunctionSpace>>(m, "FunctionSpace")
      .def(py::init<std::shared_ptr<dolfinx::mesh::Mesh>,
                    std::shared_ptr<dolfinx::fem::FiniteElement>,
                    std::shared_ptr<dolfinx::fem::DofMap>>(),
           py::arg("mesh"), py::arg("element"), py::arg("dofmap"))
      .def("collapse", &dolfinx::fem::FunctionSpace::collapse)
      .def("component", &dolfinx::fem::FunctionSpace::component)
      .def("contains", &dolfinx::fem::FunctionSpace::contains, py::arg("V"))
      .def_property_readonly("element", &dolfinx::fem::FunctionSpace::element)
      .def_property_readonly("mesh", &dolfinx::fem::FunctionSpace::mesh)
      .def_property_readonly("dofmap", &dolfinx::fem::FunctionSpace::dofmap)
      .def("sub", &dolfinx::fem::FunctionSpace::sub, py::arg("component"))
      .def("tabulate_dof_coordinates",
           [](const dolfinx::fem::FunctionSpace& self)
           {
             std::vector x = self.tabulate_dof_coordinates(false);
             std::vector<std::size_t> shape = {x.size() / 3, 3};
             return as_pyarray(std::move(x), shape);
           });
}
} // namespace dolfinx_wrappers<|MERGE_RESOLUTION|>--- conflicted
+++ resolved
@@ -755,7 +755,7 @@
                   const std::vector<std::shared_ptr<
                       const dolfinx::fem::Constant<T>>>& constants,
                   bool needs_permutation_data,
-                  const std::shared_ptr<const dolfinx::mesh::Mesh>& mesh)
+                  std::shared_ptr<const dolfinx::mesh::Mesh> mesh)
                {
                  //  FIXME Use py::array in integrals instead of std::vector?
                  using kern = std::function<void(
@@ -764,7 +764,6 @@
                      const std::uint8_t*)>;
                  std::map<
                      dolfinx::fem::IntegralType,
-<<<<<<< HEAD
                      std::map<int, std::pair<kern, std::vector<std::int32_t>>>>
                      _integrals;
 
@@ -789,52 +788,6 @@
            py::arg("spaces"), py::arg("integrals"), py::arg("coefficients"),
            py::arg("constants"), py::arg("need_permutation_data"),
            py::arg("mesh") = py::none())
-=======
-                     std::pair<std::vector<std::pair<int, py::object>>,
-                               const dolfinx::mesh::MeshTags<int>*>>& integrals,
-                 const std::vector<std::shared_ptr<
-                     const dolfinx::fem::Function<T>>>& coefficients,
-                 const std::vector<std::shared_ptr<
-                     const dolfinx::fem::Constant<T>>>& constants,
-                 bool needs_permutation_data,
-                 std::shared_ptr<const dolfinx::mesh::Mesh> mesh)
-              {
-                using kern = std::function<void(
-                    T*, const T*, const T*,
-                    const typename geom_type<T>::value_type*, const int*,
-                    const std::uint8_t*)>;
-                std::map<dolfinx::fem::IntegralType,
-                         std::pair<std::vector<std::pair<int, kern>>,
-                                   const dolfinx::mesh::MeshTags<int>*>>
-                    _integrals;
-
-                // Loop over kernel for each entity type
-                for (auto& kernel_type : integrals)
-                {
-                  // Set subdomain markers
-                  _integrals[kernel_type.first].second
-                      = kernel_type.second.second;
-
-                  // Loop over each domain kernel
-                  for (auto& kernel : kernel_type.second.first)
-                  {
-                    auto tabulate_tensor_ptr
-                        = (void (*)(T*, const T*, const T*,
-                                    const typename geom_type<T>::value_type*,
-                                    const int*, const std::uint8_t*))
-                              kernel.second.cast<std::uintptr_t>();
-                    _integrals[kernel_type.first].first.push_back(
-                        {kernel.first, tabulate_tensor_ptr});
-                  }
-                }
-                return dolfinx::fem::Form<T>(spaces, _integrals, coefficients,
-                                             constants, needs_permutation_data,
-                                             mesh);
-              }),
-          py::arg("spaces"), py::arg("integrals"), py::arg("coefficients"),
-          py::arg("constants"), py::arg("need_permutation_data"),
-          py::arg("mesh") = py::none())
->>>>>>> 67e24dc1
       .def(py::init(
                [](std::uintptr_t form,
                   const std::vector<std::shared_ptr<
@@ -919,14 +872,9 @@
          const std::vector<std::shared_ptr<const dolfinx::fem::Constant<T>>>&
              constants,
          const std::map<dolfinx::fem::IntegralType,
-<<<<<<< HEAD
                         std::map<std::int32_t, std::vector<std::int32_t>>>&
              subdomains,
-         const std::shared_ptr<const dolfinx::mesh::Mesh>& mesh)
-=======
-                        const dolfinx::mesh::MeshTags<int>*>& subdomains,
          std::shared_ptr<const dolfinx::mesh::Mesh> mesh)
->>>>>>> 67e24dc1
       {
         // FIXME Use py::array in integrals instead of std::vector?
         ufcx_form* p = reinterpret_cast<ufcx_form*>(form);
