// Copyright (C) 2017-2021 Chris Richardson and Garth N. Wells
//
// This file is part of DOLFINx (https://www.fenicsproject.org)
//
// SPDX-License-Identifier:    LGPL-3.0-or-later

#include "array.h"
#include "caster_mpi.h"
#include "numpy_dtype.h"
#include <array>
#include <cstdint>
#include <dolfinx/common/IndexMap.h>
#include <dolfinx/fem/Constant.h>
#include <dolfinx/fem/CoordinateElement.h>
#include <dolfinx/fem/DirichletBC.h>
#include <dolfinx/fem/DofMap.h>
#include <dolfinx/fem/ElementDofLayout.h>
#include <dolfinx/fem/Expression.h>
#include <dolfinx/fem/FiniteElement.h>
#include <dolfinx/fem/Form.h>
#include <dolfinx/fem/Function.h>
#include <dolfinx/fem/FunctionSpace.h>
#include <dolfinx/fem/dofmapbuilder.h>
#include <dolfinx/fem/interpolate.h>
#include <dolfinx/fem/sparsitybuild.h>
#include <dolfinx/fem/utils.h>
#include <dolfinx/graph/ordering.h>
#include <dolfinx/la/SparsityPattern.h>
#include <dolfinx/mesh/Mesh.h>
#include <dolfinx/mesh/MeshTags.h>
#include <memory>
#include <nanobind/nanobind.h>
#include <nanobind/ndarray.h>
#include <nanobind/stl/array.h>
#include <nanobind/stl/complex.h>
#include <nanobind/stl/function.h>
#include <nanobind/stl/map.h>
#include <nanobind/stl/pair.h>
#include <nanobind/stl/shared_ptr.h>
#include <nanobind/stl/string.h>
#include <nanobind/stl/tuple.h>
#include <nanobind/stl/variant.h>
#include <nanobind/stl/vector.h>
#include <span>
#include <string>
#include <ufcx.h>
#include <utility>

namespace nb = nanobind;

namespace
{
template <typename T, typename = void>
struct geom_type
{
  typedef T value_type;
};
template <typename T>
struct geom_type<T, std::void_t<typename T::value_type>>
{
  typedef typename T::value_type value_type;
};

template <typename T>
void declare_function_space(nb::module_& m, std::string type)
{
  {
    std::string pyclass_name = "FunctionSpace_" + type;
    nb::class_<dolfinx::fem::FunctionSpace<T>>(m, pyclass_name.c_str(),
                                               "Finite element function space")
        .def(nb::init<std::shared_ptr<const dolfinx::mesh::Mesh<T>>,
                      std::shared_ptr<const dolfinx::fem::FiniteElement<T>>,
                      std::shared_ptr<const dolfinx::fem::DofMap>>(),
             nb::arg("mesh"), nb::arg("element"), nb::arg("dofmap"))
        .def("collapse", &dolfinx::fem::FunctionSpace<T>::collapse)
        .def("component", &dolfinx::fem::FunctionSpace<T>::component)
        .def("contains", &dolfinx::fem::FunctionSpace<T>::contains,
             nb::arg("V"))
        .def_prop_ro("element", &dolfinx::fem::FunctionSpace<T>::element)
        .def_prop_ro("mesh", &dolfinx::fem::FunctionSpace<T>::mesh)
        .def_prop_ro("dofmap", &dolfinx::fem::FunctionSpace<T>::dofmap)
        .def("sub", &dolfinx::fem::FunctionSpace<T>::sub, nb::arg("component"))
        .def("tabulate_dof_coordinates",
             [](const dolfinx::fem::FunctionSpace<T>& self)
             {
               std::vector x = self.tabulate_dof_coordinates(false);
               return dolfinx_wrappers::as_nbarray(std::move(x),
                                                   {x.size() / 3, 3});
             });
  }

  {
    std::string pyclass_name = "FiniteElement_" + type;
    nb::class_<dolfinx::fem::FiniteElement<T>>(m, pyclass_name.c_str(),
                                               "Finite element object")
        .def(
            "__init__",
            [](dolfinx::fem::FiniteElement<T>* self,
               std::uintptr_t ufcx_element)
            {
              ufcx_finite_element* p
                  = reinterpret_cast<ufcx_finite_element*>(ufcx_element);
              new (self) dolfinx::fem::FiniteElement<T>(*p);
            },
            nb::arg("ufcx_element"))
        .def("__eq__", &dolfinx::fem::FiniteElement<T>::operator==)
        .def_prop_ro("basix_element",
                     &dolfinx::fem::FiniteElement<T>::basix_element,
                     nb::rv_policy::reference_internal)
        .def_prop_ro("num_sub_elements",
                     &dolfinx::fem::FiniteElement<T>::num_sub_elements)
        .def("interpolation_points",
             [](const dolfinx::fem::FiniteElement<T>& self)
             {
               auto [X, shape] = self.interpolation_points();
               return dolfinx_wrappers::as_nbarray(std::move(X), shape.size(),
                                                   shape.data());
             })
        .def_prop_ro("interpolation_ident",
                     &dolfinx::fem::FiniteElement<T>::interpolation_ident)
        .def_prop_ro("space_dimension",
                     &dolfinx::fem::FiniteElement<T>::space_dimension)
        .def_prop_ro(
            "value_shape",
            [](const dolfinx::fem::FiniteElement<T>& self)
            {
              std::span<const std::size_t> vshape = self.value_shape();
              return nb::ndarray<const std::size_t, nb::numpy>(vshape.data(),
                                                               {vshape.size()});
            },
            nb::rv_policy::reference_internal)
        .def(
            "pre_apply_dof_transformation",
            [](const dolfinx::fem::FiniteElement<T>& self,
               nb::ndarray<T, nb::ndim<1>, nb::c_contig> x,
               std::uint32_t cell_permutation, int dim)
            {
              self.pre_apply_dof_transformation(std::span(x.data(), x.size()),
                                                cell_permutation, dim);
            },
            nb::arg("x"), nb::arg("cell_permutation"), nb::arg("dim"))
        .def(
            "pre_apply_transpose_dof_transformation",
            [](const dolfinx::fem::FiniteElement<T>& self,
               nb::ndarray<T, nb::ndim<1>, nb::c_contig> x,
               std::uint32_t cell_permutation, int dim)
            {
              self.pre_apply_transpose_dof_transformation(
                  std::span(x.data(), x.size()), cell_permutation, dim);
            },
            nb::arg("x"), nb::arg("cell_permutation"), nb::arg("dim"))
        .def(
            "pre_apply_inverse_transpose_dof_transformation",
            [](const dolfinx::fem::FiniteElement<T>& self,
               nb::ndarray<T, nb::ndim<1>, nb::c_contig> x,
               std::uint32_t cell_permutation, int dim)
            {
              self.pre_apply_inverse_transpose_dof_transformation(
                  std::span(x.data(), x.size()), cell_permutation, dim);
            },
            nb::arg("x"), nb::arg("cell_permutation"), nb::arg("dim"))
        .def(
            "pre_apply_dof_transformation",
            [](const dolfinx::fem::FiniteElement<T>& self,
               nb::ndarray<std::complex<T>, nb::ndim<1>, nb::c_contig> x,
               std::uint32_t cell_permutation, int dim)
            {
              self.pre_apply_dof_transformation(
                  std::span((std::complex<T>*)x.data(), x.size()),
                  cell_permutation, dim);
            },
            nb::arg("x"), nb::arg("cell_permutation"), nb::arg("dim"))
        .def(
            "pre_apply_transpose_dof_transformation",
            [](const dolfinx::fem::FiniteElement<T>& self,
               nb::ndarray<std::complex<T>, nb::ndim<1>, nb::c_contig> x,
               std::uint32_t cell_permutation, int dim)
            {
              self.pre_apply_transpose_dof_transformation(
                  std::span((std::complex<T>*)x.data(), x.size()),
                  cell_permutation, dim);
            },
            nb::arg("x"), nb::arg("cell_permutation"), nb::arg("dim"))
        .def(
            "pre_apply_inverse_transpose_dof_transformation",
            [](const dolfinx::fem::FiniteElement<T>& self,
               nb::ndarray<std::complex<T>, nb::ndim<1>, nb::c_contig> x,
               std::uint32_t cell_permutation, int dim)
            {
              self.pre_apply_inverse_transpose_dof_transformation(
                  std::span(x.data(), x.shape(0) * x.shape(1)),
                  cell_permutation, dim);
            },
            nb::arg("x"), nb::arg("cell_permutation"), nb::arg("dim"))
        .def_prop_ro("needs_dof_transformations",
                     &dolfinx::fem::FiniteElement<T>::needs_dof_transformations)
        .def("signature", &dolfinx::fem::FiniteElement<T>::signature);
  }
}

// Declare DirichletBC objects for type T
template <typename T>
void declare_objects(nb::module_& m, const std::string& type)
{
  using U = typename dolfinx::scalar_value_type_t<T>;

  auto dtype = numpy_dtype<T>();

  // dolfinx::fem::DirichletBC
  std::string pyclass_name = std::string("DirichletBC_") + type;
  nb::class_<dolfinx::fem::DirichletBC<T, U>> dirichletbc(
      m, pyclass_name.c_str(),
      "Object for representing Dirichlet (essential) boundary "
      "conditions");

  dirichletbc
      .def(
          "__init__",
          [](dolfinx::fem::DirichletBC<T, U>* bc,
             nb::ndarray<const T, nb::c_contig> g,
             nb::ndarray<const std::int32_t, nb::ndim<1>, nb::c_contig> dofs,
             std::shared_ptr<const dolfinx::fem::FunctionSpace<U>> V)
          {
            std::vector<std::size_t> shape(g.shape_ptr(),
                                           g.shape_ptr() + g.ndim());
            auto _g = std::make_shared<dolfinx::fem::Constant<T>>(
                std::span(g.data(), g.size()), shape);
            new (bc) dolfinx::fem::DirichletBC<T, U>(
                _g, std::vector(dofs.data(), dofs.data() + dofs.size()), V);
          },
          nb::arg("g").noconvert(), nb::arg("dofs").noconvert(), nb::arg("V"))
      .def(
          "__init__",
          [](dolfinx::fem::DirichletBC<T, U>* bc,
             std::shared_ptr<const dolfinx::fem::Constant<T>> g,
             nb::ndarray<const std::int32_t, nb::ndim<1>, nb::c_contig> dofs,
             std::shared_ptr<const dolfinx::fem::FunctionSpace<U>> V)
          {
            new (bc) dolfinx::fem::DirichletBC<T, U>(
                g, std::vector(dofs.data(), dofs.data() + dofs.size()), V);
          },
          nb::arg("g").noconvert(), nb::arg("dofs").noconvert(), nb::arg("V"))
      .def(
          "__init__",
          [](dolfinx::fem::DirichletBC<T, U>* bc,
             std::shared_ptr<const dolfinx::fem::Function<T, U>> g,
             nb::ndarray<const std::int32_t, nb::ndim<1>, nb::c_contig> dofs)
          {
            new (bc) dolfinx::fem::DirichletBC<T, U>(
                g, std::vector(dofs.data(), dofs.data() + dofs.size()));
          },
          nb::arg("g").noconvert(), nb::arg("dofs"))
      .def(
          "__init__",
          [](dolfinx::fem::DirichletBC<T, U>* bc,
             std::shared_ptr<const dolfinx::fem::Function<T, U>> g,
             std::array<
                 nb::ndarray<const std::int32_t, nb::ndim<1>, nb::c_contig>, 2>
                 V_g_dofs,
             std::shared_ptr<const dolfinx::fem::FunctionSpace<U>> V)
          {
            std::array dofs
                = {std::vector(V_g_dofs[0].data(),
                               V_g_dofs[0].data() + V_g_dofs[0].size()),
                   std::vector(V_g_dofs[1].data(),
                               V_g_dofs[1].data() + V_g_dofs[1].size())};
            new (bc) dolfinx::fem::DirichletBC(g, std::move(dofs), V);
          },
          nb::arg("g").noconvert(), nb::arg("dofs").noconvert(),
          nb::arg("V").noconvert())
      .def_prop_ro("dtype", [dtype](const dolfinx::fem::Form<T, U>& self)
                   { return dtype; })
      .def("dof_indices",
           [](const dolfinx::fem::DirichletBC<T, U>& self)
           {
             auto [dofs, owned] = self.dof_indices();
             return std::pair(nb::ndarray<const std::int32_t, nb::numpy>(
                                  dofs.data(), {dofs.size()}),
                              owned);
           })
      .def_prop_ro("function_space",
                   &dolfinx::fem::DirichletBC<T, U>::function_space)
      .def_prop_ro("value", &dolfinx::fem::DirichletBC<T, U>::value);

  // dolfinx::fem::Function
  std::string pyclass_name_function = std::string("Function_") + type;
  nb::class_<dolfinx::fem::Function<T, U>>(m, pyclass_name_function.c_str(),
                                           "A finite element function")
      .def(nb::init<std::shared_ptr<const dolfinx::fem::FunctionSpace<U>>>(),
           "Create a function on the given function space")
      .def(nb::init<std::shared_ptr<dolfinx::fem::FunctionSpace<U>>,
                    std::shared_ptr<dolfinx::la::Vector<T>>>())
      .def_rw("name", &dolfinx::fem::Function<T, U>::name)
      .def("sub", &dolfinx::fem::Function<T, U>::sub,
           "Return sub-function (view into parent Function")
      .def("collapse", &dolfinx::fem::Function<T, U>::collapse,
           "Collapse sub-function view")
      .def(
          "interpolate",
          [](dolfinx::fem::Function<T, U>& self,
             nb::ndarray<const T, nb::ndim<1>, nb::c_contig> f,
             nb::ndarray<const std::int32_t, nb::ndim<1>, nb::c_contig> cells)
          {
            dolfinx::fem::interpolate(self, std::span(f.data(), f.size()),
                                      {1, f.size()},
                                      std::span(cells.data(), cells.size()));
          },
          nb::arg("f"), nb::arg("cells"), "Interpolate an expression function")
      .def(
          "interpolate",
          [](dolfinx::fem::Function<T, U>& self,
             nb::ndarray<const T, nb::ndim<2>, nb::c_contig> f,
             nb::ndarray<const std::int32_t, nb::ndim<1>, nb::c_contig> cells)
          {
            dolfinx::fem::interpolate(self, std::span(f.data(), f.size()),
                                      {f.shape(0), f.shape(1)},
                                      std::span(cells.data(), cells.size()));
          },
          nb::arg("f"), nb::arg("cells"), "Interpolate an expression function")
      .def(
          "interpolate",
          [](dolfinx::fem::Function<T, U>& self,
             dolfinx::fem::Function<T, U>& u,
             nb::ndarray<const std::int32_t, nb::ndim<1>, nb::c_contig> cells,
             const std::tuple<std::vector<std::int32_t>,
                              std::vector<std::int32_t>, std::vector<U>,
                              std::vector<std::int32_t>>& interpolation_data)
          {
            self.interpolate(u, std::span(cells.data(), cells.size()),
                             interpolation_data);
          },
          nb::arg("u"), nb::arg("cells"), nb::arg("nmm_interpolation_data"),
          "Interpolate a finite element function")
      .def(
          "interpolate_ptr",
          [](dolfinx::fem::Function<T, U>& self, std::uintptr_t addr,
             nb::ndarray<const std::int32_t, nb::ndim<1>, nb::c_contig> cells)
          {
            assert(self.function_space());
            auto element = self.function_space()->element();
            assert(element);

            // Compute value size
            auto vshape = element->value_shape();
            std::size_t value_size = std::reduce(vshape.begin(), vshape.end(),
                                                 1, std::multiplies{});

            assert(self.function_space()->mesh());
            const std::vector<U> x = dolfinx::fem::interpolation_coords(
                *element, self.function_space()->mesh()->geometry(),
                std::span(cells.data(), cells.size()));

            std::array<std::size_t, 2> shape{value_size, x.size() / 3};
            std::vector<T> values(shape[0] * shape[1]);
            std::function<void(T*, int, int, const U*)> f
                = reinterpret_cast<void (*)(T*, int, int, const U*)>(addr);
            f(values.data(), shape[1], shape[0], x.data());
            dolfinx::fem::interpolate(self, std::span<const T>(values), shape,
                                      std::span(cells.data(), cells.size()));
          },
          nb::arg("f_ptr"), nb::arg("cells"),
          "Interpolate using a pointer to an expression with a C signature")
      .def(
          "interpolate",
          [](dolfinx::fem::Function<T, U>& self,
             const dolfinx::fem::Expression<T, U>& expr,
             nb::ndarray<const std::int32_t, nb::c_contig> cells)
          { self.interpolate(expr, std::span(cells.data(), cells.size())); },
          nb::arg("expr"), nb::arg("cells"),
          "Interpolate an Expression on a set of cells")
      .def_prop_ro(
          "x", nb::overload_cast<>(&dolfinx::fem::Function<T, U>::x),
          "Return the vector associated with the finite element Function")
      .def(
          "eval",
          [](const dolfinx::fem::Function<T, U>& self,
             nb::ndarray<const U, nb::ndim<2>, nb::c_contig> x,
             nb::ndarray<const std::int32_t, nb::ndim<1>, nb::c_contig> cells,
             nb::ndarray<T, nb::ndim<2>, nb::c_contig> u)
          {
            // TODO: handle 1d case
            self.eval(std::span(x.data(), x.size()), {x.shape(0), x.shape(1)},
                      std::span(cells.data(), cells.size()),
                      std::span<T>(u.data(), u.size()),
                      {u.shape(0), u.shape(1)});
          },
          nb::arg("x"), nb::arg("cells"), nb::arg("values"),
          "Evaluate Function")
      .def_prop_ro("function_space",
                   &dolfinx::fem::Function<T, U>::function_space);

  // dolfinx::fem::Constant
  std::string pyclass_name_constant = std::string("Constant_") + type;
  nb::class_<dolfinx::fem::Constant<T>>(
      m, pyclass_name_constant.c_str(),
      "Value constant with respect to integration domain")
      .def(
          "__init__",
          [](dolfinx::fem::Constant<T>* cp,
             nb::ndarray<const T, nb::c_contig> c)
          {
            std::vector<std::size_t> shape(c.shape_ptr(),
                                           c.shape_ptr() + c.ndim());
            new (cp)
                dolfinx::fem::Constant<T>(std::span(c.data(), c.size()), shape);
          },
          nb::arg("c").noconvert(), "Create a constant from a value array")
      .def_prop_ro("dtype", [dtype](const dolfinx::fem::Constant<T>& self)
                   { return dtype; })
      .def_prop_ro(
          "value",
          [](dolfinx::fem::Constant<T>& self)
          {
            return nb::ndarray<T, nb::numpy>(
                self.value.data(), self.shape.size(), self.shape.data());
          },
          nb::rv_policy::reference_internal);

  // dolfinx::fem::Expression
  std::string pyclass_name_expr = std::string("Expression_") + type;
  nb::class_<dolfinx::fem::Expression<T, U>>(m, pyclass_name_expr.c_str(),
                                             "An Expression")
      .def(
          "__init__",
          [](dolfinx::fem::Expression<T, U>* ex,
             const std::vector<std::shared_ptr<
                 const dolfinx::fem::Function<T, U>>>& coefficients,
             const std::vector<
                 std::shared_ptr<const dolfinx::fem::Constant<T>>>& constants,
             nb::ndarray<const U, nb::ndim<2>, nb::c_contig> X,
             std::uintptr_t fn_addr, const std::vector<int>& value_shape,
             std::shared_ptr<const dolfinx::fem::FunctionSpace<U>>
                 argument_function_space)
          {
            auto tabulate_expression_ptr
                = (void (*)(T*, const T*, const T*,
                            const typename geom_type<T>::value_type*,
                            const int*, const std::uint8_t*))fn_addr;
            new (ex) dolfinx::fem::Expression<T, U>(
                coefficients, constants, std::span(X.data(), X.size()),
                {X.shape(0), X.shape(1)}, tabulate_expression_ptr, value_shape,
                argument_function_space);
          },
          nb::arg("coefficients"), nb::arg("constants"), nb::arg("X"),
          nb::arg("fn"), nb::arg("value_shape"),
          nb::arg("argument_function_space"))
      .def(
          "eval",
          [](const dolfinx::fem::Expression<T, U>& self,
             const dolfinx::mesh::Mesh<U>& mesh,
             nb::ndarray<const std::int32_t, nb::ndim<1>, nb::c_contig> cells,
             nb::ndarray<T, nb::ndim<2>, nb::c_contig> values)
          {
            std::span<T> foo(values.data(), values.size());
            self.eval(mesh, std::span(cells.data(), cells.size()), foo,
                      {values.shape(0), values.shape(1)});
          },
          nb::arg("mesh"), nb::arg("active_cells"), nb::arg("values"))
      .def("X",
           [](const dolfinx::fem::Expression<T, U>& self)
           {
             auto [X, shape] = self.X();
             return dolfinx_wrappers::as_nbarray(std::move(X), shape.size(),
                                                 shape.data());
           })
      .def_prop_ro("dtype", [dtype](const dolfinx::fem::Expression<T, U>& self)
                   { return dtype; })
      .def_prop_ro("value_size", &dolfinx::fem::Expression<T, U>::value_size)
      .def_prop_ro("value_shape", &dolfinx::fem::Expression<T, U>::value_shape);

  std::string pymethod_create_expression
      = std::string("create_expression_") + type;
  m.def(
      pymethod_create_expression.c_str(),
      [](const std::uintptr_t expression,
         const std::vector<std::shared_ptr<const dolfinx::fem::Function<T, U>>>&
             coefficients,
         const std::vector<std::shared_ptr<const dolfinx::fem::Constant<T>>>&
             constants,
         std::shared_ptr<const dolfinx::fem::FunctionSpace<U>>
             argument_function_space)
      {
        const ufcx_expression* p
            = reinterpret_cast<const ufcx_expression*>(expression);
        return dolfinx::fem::create_expression<T, U>(
            *p, coefficients, constants, argument_function_space);
      },
      nb::arg("expression"), nb::arg("coefficients"), nb::arg("constants"),
      nb::arg("argument_function_space").none(),
      "Create Expression from a pointer to ufc_form.");
}

template <typename T>
void declare_form(nb::module_& m, std::string type)
{
  using U = typename dolfinx::scalar_value_type_t<T>;

  auto dtype = numpy_dtype<T>();

  // dolfinx::fem::Form
  std::string pyclass_name_form = std::string("Form_") + type;
  nb::class_<dolfinx::fem::Form<T, U>>(m, pyclass_name_form.c_str(),
                                       "Variational form object")
      .def(
          "__init__",
          [](dolfinx::fem::Form<T, U>* fp,
             const std::vector<
                 std::shared_ptr<const dolfinx::fem::FunctionSpace<U>>>& spaces,
             const std::map<dolfinx::fem::IntegralType,
                            std::vector<std::tuple<
                                int, std::uintptr_t,
                                nb::ndarray<const std::int32_t, nb::ndim<1>,
                                            nb::c_contig>>>>& integrals,
             const std::vector<std::shared_ptr<
                 const dolfinx::fem::Function<T, U>>>& coefficients,
             const std::vector<
                 std::shared_ptr<const dolfinx::fem::Constant<T>>>& constants,
             bool needs_permutation_data,
             std::shared_ptr<const dolfinx::mesh::Mesh<U>> mesh,
             const std::map<std::shared_ptr<const dolfinx::mesh::Mesh<U>>,
                            nb::ndarray<const std::int32_t, nb::ndim<1>,
                                        nb::c_contig>>& entity_maps)
          {
            using kern
                = std::function<void(T*, const T*, const T*,
                                     const typename geom_type<T>::value_type*,
                                     const int*, const std::uint8_t*)>;
            std::map<dolfinx::fem::IntegralType,
                     std::vector<
                         std::tuple<int, kern, std::span<const std::int32_t>>>>
                _integrals;

            // Loop over kernel for each entity type
            for (auto& [type, kernels] : integrals)
            {
              for (auto& [id, ptr, e] : kernels)
              {
                auto kn_ptr
                    = (void (*)(T*, const T*, const T*,
                                const typename geom_type<T>::value_type*,
                                const int*, const std::uint8_t*))ptr;
                _integrals[type].emplace_back(
                    id, kn_ptr,
                    std::span<const std::int32_t>(e.data(), e.size()));
              }
            }

            std::map<std::shared_ptr<const dolfinx::mesh::Mesh<U>>,
                     std::span<const int32_t>>
                _entity_maps;
            for (auto& [msh, map] : entity_maps)
            {
              _entity_maps[msh]
                  = std::span<const int32_t>(map.data(), map.size());
            }

            new (fp) dolfinx::fem::Form<T, U>(spaces, _integrals, coefficients,
                                              constants, needs_permutation_data,
                                              mesh, _entity_maps);
          },
          nb::arg("spaces"), nb::arg("integrals"), nb::arg("coefficients"),
          nb::arg("constants"), nb::arg("need_permutation_data"),
          nb::arg("mesh").none(), nb::arg("entity_maps"))
      .def(
          "__init__",
          [](dolfinx::fem::Form<T, U>* fp, std::uintptr_t form,
             const std::vector<
                 std::shared_ptr<const dolfinx::fem::FunctionSpace<U>>>& spaces,
             const std::vector<std::shared_ptr<
                 const dolfinx::fem::Function<T, U>>>& coefficients,
             const std::vector<
                 std::shared_ptr<const dolfinx::fem::Constant<T>>>& constants,
             const std::map<
                 dolfinx::fem::IntegralType,
                 std::vector<std::pair<
                     std::int32_t, nb::ndarray<const std::int32_t, nb::ndim<1>,
                                               nb::c_contig>>>>& subdomains,
             std::shared_ptr<const dolfinx::mesh::Mesh<U>> mesh,
             const std::map<std::shared_ptr<const dolfinx::mesh::Mesh<U>>,
                            nb::ndarray<const std::int32_t, nb::ndim<1>,
                                        nb::c_contig>>& entity_maps)
          {
            std::map<dolfinx::fem::IntegralType,
                     std::vector<std::pair<std::int32_t,
                                           std::span<const std::int32_t>>>>
                sd;
            for (auto& [itg, data] : subdomains)
            {
              std::vector<
                  std::pair<std::int32_t, std::span<const std::int32_t>>>
                  x;
              for (auto& [id, e] : data)
                x.emplace_back(id, std::span(e.data(), e.size()));
              sd.insert({itg, std::move(x)});
            }

            std::map<std::shared_ptr<const dolfinx::mesh::Mesh<U>>,
                     std::span<const int32_t>>
                _entity_maps;
            for (auto& [msh, map] : entity_maps)
            {
              _entity_maps[msh]
                  = std::span<const int32_t>(map.data(), map.size());
            }

            ufcx_form* p = reinterpret_cast<ufcx_form*>(form);
<<<<<<< HEAD
            new (fp) dolfinx::fem::Form<T, U>(dolfinx::fem::create_form<T>(
                *p, spaces, coefficients, constants, sd, mesh, _entity_maps));
=======
            new (fp)
                dolfinx::fem::Form<T, U>(dolfinx::fem::create_form_factory<T>(
                    *p, spaces, coefficients, constants, sd, mesh));
>>>>>>> f0054ad8
          },
          nb::arg("form"), nb::arg("spaces"), nb::arg("coefficients"),
          nb::arg("constants"), nb::arg("subdomains"), nb::arg("mesh").none(),
          nb::arg("entity_maps"), "Create a Form from a pointer to a ufcx_form")
      .def_prop_ro("dtype", [dtype](const dolfinx::fem::Form<T, U>& self)
                   { return dtype; })
      .def_prop_ro("coefficients", &dolfinx::fem::Form<T, U>::coefficients)
      .def_prop_ro("rank", &dolfinx::fem::Form<T, U>::rank)
      .def_prop_ro("mesh", &dolfinx::fem::Form<T, U>::mesh)
      .def_prop_ro("function_spaces",
                   &dolfinx::fem::Form<T, U>::function_spaces)
      .def("integral_ids", &dolfinx::fem::Form<T, U>::integral_ids)
      .def_prop_ro("integral_types", &dolfinx::fem::Form<T, U>::integral_types)
      .def_prop_ro("needs_facet_permutations",
                   &dolfinx::fem::Form<T, U>::needs_facet_permutations)
      .def(
          "domains",
          [](const dolfinx::fem::Form<T, U>& self,
             dolfinx::fem::IntegralType type, int i)
          {
            std::span<const std::int32_t> _d = self.domain(type, i);
            switch (type)
            {
            case dolfinx::fem::IntegralType::cell:
              return nb::ndarray<const std::int32_t, nb::numpy>(_d.data(),
                                                                {_d.size()});
            case dolfinx::fem::IntegralType::exterior_facet:
            {
              return nb::ndarray<const std::int32_t, nb::numpy>(
                  _d.data(), {_d.size() / 2, 2});
            }
            case dolfinx::fem::IntegralType::interior_facet:
            {
              return nb::ndarray<const std::int32_t, nb::numpy>(
                  _d.data(), {_d.size() / 4, 2, 2});
            }
            default:
              throw ::std::runtime_error("Integral type unsupported.");
            }
          },
          nb::rv_policy::reference_internal, nb::arg("type"), nb::arg("i"));

  // Form
  std::string pymethod_create_form = std::string("create_form_") + type;
  m.def(
      pymethod_create_form.c_str(),
      [](std::uintptr_t form,
         const std::vector<
             std::shared_ptr<const dolfinx::fem::FunctionSpace<U>>>& spaces,
         const std::vector<std::shared_ptr<const dolfinx::fem::Function<T, U>>>&
             coefficients,
         const std::vector<std::shared_ptr<const dolfinx::fem::Constant<T>>>&
             constants,
         const std::map<
             dolfinx::fem::IntegralType,
             std::vector<std::pair<
                 std::int32_t, nb::ndarray<const std::int32_t, nb::c_contig>>>>&
             subdomains,
         std::shared_ptr<const dolfinx::mesh::Mesh<U>> mesh)
      {
        std::map<
            dolfinx::fem::IntegralType,
            std::vector<std::pair<std::int32_t, std::span<const std::int32_t>>>>
            sd;
        for (auto& [itg, data] : subdomains)
        {
          std::vector<std::pair<std::int32_t, std::span<const std::int32_t>>> x;
          for (auto& [id, idx] : data)
            x.emplace_back(id, std::span(idx.data(), idx.size()));
          sd.insert({itg, std::move(x)});
        }

        ufcx_form* p = reinterpret_cast<ufcx_form*>(form);
        return dolfinx::fem::create_form_factory<T>(*p, spaces, coefficients,
                                                    constants, sd, mesh);
      },
      nb::arg("form"), nb::arg("spaces"), nb::arg("coefficients"),
      nb::arg("constants"), nb::arg("subdomains"), nb::arg("mesh"),
      "Create Form from a pointer to ufcx_form.");

  m.def("create_sparsity_pattern",
        &dolfinx::fem ::create_sparsity_pattern<T, U>, nb::arg("a"),
        "Create a sparsity pattern.");
}

template <typename T>
void declare_cmap(nb::module_& m, std::string type)
{
  std::string pyclass_name = std::string("CoordinateElement_") + type;
  nb::class_<dolfinx::fem::CoordinateElement<T>>(m, pyclass_name.c_str(),
                                                 "Coordinate map element")
      .def(nb::init<dolfinx::mesh::CellType, int>(), nb::arg("celltype"),
           nb::arg("degree"))
      .def(nb::init<std::shared_ptr<const basix::FiniteElement<T>>>(),
           nb::arg("element"))
      .def(
          "__init__",
          [](dolfinx::fem::CoordinateElement<T>* cm, dolfinx::mesh::CellType ct,
             int d, int var)
          {
            new (cm) dolfinx::fem::CoordinateElement<T>(
                ct, d, static_cast<basix::element::lagrange_variant>(var));
          },
          nb::arg("celltype"), nb::arg("degree"), nb::arg("variant"))
      .def("create_dof_layout",
           &dolfinx::fem::CoordinateElement<T>::create_dof_layout)
      .def_prop_ro("degree", &dolfinx::fem::CoordinateElement<T>::degree)
      .def_prop_ro("dim", &dolfinx::fem::CoordinateElement<T>::dim)
      .def_prop_ro("variant", [](const dolfinx::fem::CoordinateElement<T>& self)
                   { return static_cast<int>(self.variant()); })
      .def(
          "push_forward",
          [](const dolfinx::fem::CoordinateElement<T>& self,
             nb::ndarray<const T, nb::ndim<2>, nb::c_contig> X,
             nb::ndarray<const T, nb::ndim<2>, nb::c_contig> cell_x)
          {
            using mdspan2_t = MDSPAN_IMPL_STANDARD_NAMESPACE::mdspan<
                T, MDSPAN_IMPL_STANDARD_NAMESPACE::dextents<std::size_t, 2>>;
            using cmdspan2_t = MDSPAN_IMPL_STANDARD_NAMESPACE::mdspan<
                const T,
                MDSPAN_IMPL_STANDARD_NAMESPACE::dextents<std::size_t, 2>>;
            using cmdspan4_t = MDSPAN_IMPL_STANDARD_NAMESPACE::mdspan<
                const T,
                MDSPAN_IMPL_STANDARD_NAMESPACE::dextents<std::size_t, 4>>;

            std::array<std::size_t, 2> Xshape{X.shape(0), X.shape(1)};
            std::array<std::size_t, 4> phi_shape
                = self.tabulate_shape(0, X.shape(0));
            std::vector<T> phi_b(std::reduce(phi_shape.begin(), phi_shape.end(),
                                             1, std::multiplies{}));
            cmdspan4_t phi_full(phi_b.data(), phi_shape);
            self.tabulate(0, std::span(X.data(), X.size()), Xshape, phi_b);
            auto phi = MDSPAN_IMPL_STANDARD_NAMESPACE::
                MDSPAN_IMPL_PROPOSED_NAMESPACE::submdspan(
                    phi_full, 0, MDSPAN_IMPL_STANDARD_NAMESPACE::full_extent,
                    MDSPAN_IMPL_STANDARD_NAMESPACE::full_extent, 0);

            std::array<std::size_t, 2> shape = {X.shape(0), cell_x.shape(1)};
            std::vector<T> xb(shape[0] * shape[1]);
            self.push_forward(
                mdspan2_t(xb.data(), shape),
                cmdspan2_t(cell_x.data(), cell_x.shape(0), cell_x.shape(1)),
                phi);

            return dolfinx_wrappers::as_nbarray(std::move(xb),
                                                {X.shape(0), cell_x.shape(1)});
          },
          nb::arg("X"), nb::arg("cell_geometry"))
      .def(
          "pull_back",
          [](const dolfinx::fem::CoordinateElement<T>& self,
             nb::ndarray<const T, nb::ndim<2>, nb::c_contig> x,
             nb::ndarray<const T, nb::ndim<2>, nb::c_contig> cell_geometry)
          {
            std::size_t num_points = x.shape(0);
            std::size_t gdim = x.shape(1);
            std::size_t tdim = dolfinx::mesh::cell_dim(self.cell_shape());

            using mdspan2_t = MDSPAN_IMPL_STANDARD_NAMESPACE::mdspan<
                T, MDSPAN_IMPL_STANDARD_NAMESPACE::dextents<std::size_t, 2>>;
            using cmdspan2_t = MDSPAN_IMPL_STANDARD_NAMESPACE::mdspan<
                const T,
                MDSPAN_IMPL_STANDARD_NAMESPACE::dextents<std::size_t, 2>>;
            using cmdspan4_t = MDSPAN_IMPL_STANDARD_NAMESPACE::mdspan<
                const T,
                MDSPAN_IMPL_STANDARD_NAMESPACE::dextents<std::size_t, 4>>;

            std::vector<T> Xb(num_points * tdim);
            mdspan2_t X(Xb.data(), num_points, tdim);
            cmdspan2_t _x(x.data(), x.shape(0), x.shape(1));
            cmdspan2_t g(cell_geometry.data(), cell_geometry.shape(0),
                         cell_geometry.shape(1));

            if (self.is_affine())
            {
              std::vector<T> J_b(gdim * tdim);
              mdspan2_t J(J_b.data(), gdim, tdim);
              std::vector<T> K_b(tdim * gdim);
              mdspan2_t K(K_b.data(), tdim, gdim);

              std::array<std::size_t, 4> phi_shape = self.tabulate_shape(1, 1);
              std::vector<T> phi_b(std::reduce(
                  phi_shape.begin(), phi_shape.end(), 1, std::multiplies{}));
              cmdspan4_t phi(phi_b.data(), phi_shape);

              self.tabulate(1, std::vector<T>(tdim), {1, tdim}, phi_b);
              auto dphi = MDSPAN_IMPL_STANDARD_NAMESPACE::
                  MDSPAN_IMPL_PROPOSED_NAMESPACE::submdspan(
                      phi, std::pair(1, tdim + 1), 0,
                      MDSPAN_IMPL_STANDARD_NAMESPACE::full_extent, 0);

              self.compute_jacobian(dphi, g, J);
              self.compute_jacobian_inverse(J, K);
              std::array<T, 3> x0 = {0, 0, 0};
              for (std::size_t i = 0; i < g.extent(1); ++i)
                x0[i] += g(0, i);
              self.pull_back_affine(X, K, x0, _x);
            }
            else
              self.pull_back_nonaffine(X, _x, g);

            return dolfinx_wrappers::as_nbarray(std::move(Xb),
                                                {num_points, tdim});
          },
          nb::arg("x"), nb::arg("cell_geometry"));
}

template <typename T>
void declare_real_functions(nb::module_& m)
{
  m.def(
      "create_dofmap",
      [](const dolfinx_wrappers::MPICommWrapper comm, std::uintptr_t dofmap,
         dolfinx::mesh::Topology& topology,
         const dolfinx::fem::FiniteElement<T>& element)
      {
        ufcx_dofmap* p = reinterpret_cast<ufcx_dofmap*>(dofmap);
        assert(p);
        dolfinx::fem::ElementDofLayout layout
            = dolfinx::fem::create_element_dof_layout(*p, topology.cell_type());

        std::function<void(const std::span<std::int32_t>&, std::uint32_t)>
            unpermute_dofs = nullptr;
        if (element.needs_dof_permutations())
          unpermute_dofs = element.get_dof_permutation_function(true, true);
        return dolfinx::fem::create_dofmap(comm.get(), layout, topology,
                                           unpermute_dofs, nullptr);
      },
      nb::arg("comm"), nb::arg("dofmap"), nb::arg("topology"),
      nb::arg("element"),
      "Create DofMap object from a pointer to ufcx_dofmap.");

  m.def(
      "locate_dofs_topological",
      [](const std::vector<
             std::shared_ptr<const dolfinx::fem::FunctionSpace<T>>>& V,
         int dim,
         nb::ndarray<const std::int32_t, nb::ndim<1>, nb::c_contig> entities,
         bool remote)
      {
        if (V.size() != 2)
          throw std::runtime_error("Expected two function spaces.");
        std::array<std::vector<std::int32_t>, 2> dofs
            = dolfinx::fem::locate_dofs_topological(
                *V[0].get()->mesh()->topology_mutable(),
                {*V[0].get()->dofmap(), *V[1].get()->dofmap()}, dim,
                std::span(entities.data(), entities.size()), remote);
        return std::array<nb::ndarray<std::int32_t, nb::numpy>, 2>(
            {dolfinx_wrappers::as_nbarray(std::move(dofs[0])),
             dolfinx_wrappers::as_nbarray(std::move(dofs[1]))});
      },
      nb::arg("V"), nb::arg("dim"), nb::arg("entities"),
      nb::arg("remote") = true);
  m.def(
      "locate_dofs_topological",
      [](const dolfinx::fem::FunctionSpace<T>& V, int dim,
         nb::ndarray<const std::int32_t, nb::ndim<1>, nb::c_contig> entities,
         bool remote)
      {
        return dolfinx_wrappers::as_nbarray(
            dolfinx::fem::locate_dofs_topological(
                *V.mesh()->topology_mutable(), *V.dofmap(), dim,
                std::span(entities.data(), entities.size()), remote));
      },
      nb::arg("V"), nb::arg("dim"), nb::arg("entities"),
      nb::arg("remote") = true);
  m.def(
      "locate_dofs_geometrical",
      [](const std::vector<
             std::shared_ptr<const dolfinx::fem::FunctionSpace<T>>>& V,
         std::function<nb::ndarray<bool, nb::ndim<1>, nb::c_contig>(
             nb::ndarray<const T, nb::ndim<2>, nb::numpy>)>
             marker)
      {
        if (V.size() != 2)
          throw std::runtime_error("Expected two function spaces.");

        auto _marker = [&marker](auto x)
        {
          nb::ndarray<const T, nb::ndim<2>, nb::numpy> x_view(
              x.data_handle(), {x.extent(0), x.extent(1)});
          auto marked = marker(x_view);
          return std::vector<std::int8_t>(marked.data(),
                                          marked.data() + marked.size());
        };

        std::array<std::vector<std::int32_t>, 2> dofs
            = dolfinx::fem::locate_dofs_geometrical<T>({*V[0], *V[1]}, _marker);
        return std::array<nb::ndarray<std::int32_t, nb::numpy>, 2>(
            {dolfinx_wrappers::as_nbarray(std::move(dofs[0])),
             dolfinx_wrappers::as_nbarray(std::move(dofs[1]))});
      },
      nb::arg("V"), nb::arg("marker"));
  m.def(
      "locate_dofs_geometrical",
      [](const dolfinx::fem::FunctionSpace<T>& V,
         std::function<nb::ndarray<bool, nb::ndim<1>, nb::c_contig>(
             nb::ndarray<const T, nb::ndim<2>, nb::numpy>)>
             marker)
      {
        auto _marker = [&marker](auto x)
        {
          nb::ndarray<const T, nb::ndim<2>, nb::numpy> x_view(
              x.data_handle(), {x.extent(0), x.extent(1)});
          auto marked = marker(x_view);
          return std::vector<std::int8_t>(marked.data(),
                                          marked.data() + marked.size());
        };

        return dolfinx_wrappers::as_nbarray(
            dolfinx::fem::locate_dofs_geometrical(V, _marker));
      },
      nb::arg("V"), nb::arg("marker"));

  m.def(
      "interpolation_coords",
      [](const dolfinx::fem::FiniteElement<T>& e,
         const dolfinx::mesh::Geometry<T>& geometry,
         nb::ndarray<std::int32_t, nb::ndim<1>, nb::c_contig> cells)
      {
        std::vector<T> x = dolfinx::fem::interpolation_coords(
            e, geometry, std::span(cells.data(), cells.size()));
        return dolfinx_wrappers::as_nbarray(std::move(x), {3, x.size() / 3});
      },
      nb::arg("element"), nb::arg("V"), nb::arg("cells"));

  m.def(
      "create_nonmatching_meshes_interpolation_data",
      [](const dolfinx::mesh::Mesh<T>& mesh0,
         const dolfinx::fem::FiniteElement<T>& element0,
         const dolfinx::mesh::Mesh<T>& mesh1, T padding)
      {
        int tdim = mesh0.topology()->dim();
        auto cell_map = mesh0.topology()->index_map(tdim);
        assert(cell_map);
        std::int32_t num_cells
            = cell_map->size_local() + cell_map->num_ghosts();
        std::vector<std::int32_t> cells(num_cells, 0);
        std::iota(cells.begin(), cells.end(), 0);
        return dolfinx::fem::create_nonmatching_meshes_interpolation_data(
            mesh0.geometry(), element0, mesh1,
            std::span(cells.data(), cells.size()), padding);
      },
      nb::arg("mesh0"), nb::arg("element0"), nb::arg("mesh1"),
      nb::arg("padding"));
  m.def(
      "create_nonmatching_meshes_interpolation_data",
      [](const dolfinx::mesh::Geometry<T>& geometry0,
         const dolfinx::fem::FiniteElement<T>& element0,
         const dolfinx::mesh::Mesh<T>& mesh1,
         nb::ndarray<const std::int32_t, nb::ndim<1>, nb::c_contig> cells,
         T padding)
      {
        return dolfinx::fem::create_nonmatching_meshes_interpolation_data(
            geometry0, element0, mesh1, std::span(cells.data(), cells.size()),
            padding);
      },
      nb::arg("geometry0"), nb::arg("element0"), nb::arg("mesh1"),
      nb::arg("cells"), nb ::arg("padding"));
}

} // namespace

namespace dolfinx_wrappers
{

void fem(nb::module_& m)
{
  declare_objects<float>(m, "float32");
  declare_objects<double>(m, "float64");
  declare_objects<std::complex<float>>(m, "complex64");
  declare_objects<std::complex<double>>(m, "complex128");

  declare_form<float>(m, "float32");
  declare_form<double>(m, "float64");
  declare_form<std::complex<float>>(m, "complex64");
  declare_form<std::complex<double>>(m, "complex128");

  // fem::CoordinateElement
  declare_cmap<float>(m, "float32");
  declare_cmap<double>(m, "float64");

  m.def(
      "create_element_dof_layout",
      [](std::uintptr_t dofmap, const dolfinx::mesh::CellType cell_type,
         const std::vector<int>& parent_map)
      {
        ufcx_dofmap* p = reinterpret_cast<ufcx_dofmap*>(dofmap);
        return dolfinx::fem::create_element_dof_layout(*p, cell_type,
                                                       parent_map);
      },
      nb::arg("dofmap"), nb::arg("cell_type"), nb::arg("parent_map"),
      "Create ElementDofLayout object from a ufc dofmap.");
  m.def(
      "build_dofmap",
      [](MPICommWrapper comm, const dolfinx::mesh::Topology& topology,
         const dolfinx::fem::ElementDofLayout& layout)
      {
        auto [map, bs, dofmap] = dolfinx::fem::build_dofmap_data(
            comm.get(), topology, layout,
            [](const dolfinx::graph::AdjacencyList<std::int32_t>& g)
            { return dolfinx::graph::reorder_gps(g); });
        return std::tuple(std::move(map), bs, std::move(dofmap));
      },
      nb::arg("comm"), nb::arg("topology"), nb::arg("layout"),
      "Build and dofmap on a mesh.");
  m.def(
      "transpose_dofmap",
      [](nb::ndarray<const std::int32_t, nb::ndim<2>, nb::c_contig> dofmap,
         int num_cells)
      {
        MDSPAN_IMPL_STANDARD_NAMESPACE::mdspan<
            const std::int32_t,
            MDSPAN_IMPL_STANDARD_NAMESPACE::dextents<std::size_t, 2>>
            _dofmap(dofmap.data(), dofmap.shape(0), dofmap.shape(1));
        return dolfinx::fem::transpose_dofmap(_dofmap, num_cells);
      },
      "Build the index to (cell, local index) map from a dofmap ((cell, local "
      "index) -> index).");
  m.def(
      "compute_integration_domains",
      [](dolfinx::fem::IntegralType type,
         const dolfinx::mesh::MeshTags<int>& meshtags)
      {
        return dolfinx::fem::compute_integration_domains(
            type, *meshtags.topology(), meshtags.indices(), meshtags.dim(),
            meshtags.values());
      },
      nb::arg("integral_type"), nb::arg("meshtags"));

  // dolfinx::fem::ElementDofLayout
  nb::class_<dolfinx::fem::ElementDofLayout>(
      m, "ElementDofLayout", "Object describing the layout of dofs on a cell")
      .def(nb::init<int, const std::vector<std::vector<std::vector<int>>>&,
                    const std::vector<std::vector<std::vector<int>>>&,
                    const std::vector<int>&,
                    const std::vector<dolfinx::fem::ElementDofLayout>&>(),
           nb::arg("block_size"), nb::arg("endity_dofs"),
           nb::arg("entity_closure_dofs"), nb::arg("parent_map"),
           nb::arg("sub_layouts"))
      .def_prop_ro("num_dofs", &dolfinx::fem::ElementDofLayout::num_dofs)
      .def("num_entity_dofs", &dolfinx::fem::ElementDofLayout::num_entity_dofs,
           nb::arg("dim"))
      .def("num_entity_closure_dofs",
           &dolfinx::fem::ElementDofLayout::num_entity_closure_dofs,
           nb::arg("dim"))
      .def("entity_dofs", &dolfinx::fem::ElementDofLayout::entity_dofs,
           nb::arg("dim"), nb::arg("entity_index"))
      .def("entity_closure_dofs",
           &dolfinx::fem::ElementDofLayout::entity_closure_dofs, nb::arg("dim"),
           nb::arg("entity_index"))
      .def_prop_ro("block_size", &dolfinx::fem::ElementDofLayout::block_size);

  // dolfinx::fem::DofMap
  nb::class_<dolfinx::fem::DofMap>(m, "DofMap", "DofMap object")
      .def(
          "__init__",
          [](dolfinx::fem::DofMap* self,
             const dolfinx::fem::ElementDofLayout& element,
             std::shared_ptr<const dolfinx::common::IndexMap> index_map,
             int index_map_bs,
             const dolfinx::graph::AdjacencyList<std::int32_t>& dofmap, int bs)
          {
            new (self) dolfinx::fem::DofMap(element, index_map, index_map_bs,
                                            dofmap.array(), bs);
          },
          nb::arg("element_dof_layout"), nb::arg("index_map"),
          nb::arg("index_map_bs"), nb::arg("dofmap"), nb::arg("bs"))
      .def_ro("index_map", &dolfinx::fem::DofMap::index_map)
      .def_prop_ro("index_map_bs", &dolfinx::fem::DofMap::index_map_bs)
      .def_prop_ro("dof_layout", &dolfinx::fem::DofMap::element_dof_layout)
      .def(
          "cell_dofs",
          [](const dolfinx::fem::DofMap& self, int cell)
          {
            std::span<const std::int32_t> dofs = self.cell_dofs(cell);
            return nb::ndarray<const std::int32_t, nb::numpy>(dofs.data(),
                                                              {dofs.size()});
          },
          nb::rv_policy::reference_internal, nb::arg("cell"))
      .def_prop_ro("bs", &dolfinx::fem::DofMap::bs)
      .def(
          "map",
          [](const dolfinx::fem::DofMap& self)
          {
            auto dofs = self.map();
            return nb::ndarray<const std::int32_t, nb::numpy>(
                dofs.data_handle(), {dofs.extent(0), dofs.extent(1)});
          },
          nb::rv_policy::reference_internal);

  nb::enum_<dolfinx::fem::IntegralType>(m, "IntegralType")
      .value("cell", dolfinx::fem::IntegralType::cell, "cell integral")
      .value("exterior_facet", dolfinx::fem::IntegralType::exterior_facet,
             "exterior facet integral")
      .value("interior_facet", dolfinx::fem::IntegralType::interior_facet,
             "exterior facet integral")
      .value("vertex", dolfinx::fem::IntegralType::vertex, "vertex integral");

  declare_function_space<float>(m, "float32");
  declare_function_space<double>(m, "float64");

  declare_real_functions<float>(m);
  declare_real_functions<double>(m);
}
} // namespace dolfinx_wrappers<|MERGE_RESOLUTION|>--- conflicted
+++ resolved
@@ -604,14 +604,9 @@
             }
 
             ufcx_form* p = reinterpret_cast<ufcx_form*>(form);
-<<<<<<< HEAD
-            new (fp) dolfinx::fem::Form<T, U>(dolfinx::fem::create_form<T>(
-                *p, spaces, coefficients, constants, sd, mesh, _entity_maps));
-=======
             new (fp)
                 dolfinx::fem::Form<T, U>(dolfinx::fem::create_form_factory<T>(
-                    *p, spaces, coefficients, constants, sd, mesh));
->>>>>>> f0054ad8
+                    *p, spaces, coefficients, constants, sd, mesh, _entity_maps));
           },
           nb::arg("form"), nb::arg("spaces"), nb::arg("coefficients"),
           nb::arg("constants"), nb::arg("subdomains"), nb::arg("mesh").none(),
