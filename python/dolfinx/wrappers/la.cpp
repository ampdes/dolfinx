// Copyright (C) 2017-2019 Chris Richardson and Garth N. Wells
//
// This file is part of DOLFINx (https://www.fenicsproject.org)
//
// SPDX-License-Identifier:    LGPL-3.0-or-later

#include "array.h"
#include "caster_mpi.h"
<<<<<<< HEAD
=======
#include "numpy_dtype.h"
#include <complex>
>>>>>>> 0edd19f3
#include <dolfinx/common/IndexMap.h>
#include <dolfinx/la/MatrixCSR.h>
#include <dolfinx/la/SparsityPattern.h>
#include <dolfinx/la/Vector.h>
#include <dolfinx/la/utils.h>
#include <memory>
<<<<<<< HEAD
#include <pybind11/complex.h>
#include <pybind11/numpy.h>
#include <pybind11/operators.h>
#include <pybind11/pybind11.h>
#include <pybind11/stl.h>
=======
#include <nanobind/nanobind.h>
#include <nanobind/ndarray.h>
#include <nanobind/stl/array.h>
#include <nanobind/stl/complex.h>
#include <nanobind/stl/shared_ptr.h>
#include <nanobind/stl/vector.h>
>>>>>>> 0edd19f3
#include <span>

namespace nb = nanobind;
using namespace nb::literals;

namespace
{

// InsertMode types
enum class PyInsertMode
{
  add,
  insert
};

// Declare objects that have multiple scalar types
template <typename T>
void declare_objects(nb::module_& m, const std::string& type)
{
  auto dtype = numpy_dtype<T>();

  // dolfinx::la::Vector
  std::string pyclass_vector_name = std::string("Vector_") + type;
<<<<<<< HEAD
  py::class_<dolfinx::la::Vector<T>, std::shared_ptr<dolfinx::la::Vector<T>>>(
      m, pyclass_vector_name.c_str())
      .def(py::init([](std::shared_ptr<const dolfinx::common::IndexMap> map,
                       int bs) { return dolfinx::la::Vector<T>(map, bs); }),
           py::arg("map"), py::arg("bs"))
      .def(py::init([](const dolfinx::la::Vector<T>& vec)
                    { return dolfinx::la::Vector<T>(vec); }),
           py::arg("vec"))
      .def_property_readonly("dtype", [](const dolfinx::la::Vector<T>& self)
                             { return py::dtype::of<T>(); })
      .def("set", &dolfinx::la::Vector<T>::set, py::arg("v"))
      .def("squared_norm", [](const dolfinx::la::Vector<T>& self)
           { return dolfinx::la::squared_norm(self); })
=======
  nb::class_<dolfinx::la::Vector<T>>(m, pyclass_vector_name.c_str())
      .def(nb::init<std::shared_ptr<const dolfinx::common::IndexMap>, int>(),
           nb::arg("map"), nb::arg("bs"))
      .def(nb::init<const dolfinx::la::Vector<T>&>(), nb::arg("vec"))
      .def_prop_ro("dtype", [dtype](const dolfinx::la::Vector<T>& self)
                   { return dtype; })
>>>>>>> 0edd19f3
      .def(
          "norm",
          [](const dolfinx::la::Vector<T>& self, dolfinx::la::Norm type)
          { return dolfinx::la::norm(self, type); },
          "type"_a = dolfinx::la::Norm::l2)
      .def_prop_ro("index_map", &dolfinx::la::Vector<T>::index_map)
      .def_prop_ro("bs", &dolfinx::la::Vector<T>::bs)
      .def_prop_ro(
          "array",
          [](dolfinx::la::Vector<T>& self)
          {
            return nb::ndarray<T, nb::numpy>(self.mutable_array().data(),
                                             {self.array().size()});
          },
          nb::rv_policy::reference_internal)
      .def("scatter_forward", &dolfinx::la::Vector<T>::scatter_fwd)
      .def(
          "scatter_reverse",
          [](dolfinx::la::Vector<T>& self, PyInsertMode mode)
          {
            switch (mode)
            {
            case PyInsertMode::add: // Add
              self.scatter_rev(std::plus<T>());
              break;
            case PyInsertMode::insert: // Insert
              self.scatter_rev([](T /*a*/, T b) { return b; });
              break;
            default:
              throw std::runtime_error("InsertMode not recognized.");
              break;
            }
          },
          nb::arg("mode"));

  // dolfinx::la::MatrixCSR
  std::string pyclass_matrix_name = std::string("MatrixCSR_") + type;
  nb::class_<dolfinx::la::MatrixCSR<T>>(m, pyclass_matrix_name.c_str())
      .def(nb::init<const dolfinx::la::SparsityPattern&,
                    dolfinx::la::BlockMode>(),
           nb::arg("p"),
           nb::arg("block_mode") = dolfinx::la::BlockMode::compact)
      .def_prop_ro("dtype", [dtype](const dolfinx::la::MatrixCSR<T>& self)
                   { return dtype; })
      .def_prop_ro("bs", &dolfinx::la::MatrixCSR<T>::block_size)
      .def("squared_norm", &dolfinx::la::MatrixCSR<T>::squared_norm)
      .def("index_map", &dolfinx::la::MatrixCSR<T>::index_map)
      .def("add",
           [](dolfinx::la::MatrixCSR<T>& self, const std::vector<T>& x,
              const std::vector<std::int32_t>& rows,
              const std::vector<std::int32_t>& cols, int bs = 1)
           {
             if (bs == 1)
               self.template add<1, 1>(x, rows, cols);
             else if (bs == 2)
               self.template add<2, 2>(x, rows, cols);
             else if (bs == 3)
               self.template add<3, 3>(x, rows, cols);
             else
             {
               throw std::runtime_error(
                   "Block size not supported in this function");
             }
           })
      .def("set",
           [](dolfinx::la::MatrixCSR<T>& self, const std::vector<T>& x,
              const std::vector<std::int32_t>& rows,
              const std::vector<std::int32_t>& cols, int bs = 1)
           {
             if (bs == 1)
               self.template set<1, 1>(x, rows, cols);
             else if (bs == 2)
               self.template set<2, 2>(x, rows, cols);
             else if (bs == 3)
               self.template set<3, 3>(x, rows, cols);
             else
             {
               throw std::runtime_error(
                   "Block size not supported in this function");
             }
           })
      .def("set_value",
           static_cast<void (dolfinx::la::MatrixCSR<T>::*)(T)>(
               &dolfinx::la::MatrixCSR<T>::set),
<<<<<<< HEAD
           py::arg("x"))
      .def("finalize", &dolfinx::la::MatrixCSR<T>::finalize)
      .def_property_readonly(
          "shape",
          [](const dolfinx::la::MatrixCSR<T>& self)
          {
            std::size_t nrows = self.num_all_rows();
            auto map_col = self.index_map(1);
            std::size_t ncols = map_col->size_local() + map_col->num_ghosts();
            return std::array<std::size_t, 2>({nrows, ncols});
          })
=======
           nb::arg("x"))
      .def("scatter_reverse", &dolfinx::la::MatrixCSR<T>::scatter_rev)
>>>>>>> 0edd19f3
      .def("to_dense",
           [](const dolfinx::la::MatrixCSR<T>& self)
           {
             const std::array<int, 2> bs = self.block_size();
             std::size_t nrows = self.num_all_rows() * bs[0];
             auto map_col = self.index_map(1);
             std::size_t ncols
                 = (map_col->size_local() + map_col->num_ghosts()) * bs[1];
             return dolfinx_wrappers::as_nbarray(self.to_dense(),
                                                 {nrows, ncols});
           })
      .def_prop_ro(
          "data",
          [](dolfinx::la::MatrixCSR<T>& self)
          {
            return nb::ndarray<T, nb::numpy>(self.values().data(),
                                             {self.values().size()});
          },
          nb::rv_policy::reference_internal)
      .def_prop_ro(
          "indices",
          [](dolfinx::la::MatrixCSR<T>& self)
          {
            return nb::ndarray<const std::int32_t, nb::numpy>(
                self.cols().data(), {self.cols().size()});
          },
          nb::rv_policy::reference_internal)
      .def_prop_ro(
          "indptr",
          [](dolfinx::la::MatrixCSR<T>& self)
          {
            std::span<const std::int64_t> array = self.row_ptr();
            return nb::ndarray<const std::int64_t, nb::numpy>(array.data(),
                                                              {array.size()});
          },
          nb::rv_policy::reference_internal)
      .def("scatter_rev_begin", &dolfinx::la::MatrixCSR<T>::scatter_rev_begin)
      .def("scatter_rev_end", &dolfinx::la::MatrixCSR<T>::scatter_rev_end);
}

<<<<<<< HEAD
=======
// Declare objects that have multiple scalar types
template <typename T>
void declare_functions(nb::module_& m)
{
  m.def(
      "inner_product",
      [](const dolfinx::la::Vector<T>& x, const dolfinx::la::Vector<T>& y)
      { return dolfinx::la::inner_product(x, y); },
      nb::arg("x"), nb::arg("y"));
  m.def(
      "orthonormalize",
      [](std::vector<dolfinx::la::Vector<T>*> basis)
      {
        std::vector<std::reference_wrapper<dolfinx::la::Vector<T>>> _basis;
        for (std::size_t i = 0; i < basis.size(); ++i)
          _basis.push_back(*basis[i]);
        dolfinx::la::orthonormalize(_basis);
      },
      nb::arg("basis"));
  m.def(
      "is_orthonormal",
      [](std::vector<const dolfinx::la::Vector<T>*> basis)
      {
        std::vector<std::reference_wrapper<const dolfinx::la::Vector<T>>>
            _basis;
        for (std::size_t i = 0; i < basis.size(); ++i)
          _basis.push_back(*basis[i]);
        return dolfinx::la::is_orthonormal(_basis);
      },
      nb::arg("basis"));
}

>>>>>>> 0edd19f3
} // namespace

namespace dolfinx_wrappers
{
void la(nb::module_& m)
{
<<<<<<< HEAD
  py::enum_<PyInsertMode>(m, "InsertMode")
=======
  nb::enum_<PyInsertMode>(m, "InsertMode")
>>>>>>> 0edd19f3
      .value("add", PyInsertMode::add)
      .value("insert", PyInsertMode::insert);

  nb::enum_<dolfinx::la::BlockMode>(m, "BlockMode")
      .value("compact", dolfinx::la::BlockMode::compact)
      .value("expanded", dolfinx::la::BlockMode::expanded);

  nb::enum_<dolfinx::la::Norm>(m, "Norm")
      .value("l1", dolfinx::la::Norm::l1, "l1 norm")
      .value("l2", dolfinx::la::Norm::l2, "l2 norm")
      .value("linf", dolfinx::la::Norm::linf, "linf norm")
      .value("frobenius", dolfinx::la::Norm::frobenius, "Frobenius norm");

  // dolfinx::la::SparsityPattern
  nb::class_<dolfinx::la::SparsityPattern>(m, "SparsityPattern")
      .def(
          "__init__",
          [](dolfinx::la::SparsityPattern* sp, MPICommWrapper comm,
             const std::array<std::shared_ptr<const dolfinx::common::IndexMap>,
                              2>& maps,
             const std::array<int, 2>& bs)
          { new (sp) dolfinx::la::SparsityPattern(comm.get(), maps, bs); },
          nb::arg("comm"), nb::arg("maps"), nb::arg("bs"))
      .def(
          "__init__",
          [](dolfinx::la::SparsityPattern* sp, MPICommWrapper comm,
             const std::vector<std::vector<const dolfinx::la::SparsityPattern*>>
                 patterns,
             const std::array<
                 std::vector<std::pair<
                     std::reference_wrapper<const dolfinx::common::IndexMap>,
                     int>>,
                 2>& maps,
             const std::array<std::vector<int>, 2>& bs) {
            new (sp)
                dolfinx::la::SparsityPattern(comm.get(), patterns, maps, bs);
          },
          nb::arg("comm"), nb::arg("patterns"), nb::arg("maps"), nb::arg("bs"))
      .def("index_map", &dolfinx::la::SparsityPattern::index_map,
<<<<<<< HEAD
           py::arg("dim"))
      .def("block_size", &dolfinx::la::SparsityPattern::block_size,
           py::arg("dim"))
=======
           nb::arg("dim"))
>>>>>>> 0edd19f3
      .def("column_index_map", &dolfinx::la::SparsityPattern::column_index_map)
      .def("nnz_diag", &dolfinx::la::SparsityPattern::nnz_diag)
      .def("nnz_off_diag", &dolfinx::la::SparsityPattern::nnz_off_diag)
      .def("finalize", &dolfinx::la::SparsityPattern::finalize)
      .def_prop_ro("num_nonzeros", &dolfinx::la::SparsityPattern::num_nonzeros)
      .def(
          "insert",
          [](dolfinx::la::SparsityPattern& self,
             nb::ndarray<const std::int32_t, nb::ndim<1>, nb::c_contig> rows,
             nb::ndarray<const std::int32_t, nb::ndim<1>, nb::c_contig> cols)
          {
            self.insert(std::span(rows.data(), rows.size()),
                        std::span(cols.data(), cols.size()));
          },
          nb::arg("rows"), nb::arg("cols"))
      .def(
          "insert_diagonal",
          [](dolfinx::la::SparsityPattern& self,
             nb::ndarray<const std::int32_t, nb::ndim<1>, nb::c_contig> rows)
          { self.insert_diagonal(std::span(rows.data(), rows.size())); },
          nb::arg("rows"))
      .def_prop_ro(
          "graph",
          [](dolfinx::la::SparsityPattern& self)
          {
            auto [edges, ptr] = self.graph();
            return std::pair(nb::ndarray<const std::int32_t, nb::numpy>(
                                 edges.data(), {edges.size()}),
                             nb::ndarray<const std::int64_t, nb::numpy>(
                                 ptr.data(), {ptr.size()}));
          },
          nb::rv_policy::reference_internal);

  // Declare objects that are templated over type
  declare_objects<float>(m, "float32");
  declare_objects<double>(m, "float64");
  declare_objects<std::complex<float>>(m, "complex64");
  declare_objects<std::complex<double>>(m, "complex128");

  declare_functions<float>(m);
  declare_functions<double>(m);
  declare_functions<std::complex<float>>(m);
  declare_functions<std::complex<double>>(m);
}
} // namespace dolfinx_wrappers<|MERGE_RESOLUTION|>--- conflicted
+++ resolved
@@ -6,31 +6,20 @@
 
 #include "array.h"
 #include "caster_mpi.h"
-<<<<<<< HEAD
-=======
 #include "numpy_dtype.h"
 #include <complex>
->>>>>>> 0edd19f3
 #include <dolfinx/common/IndexMap.h>
 #include <dolfinx/la/MatrixCSR.h>
 #include <dolfinx/la/SparsityPattern.h>
 #include <dolfinx/la/Vector.h>
 #include <dolfinx/la/utils.h>
 #include <memory>
-<<<<<<< HEAD
-#include <pybind11/complex.h>
-#include <pybind11/numpy.h>
-#include <pybind11/operators.h>
-#include <pybind11/pybind11.h>
-#include <pybind11/stl.h>
-=======
 #include <nanobind/nanobind.h>
 #include <nanobind/ndarray.h>
 #include <nanobind/stl/array.h>
 #include <nanobind/stl/complex.h>
 #include <nanobind/stl/shared_ptr.h>
 #include <nanobind/stl/vector.h>
->>>>>>> 0edd19f3
 #include <span>
 
 namespace nb = nanobind;
@@ -54,28 +43,12 @@
 
   // dolfinx::la::Vector
   std::string pyclass_vector_name = std::string("Vector_") + type;
-<<<<<<< HEAD
-  py::class_<dolfinx::la::Vector<T>, std::shared_ptr<dolfinx::la::Vector<T>>>(
-      m, pyclass_vector_name.c_str())
-      .def(py::init([](std::shared_ptr<const dolfinx::common::IndexMap> map,
-                       int bs) { return dolfinx::la::Vector<T>(map, bs); }),
-           py::arg("map"), py::arg("bs"))
-      .def(py::init([](const dolfinx::la::Vector<T>& vec)
-                    { return dolfinx::la::Vector<T>(vec); }),
-           py::arg("vec"))
-      .def_property_readonly("dtype", [](const dolfinx::la::Vector<T>& self)
-                             { return py::dtype::of<T>(); })
-      .def("set", &dolfinx::la::Vector<T>::set, py::arg("v"))
-      .def("squared_norm", [](const dolfinx::la::Vector<T>& self)
-           { return dolfinx::la::squared_norm(self); })
-=======
   nb::class_<dolfinx::la::Vector<T>>(m, pyclass_vector_name.c_str())
       .def(nb::init<std::shared_ptr<const dolfinx::common::IndexMap>, int>(),
            nb::arg("map"), nb::arg("bs"))
       .def(nb::init<const dolfinx::la::Vector<T>&>(), nb::arg("vec"))
       .def_prop_ro("dtype", [dtype](const dolfinx::la::Vector<T>& self)
                    { return dtype; })
->>>>>>> 0edd19f3
       .def(
           "norm",
           [](const dolfinx::la::Vector<T>& self, dolfinx::la::Norm type)
@@ -160,22 +133,8 @@
       .def("set_value",
            static_cast<void (dolfinx::la::MatrixCSR<T>::*)(T)>(
                &dolfinx::la::MatrixCSR<T>::set),
-<<<<<<< HEAD
-           py::arg("x"))
-      .def("finalize", &dolfinx::la::MatrixCSR<T>::finalize)
-      .def_property_readonly(
-          "shape",
-          [](const dolfinx::la::MatrixCSR<T>& self)
-          {
-            std::size_t nrows = self.num_all_rows();
-            auto map_col = self.index_map(1);
-            std::size_t ncols = map_col->size_local() + map_col->num_ghosts();
-            return std::array<std::size_t, 2>({nrows, ncols});
-          })
-=======
            nb::arg("x"))
       .def("scatter_reverse", &dolfinx::la::MatrixCSR<T>::scatter_rev)
->>>>>>> 0edd19f3
       .def("to_dense",
            [](const dolfinx::la::MatrixCSR<T>& self)
            {
@@ -216,8 +175,6 @@
       .def("scatter_rev_end", &dolfinx::la::MatrixCSR<T>::scatter_rev_end);
 }
 
-<<<<<<< HEAD
-=======
 // Declare objects that have multiple scalar types
 template <typename T>
 void declare_functions(nb::module_& m)
@@ -250,18 +207,13 @@
       nb::arg("basis"));
 }
 
->>>>>>> 0edd19f3
 } // namespace
 
 namespace dolfinx_wrappers
 {
 void la(nb::module_& m)
 {
-<<<<<<< HEAD
-  py::enum_<PyInsertMode>(m, "InsertMode")
-=======
   nb::enum_<PyInsertMode>(m, "InsertMode")
->>>>>>> 0edd19f3
       .value("add", PyInsertMode::add)
       .value("insert", PyInsertMode::insert);
 
@@ -301,16 +253,8 @@
           },
           nb::arg("comm"), nb::arg("patterns"), nb::arg("maps"), nb::arg("bs"))
       .def("index_map", &dolfinx::la::SparsityPattern::index_map,
-<<<<<<< HEAD
-           py::arg("dim"))
-      .def("block_size", &dolfinx::la::SparsityPattern::block_size,
-           py::arg("dim"))
-=======
            nb::arg("dim"))
->>>>>>> 0edd19f3
       .def("column_index_map", &dolfinx::la::SparsityPattern::column_index_map)
-      .def("nnz_diag", &dolfinx::la::SparsityPattern::nnz_diag)
-      .def("nnz_off_diag", &dolfinx::la::SparsityPattern::nnz_off_diag)
       .def("finalize", &dolfinx::la::SparsityPattern::finalize)
       .def_prop_ro("num_nonzeros", &dolfinx::la::SparsityPattern::num_nonzeros)
       .def(
