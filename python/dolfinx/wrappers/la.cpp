--- conflicted
+++ resolved
@@ -140,19 +140,9 @@
 {
 void la(py::module& m)
 {
-<<<<<<< HEAD
-  py::enum_<PyScatterMode>(m, "ScatterMode")
-      .value("add", PyScatterMode::add)
-      .value("insert", PyScatterMode::insert);
-=======
-  py::module petsc_mod
-      = m.def_submodule("petsc", "PETSc-specific linear algebra");
-  petsc_module(petsc_mod);
-
   py::enum_<PyInsertMode>(m, "InsertMode")
       .value("add", PyInsertMode::add)
       .value("insert", PyInsertMode::insert);
->>>>>>> 19f988a1
 
   py::enum_<dolfinx::la::Norm>(m, "Norm")
       .value("l1", dolfinx::la::Norm::l1)
@@ -190,16 +180,12 @@
           py::arg("comm"), py::arg("patterns"), py::arg("maps"), py::arg("bs"))
       .def("index_map", &dolfinx::la::SparsityPattern::index_map,
            py::arg("dim"))
-    .def("block_size", &dolfinx::la::SparsityPattern::block_size,
+      .def("block_size", &dolfinx::la::SparsityPattern::block_size,
            py::arg("dim"))
       .def("column_index_map", &dolfinx::la::SparsityPattern::column_index_map)
-<<<<<<< HEAD
-       .def("nnz_diag", &dolfinx::la::SparsityPattern::nnz_diag)
-        .def("nnz_off_diag", &dolfinx::la::SparsityPattern::nnz_off_diag)
-      .def("assemble",   &dolfinx::la::SparsityPattern::assemble)
-=======
+      .def("nnz_diag", &dolfinx::la::SparsityPattern::nnz_diag)
+      .def("nnz_off_diag", &dolfinx::la::SparsityPattern::nnz_off_diag)
       .def("finalize", &dolfinx::la::SparsityPattern::finalize)
->>>>>>> 19f988a1
       .def_property_readonly("num_nonzeros",
                              &dolfinx::la::SparsityPattern::num_nonzeros)
       .def(
