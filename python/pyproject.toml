--- conflicted
+++ resolved
@@ -32,13 +32,8 @@
 
 [project.optional-dependencies]
 docs = ["markdown", "pyyaml", "sphinx", "sphinx_rtd_theme"]
-<<<<<<< HEAD
-lint = ["flake8", "pydocstyle"]
+lint = ["ruff", "isort"]
 optional = ["numba", "petsc4py"]
-=======
-lint = ["ruff", "isort"]
-optional = ["numba"]
->>>>>>> 9e967f29
 test = ["pytest", "sympy", "scipy", "matplotlib", "fenics-dolfinx[optional]"]
 ci = [
       "mypy",
