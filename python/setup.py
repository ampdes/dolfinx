import os
import shlex
import subprocess
import sys
import sysconfig

from setuptools import Extension, setup
from setuptools.command.build_ext import build_ext

if sys.version_info < (3, 8):
    print("Python 3.8 or higher required, please upgrade.")
    sys.exit(1)

<<<<<<< HEAD
VERSION = "0.5.2"
=======
VERSION = "0.6.0.dev0"
>>>>>>> 3a543db1

REQUIREMENTS = [
    "cffi",
    "numpy>=1.21",
    "mpi4py",
    "petsc4py",
<<<<<<< HEAD
    "fenics-ffcx>=0.5.0,<0.6.0",
    "fenics-ufl>=2022.2.0,<2022.3.0"
=======
    "fenics-ffcx>=0.6.0.dev0,<0.7.0",
    "fenics-ufl>=2022.3.0.dev0,<2022.4.0"
>>>>>>> 3a543db1
]


class CMakeExtension(Extension):
    def __init__(self, name, sourcedir=''):
        Extension.__init__(self, name, sources=[])
        self.sourcedir = os.path.abspath(sourcedir)


class CMakeBuild(build_ext):
    def run(self):
        try:
            _ = subprocess.check_output(['cmake', '--version'])
        except OSError:
            raise RuntimeError("CMake must be installed to build the following extensions: "
                               + ", ".join(e.name for e in self.extensions))

        for ext in self.extensions:
            self.build_extension(ext)

    def build_extension(self, ext):
        extdir = os.path.abspath(os.path.dirname(self.get_ext_fullpath(ext.name)))
        cmake_args = shlex.split(os.environ.get("CMAKE_ARGS", ""))
        cmake_args += ['-DCMAKE_LIBRARY_OUTPUT_DIRECTORY=' + extdir,
                       '-DPython3_EXECUTABLE=' + sys.executable,
                       f'-DPython3_LIBRARIES={sysconfig.get_config_var("LIBDEST")}',
                       f'-DPython3_INCLUDE_DIRS={sysconfig.get_config_var("INCLUDEPY")}']

        cfg = 'Debug' if self.debug else 'Release'
        build_args = ['--config', cfg]
        cmake_args += ['-DCMAKE_BUILD_TYPE=' + cfg]

        env = os.environ.copy()
        # default to 3 build threads
        if "CMAKE_BUILD_PARALLEL_LEVEL" not in env:
            env["CMAKE_BUILD_PARALLEL_LEVEL"] = "3"

        import pybind11
        env['pybind11_DIR'] = pybind11.get_cmake_dir()

        if not os.path.exists(self.build_temp):
            os.makedirs(self.build_temp)
        subprocess.check_call(['cmake', ext.sourcedir] + cmake_args, cwd=self.build_temp, env=env)
        subprocess.check_call(['cmake', '--build', '.'] + build_args, cwd=self.build_temp, env=env)


setup(name='fenics-dolfinx',
      version=VERSION,
      author='FEniCS Project',
      description='DOLFINx Python interface',
      long_description='',
      packages=["dolfinx",
                "dolfinx.fem",
                "dolfinx.io",
                "dolfinx.nls",
                "dolfinx.wrappers"],
      package_data={'dolfinx.wrappers': ['*.h'], 'dolfinx': ['py.typed'],
                    'dolfinx.fem': ['py.typed'], 'dolfinx.nls': ['py.typed']},
      ext_modules=[CMakeExtension('dolfinx.cpp')],
      cmdclass=dict(build_ext=CMakeBuild),
      install_requires=REQUIREMENTS,
      setup_requires=["pybind11"],
      zip_safe=False)<|MERGE_RESOLUTION|>--- conflicted
+++ resolved
@@ -11,24 +11,15 @@
     print("Python 3.8 or higher required, please upgrade.")
     sys.exit(1)
 
-<<<<<<< HEAD
-VERSION = "0.5.2"
-=======
 VERSION = "0.6.0.dev0"
->>>>>>> 3a543db1
 
 REQUIREMENTS = [
     "cffi",
     "numpy>=1.21",
     "mpi4py",
     "petsc4py",
-<<<<<<< HEAD
-    "fenics-ffcx>=0.5.0,<0.6.0",
-    "fenics-ufl>=2022.2.0,<2022.3.0"
-=======
     "fenics-ffcx>=0.6.0.dev0,<0.7.0",
     "fenics-ufl>=2022.3.0.dev0,<2022.4.0"
->>>>>>> 3a543db1
 ]
 
 
