# Copyright (C) 2019 Chris Richardson
#
# This file is part of DOLFINx (https://www.fenicsproject.org)
#
# SPDX-License-Identifier:    LGPL-3.0-or-later
"""Unit tests for assembly over domains"""

import numpy as np
import numpy.linalg as linalg
import pytest
import ufl
from dolfinx.fem import (Constant, Function, FunctionSpace, assemble_scalar,
                         dirichletbc, form, assemble_matrix, assemble_vector, apply_lifting, set_bc)
<<<<<<< HEAD
from dolfinx.la import ScatterMode
=======
from dolfinx.la import InsertMode
>>>>>>> 01e4ea2a
from dolfinx.mesh import (GhostMode, Mesh, create_unit_square, locate_entities,
                          locate_entities_boundary, meshtags,
                          meshtags_from_entities)
from mpi4py import MPI
from dolfinx import cpp as _cpp
from dolfinx import default_scalar_type


@pytest.fixture
def mesh():
    return create_unit_square(MPI.COMM_WORLD, 10, 10)


def create_cell_meshtags_from_entities(mesh: Mesh, dim: int, cells: np.ndarray, values: np.ndarray):
    mesh.topology.create_connectivity(mesh.topology.dim, 0)
    cell_to_vertices = mesh.topology.connectivity(mesh.topology.dim, 0)
    entities = _cpp.graph.AdjacencyList_int32([cell_to_vertices.links(cell) for cell in cells])
    return meshtags_from_entities(mesh, dim, entities, values)


parametrize_ghost_mode = pytest.mark.parametrize("mode", [
    pytest.param(GhostMode.none, marks=pytest.mark.skipif(condition=MPI.COMM_WORLD.size > 1,
                                                          reason="Unghosted interior facets fail in parallel")),
    pytest.param(GhostMode.shared_facet, marks=pytest.mark.skipif(condition=MPI.COMM_WORLD.size == 1,
                                                                  reason="Shared ghost modes fail in serial"))])


@pytest.mark.parametrize("mode", [GhostMode.none, GhostMode.shared_facet])
@pytest.mark.parametrize("meshtags_factory", [meshtags, create_cell_meshtags_from_entities])
def test_assembly_dx_domains(mode, meshtags_factory):
    mesh = create_unit_square(MPI.COMM_WORLD, 10, 10, ghost_mode=mode)
    V = FunctionSpace(mesh, ("Lagrange", 1))
    u, v = ufl.TrialFunction(V), ufl.TestFunction(V)

    # Prepare a marking structures
    # indices cover all cells
    # values are [1, 2, 3, 3, ...]
    cell_map = mesh.topology.index_map(mesh.topology.dim)
    num_cells = cell_map.size_local + cell_map.num_ghosts
    indices = np.arange(0, num_cells)
    values = np.full(indices.shape, 3, dtype=np.intc)
    values[0] = 1
    values[1] = 2
    marker = meshtags_factory(mesh, mesh.topology.dim, indices, values)
    dx = ufl.Measure('dx', subdomain_data=marker, domain=mesh)
    w = Function(V)
    w.x.array[:] = 0.5

    # Assemble matrix
    a = form(w * ufl.inner(u, v) * (dx(1) + dx(2) + dx(3)))
    A = assemble_matrix(a)
    A.finalize()
    a2 = form(w * ufl.inner(u, v) * dx)
    A2 = assemble_matrix(a2)
    A2.finalize()
    assert linalg.norm(A.to_dense() - A2.to_dense()) < 1.0e-12

    bc = dirichletbc(Function(V), range(30))

    # Assemble vector
    L = form(ufl.inner(w, v) * (dx(1) + dx(2) + dx(3)))
    b = assemble_vector(L)

    apply_lifting(b.array, [a], [[bc]])
<<<<<<< HEAD
    b.scatter_reverse(ScatterMode.add)
#    b.ghostUpdate(addv=PETSc.InsertMode.ADD_VALUES, mode=PETSc.ScatterMode.REVERSE)
=======
    b.scatter_reverse(InsertMode.add)
>>>>>>> 01e4ea2a
    set_bc(b.array, [bc])

    L2 = form(ufl.inner(w, v) * dx)
    b2 = assemble_vector(L2)
    apply_lifting(b2.array, [a], [[bc]])
<<<<<<< HEAD
    b2.scatter_reverse(ScatterMode.add)
#    b2.ghostUpdate(addv=PETSc.InsertMode.ADD_VALUES, mode=PETSc.ScatterMode.REVERSE)
=======
    b2.scatter_reverse(InsertMode.add)
>>>>>>> 01e4ea2a
    set_bc(b2.array, [bc])
    assert linalg.norm(b.array - b2.array) < 1.0e-12

    # Assemble scalar
    L = form(w * (dx(1) + dx(2) + dx(3)))
    s = assemble_scalar(L)
    s = mesh.comm.allreduce(s, op=MPI.SUM)
    assert s == pytest.approx(0.5, 1.0e-12)
    L2 = form(w * dx)
    s2 = assemble_scalar(L2)
    s2 = mesh.comm.allreduce(s2, op=MPI.SUM)
    assert s == pytest.approx(s2, 1.0e-12)


@pytest.mark.parametrize("mode", [GhostMode.none, GhostMode.shared_facet])
def test_assembly_ds_domains(mode):
    mesh = create_unit_square(MPI.COMM_WORLD, 10, 10, ghost_mode=mode)
    V = FunctionSpace(mesh, ("Lagrange", 1))
    u, v = ufl.TrialFunction(V), ufl.TestFunction(V)

    def bottom(x):
        return np.isclose(x[1], 0.0)

    def top(x):
        return np.isclose(x[1], 1.0)

    def left(x):
        return np.isclose(x[0], 0.0)

    def right(x):
        return np.isclose(x[0], 1.0)

    bottom_facets = locate_entities_boundary(mesh, mesh.topology.dim - 1, bottom)
    bottom_vals = np.full(bottom_facets.shape, 1, np.intc)

    top_facets = locate_entities_boundary(mesh, mesh.topology.dim - 1, top)
    top_vals = np.full(top_facets.shape, 2, np.intc)

    left_facets = locate_entities_boundary(mesh, mesh.topology.dim - 1, left)
    left_vals = np.full(left_facets.shape, 3, np.intc)

    right_facets = locate_entities_boundary(mesh, mesh.topology.dim - 1, right)
    right_vals = np.full(right_facets.shape, 6, np.intc)

    indices = np.hstack((bottom_facets, top_facets, left_facets, right_facets))
    values = np.hstack((bottom_vals, top_vals, left_vals, right_vals))

    indices, pos = np.unique(indices, return_index=True)
    marker = meshtags(mesh, mesh.topology.dim - 1, indices, values[pos])

    ds = ufl.Measure('ds', subdomain_data=marker, domain=mesh)

    w = Function(V)
    w.x.array[:] = 0.5

    bc = dirichletbc(Function(V), range(30))

    # Assemble matrix
    a = form(w * ufl.inner(u, v) * (ds(1) + ds(2) + ds(3) + ds(6)))
    A = assemble_matrix(a)
    A.finalize()
    norm1 = A.norm_squared()
    a2 = form(w * ufl.inner(u, v) * ds)
    A2 = assemble_matrix(a2)
    A2.finalize()
    norm2 = A2.norm_squared()
    assert norm1 == pytest.approx(norm2, 1.0e-12)

    # Assemble vector
    L = form(ufl.inner(w, v) * (ds(1) + ds(2) + ds(3) + ds(6)))
    b = assemble_vector(L)

    apply_lifting(b.array, [a], [[bc]])
<<<<<<< HEAD
    b.scatter_reverse(ScatterMode.add)
#    b.ghostUpdate(addv=PETSc.InsertMode.ADD_VALUES, mode=PETSc.ScatterMode.REVERSE)
=======
    b.scatter_reverse(InsertMode.add)
>>>>>>> 01e4ea2a
    set_bc(b.array, [bc])

    L2 = form(ufl.inner(w, v) * ds)
    b2 = assemble_vector(L2)
    apply_lifting(b2.array, [a2], [[bc]])
<<<<<<< HEAD
    b2.scatter_reverse(ScatterMode.add)
#    b2.ghostUpdate(addv=PETSc.InsertMode.ADD_VALUES, mode=PETSc.ScatterMode.REVERSE)
=======
    b2.scatter_reverse(InsertMode.add)
>>>>>>> 01e4ea2a
    set_bc(b2.array, [bc])
    assert linalg.norm(b.array) == pytest.approx(linalg.norm(b2.array), 1.0e-12)

    # Assemble scalar
    L = form(w * (ds(1) + ds(2) + ds(3) + ds(6)))
    s = assemble_scalar(L)
    s = mesh.comm.allreduce(s, op=MPI.SUM)
    L2 = form(w * ds)
    s2 = assemble_scalar(L2)
    s2 = mesh.comm.allreduce(s2, op=MPI.SUM)
    assert (s == pytest.approx(s2, 1.0e-12) and 2.0 == pytest.approx(s, 1.0e-12))


@parametrize_ghost_mode
def test_assembly_dS_domains(mode):
    N = 10
    mesh = create_unit_square(MPI.COMM_WORLD, N, N, ghost_mode=mode)
    one = Constant(mesh, default_scalar_type(1))
    val = assemble_scalar(form(one * ufl.dS))
    val = mesh.comm.allreduce(val, op=MPI.SUM)
    assert val == pytest.approx(2 * (N - 1) + N * np.sqrt(2), 1.0e-7)


@parametrize_ghost_mode
def test_additivity(mode):
    mesh = create_unit_square(MPI.COMM_WORLD, 12, 12, ghost_mode=mode)
    V = FunctionSpace(mesh, ("Lagrange", 1))

    f1 = Function(V)
    f2 = Function(V)
    f3 = Function(V)
    f1.x.array[:] = 1.0
    f2.x.array[:] = 2.0
    f3.x.array[:] = 3.0
    j1 = ufl.inner(f1, f1) * ufl.dx(mesh)
    j2 = ufl.inner(f2, f2) * ufl.ds(mesh)
    j3 = ufl.inner(ufl.avg(f3), ufl.avg(f3)) * ufl.dS(mesh)

    # Assemble each scalar form separately
    J1 = mesh.comm.allreduce(assemble_scalar(form(j1)), op=MPI.SUM)
    J2 = mesh.comm.allreduce(assemble_scalar(form(j2)), op=MPI.SUM)
    J3 = mesh.comm.allreduce(assemble_scalar(form(j3)), op=MPI.SUM)

    # Sum forms and assemble the result
    J12 = mesh.comm.allreduce(assemble_scalar(form(j1 + j2)), op=MPI.SUM)
    J13 = mesh.comm.allreduce(assemble_scalar(form(j1 + j3)), op=MPI.SUM)
    J23 = mesh.comm.allreduce(assemble_scalar(form(j2 + j3)), op=MPI.SUM)
    J123 = mesh.comm.allreduce(assemble_scalar(form(j1 + j2 + j3)), op=MPI.SUM)

    # Compare assembled values
    assert (J1 + J2) == pytest.approx(J12)
    assert (J1 + J3) == pytest.approx(J13)
    assert (J2 + J3) == pytest.approx(J23)
    assert (J1 + J2 + J3) == pytest.approx(J123)


def test_manual_integration_domains():
    """Test that specifying integration domains manually i.e.
    by passing a list of cell indices or (cell, local facet) pairs to
    form gives the same result as the usual approach of tagging"""
    n = 4
    msh = create_unit_square(MPI.COMM_WORLD, n, n)

    V = FunctionSpace(msh, ("Lagrange", 1))
    u = ufl.TrialFunction(V)
    v = ufl.TestFunction(V)

    # Create meshtags to mark some cells
    tdim = msh.topology.dim
    cell_map = msh.topology.index_map(tdim)
    num_cells = cell_map.size_local + cell_map.num_ghosts
    cell_indices = np.arange(0, num_cells)
    cell_values = np.zeros_like(cell_indices, dtype=np.intc)
    marked_cells = locate_entities(msh, tdim, lambda x: x[0] < 0.75)
    cell_values[marked_cells] = 7
    mt_cells = meshtags(msh, tdim, cell_indices, cell_values)

    # Create meshtags to mark some exterior facets
    msh.topology.create_entities(tdim - 1)
    facet_map = msh.topology.index_map(tdim - 1)
    num_facets = facet_map.size_local + facet_map.num_ghosts
    facet_indices = np.arange(0, num_facets)
    facet_values = np.zeros_like(facet_indices, dtype=np.intc)
    marked_ext_facets = locate_entities_boundary(msh, tdim - 1, lambda x: np.isclose(x[0], 0.0))
    marked_int_facets = locate_entities(msh, tdim - 1, lambda x: x[0] < 0.75)
    # marked_int_facets will also contain facets on the boundary, so set
    # these values first, followed by the values for marked_ext_facets
    facet_values[marked_int_facets] = 3
    facet_values[marked_ext_facets] = 6
    mt_facets = meshtags(msh, tdim - 1, facet_indices, facet_values)

    # Create measures
    dx_mt = ufl.Measure("dx", subdomain_data=mt_cells, domain=msh)
    ds_mt = ufl.Measure("ds", subdomain_data=mt_facets, domain=msh)
    dS_mt = ufl.Measure("dS", subdomain_data=mt_facets, domain=msh)

    g = Function(V)
    g.interpolate(lambda x: x[1]**2)

    def create_forms(dx, ds, dS):
        a = form(ufl.inner(g * u, v) * (dx(0) + dx(7) + ds(6)) + ufl.inner(g * u("+"), v("+") + v("-")) * dS(3))
        L = form(ufl.inner(g, v) * (dx(0) + dx(7) + ds(6)) + ufl.inner(g, v("+") + v("-")) * dS(3))
        return (a, L)

    # Create forms and assemble
    a, L = create_forms(dx_mt, ds_mt, dS_mt)
    A_mt = assemble_matrix(a)
    A_mt.finalize()
    b_mt = assemble_vector(L)

    # Manually specify cells to integrate over (removing ghosts
    # to give same result as above)
    cell_domains = [(domain_id, cell_indices[(cell_values == domain_id)
                                             & (cell_indices < cell_map.size_local)])
                    for domain_id in [0, 7]]

    # Manually specify exterior facets to integrate over as
    # (cell, local facet) pairs
    ext_facet_domain = []
    msh.topology.create_connectivity(tdim, tdim - 1)
    msh.topology.create_connectivity(tdim - 1, tdim)
    c_to_f = msh.topology.connectivity(tdim, tdim - 1)
    f_to_c = msh.topology.connectivity(tdim - 1, tdim)
    for f in marked_ext_facets:
        if f < facet_map.size_local:
            c = f_to_c.links(f)[0]
            local_f = np.where(c_to_f.links(c) == f)[0][0]
            ext_facet_domain.append(c)
            ext_facet_domain.append(local_f)
    ext_facet_domains = [(6, ext_facet_domain)]

    # Manually specify interior facets to integrate over
    int_facet_domain = []
    for f in marked_int_facets:
        if f >= facet_map.size_local or len(f_to_c.links(f)) != 2:
            continue
        c_0, c_1 = f_to_c.links(f)[0], f_to_c.links(f)[1]
        local_f_0 = np.where(c_to_f.links(c_0) == f)[0][0]
        local_f_1 = np.where(c_to_f.links(c_1) == f)[0][0]
        int_facet_domain.append(c_0)
        int_facet_domain.append(local_f_0)
        int_facet_domain.append(c_1)
        int_facet_domain.append(local_f_1)
    int_facet_domains = [(3, int_facet_domain)]

    # Create measures
    dx_manual = ufl.Measure("dx", subdomain_data=cell_domains, domain=msh)
    ds_manual = ufl.Measure("ds", subdomain_data=ext_facet_domains, domain=msh)
    dS_manual = ufl.Measure("dS", subdomain_data=int_facet_domains, domain=msh)

    # Assemble forms and check
    a, L = create_forms(dx_manual, ds_manual, dS_manual)
    A = assemble_matrix(a)
    A.finalize()
    b = assemble_vector(L)

    assert np.isclose(linalg.norm(A.to_dense() - A_mt.to_dense()), 0.0)
    assert np.isclose(linalg.norm(b.array - b_mt.array), 0.0)<|MERGE_RESOLUTION|>--- conflicted
+++ resolved
@@ -11,11 +11,7 @@
 import ufl
 from dolfinx.fem import (Constant, Function, FunctionSpace, assemble_scalar,
                          dirichletbc, form, assemble_matrix, assemble_vector, apply_lifting, set_bc)
-<<<<<<< HEAD
-from dolfinx.la import ScatterMode
-=======
 from dolfinx.la import InsertMode
->>>>>>> 01e4ea2a
 from dolfinx.mesh import (GhostMode, Mesh, create_unit_square, locate_entities,
                           locate_entities_boundary, meshtags,
                           meshtags_from_entities)
@@ -80,23 +76,13 @@
     b = assemble_vector(L)
 
     apply_lifting(b.array, [a], [[bc]])
-<<<<<<< HEAD
-    b.scatter_reverse(ScatterMode.add)
-#    b.ghostUpdate(addv=PETSc.InsertMode.ADD_VALUES, mode=PETSc.ScatterMode.REVERSE)
-=======
     b.scatter_reverse(InsertMode.add)
->>>>>>> 01e4ea2a
     set_bc(b.array, [bc])
 
     L2 = form(ufl.inner(w, v) * dx)
     b2 = assemble_vector(L2)
     apply_lifting(b2.array, [a], [[bc]])
-<<<<<<< HEAD
-    b2.scatter_reverse(ScatterMode.add)
-#    b2.ghostUpdate(addv=PETSc.InsertMode.ADD_VALUES, mode=PETSc.ScatterMode.REVERSE)
-=======
     b2.scatter_reverse(InsertMode.add)
->>>>>>> 01e4ea2a
     set_bc(b2.array, [bc])
     assert linalg.norm(b.array - b2.array) < 1.0e-12
 
@@ -170,23 +156,13 @@
     b = assemble_vector(L)
 
     apply_lifting(b.array, [a], [[bc]])
-<<<<<<< HEAD
-    b.scatter_reverse(ScatterMode.add)
-#    b.ghostUpdate(addv=PETSc.InsertMode.ADD_VALUES, mode=PETSc.ScatterMode.REVERSE)
-=======
     b.scatter_reverse(InsertMode.add)
->>>>>>> 01e4ea2a
     set_bc(b.array, [bc])
 
     L2 = form(ufl.inner(w, v) * ds)
     b2 = assemble_vector(L2)
     apply_lifting(b2.array, [a2], [[bc]])
-<<<<<<< HEAD
-    b2.scatter_reverse(ScatterMode.add)
-#    b2.ghostUpdate(addv=PETSc.InsertMode.ADD_VALUES, mode=PETSc.ScatterMode.REVERSE)
-=======
     b2.scatter_reverse(InsertMode.add)
->>>>>>> 01e4ea2a
     set_bc(b2.array, [bc])
     assert linalg.norm(b.array) == pytest.approx(linalg.norm(b2.array), 1.0e-12)
 
