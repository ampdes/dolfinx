--- conflicted
+++ resolved
@@ -8,21 +8,9 @@
 from mpi4py import MPI
 
 import numpy as np
-import numpy.linalg as linalg
 import pytest
 
 import ufl
-<<<<<<< HEAD
-from dolfinx.fem import (Constant, Function, FunctionSpace, assemble_scalar,
-                         dirichletbc, form, assemble_matrix, assemble_vector, apply_lifting, set_bc)
-from dolfinx.la import InsertMode
-from dolfinx.mesh import (GhostMode, Mesh, create_unit_square, locate_entities,
-                          locate_entities_boundary, meshtags,
-                          meshtags_from_entities)
-from mpi4py import MPI
-from dolfinx import cpp as _cpp
-from dolfinx import default_scalar_type
-=======
 from dolfinx import cpp as _cpp
 from dolfinx import default_scalar_type, fem, la
 from dolfinx.fem import (Constant, Function, assemble_scalar, dirichletbc,
@@ -30,7 +18,6 @@
 from dolfinx.mesh import (GhostMode, Mesh, create_unit_square, locate_entities,
                           locate_entities_boundary, meshtags,
                           meshtags_from_entities)
->>>>>>> 0edd19f3
 
 
 @pytest.fixture
@@ -75,21 +62,12 @@
 
     # Assemble matrix
     a = form(w * ufl.inner(u, v) * (dx(1) + dx(2) + dx(3)))
-<<<<<<< HEAD
-    A = assemble_matrix(a)
-    A.finalize()
-    a2 = form(w * ufl.inner(u, v) * dx)
-    A2 = assemble_matrix(a2)
-    A2.finalize()
-    assert linalg.norm(A.to_dense() - A2.to_dense()) < 1.0e-12
-=======
     A = fem.assemble_matrix(a)
     A.scatter_reverse()
     a2 = form(w * ufl.inner(u, v) * dx)
     A2 = fem.assemble_matrix(a2)
     A2.scatter_reverse()
     assert np.allclose(A.data, A2.data)
->>>>>>> 0edd19f3
 
     bc = dirichletbc(Function(V), np.arange(30))
 
@@ -97,18 +75,6 @@
     L = form(ufl.inner(w, v) * (dx(1) + dx(2) + dx(3)))
     b = fem.assemble_vector(L)
 
-<<<<<<< HEAD
-    apply_lifting(b.array, [a], [[bc]])
-    b.scatter_reverse(InsertMode.add)
-    set_bc(b.array, [bc])
-
-    L2 = form(ufl.inner(w, v) * dx)
-    b2 = assemble_vector(L2)
-    apply_lifting(b2.array, [a], [[bc]])
-    b2.scatter_reverse(InsertMode.add)
-    set_bc(b2.array, [bc])
-    assert linalg.norm(b.array - b2.array) < 1.0e-12
-=======
     fem.apply_lifting(b.array, [a], [[bc]])
     b.scatter_reverse(la.InsertMode.add)
     fem.set_bc(b.array, [bc])
@@ -119,7 +85,6 @@
     b2.scatter_reverse(la.InsertMode.add)
     fem.set_bc(b2.array, [bc])
     assert np.allclose(b.array, b2.array)
->>>>>>> 0edd19f3
 
     # Assemble scalar
     L = form(w * (dx(1) + dx(2) + dx(3)))
@@ -129,11 +94,7 @@
     L2 = form(w * dx)
     s2 = assemble_scalar(L2)
     s2 = mesh.comm.allreduce(s2, op=MPI.SUM)
-<<<<<<< HEAD
-    assert s == pytest.approx(s2, 1.0e-12)
-=======
     assert s == pytest.approx(s2, rel=1.0e-6)
->>>>>>> 0edd19f3
 
 
 @pytest.mark.parametrize("mode", [GhostMode.none, GhostMode.shared_facet])
@@ -181,40 +142,17 @@
 
     # Assemble matrix
     a = form(w * ufl.inner(u, v) * (ds(1) + ds(2) + ds(3) + ds(6)))
-<<<<<<< HEAD
-    A = assemble_matrix(a)
-    A.finalize()
-    norm1 = A.squared_norm()
-    a2 = form(w * ufl.inner(u, v) * ds)
-    A2 = assemble_matrix(a2)
-    A2.finalize()
-    norm2 = A2.squared_norm()
-    assert norm1 == pytest.approx(norm2, 1.0e-12)
-=======
     A = fem.assemble_matrix(a)
     A.scatter_reverse()
     a2 = form(w * ufl.inner(u, v) * ds)
     A2 = fem.assemble_matrix(a2)
     A2.scatter_reverse()
     assert np.allclose(A.data, A2.data)
->>>>>>> 0edd19f3
 
     # Assemble vector
     L = form(ufl.inner(w, v) * (ds(1) + ds(2) + ds(3) + ds(6)))
     b = fem.assemble_vector(L)
 
-<<<<<<< HEAD
-    apply_lifting(b.array, [a], [[bc]])
-    b.scatter_reverse(InsertMode.add)
-    set_bc(b.array, [bc])
-
-    L2 = form(ufl.inner(w, v) * ds)
-    b2 = assemble_vector(L2)
-    apply_lifting(b2.array, [a2], [[bc]])
-    b2.scatter_reverse(InsertMode.add)
-    set_bc(b2.array, [bc])
-    assert linalg.norm(b.array) == pytest.approx(linalg.norm(b2.array), 1.0e-12)
-=======
     fem.apply_lifting(b.array, [a], [[bc]])
     b.scatter_reverse(la.InsertMode.add)
     fem.set_bc(b.array, [bc])
@@ -225,7 +163,6 @@
     b2.scatter_reverse(la.InsertMode.add)
     fem.set_bc(b2.array, [bc])
     assert np.allclose(b.array, b2.array)
->>>>>>> 0edd19f3
 
     # Assemble scalar
     L = form(w * (ds(1) + ds(2) + ds(3) + ds(6)))
@@ -234,12 +171,8 @@
     L2 = form(w * ds)
     s2 = assemble_scalar(L2)
     s2 = mesh.comm.allreduce(s2, op=MPI.SUM)
-<<<<<<< HEAD
-    assert (s == pytest.approx(s2, 1.0e-12) and 2.0 == pytest.approx(s, 1.0e-12))
-=======
     assert s == pytest.approx(s2, 1.0e-6)
     assert 2.0 == pytest.approx(s, 1.0e-6)  # /NOSONAR
->>>>>>> 0edd19f3
 
 
 @parametrize_ghost_mode
@@ -335,15 +268,9 @@
 
     # Create forms and assemble
     a, L = create_forms(dx_mt, ds_mt, dS_mt)
-<<<<<<< HEAD
-    A_mt = assemble_matrix(a)
-    A_mt.finalize()
-    b_mt = assemble_vector(L)
-=======
     A_mt = fem.assemble_matrix(a)
     A_mt.scatter_reverse()
     b_mt = fem.assemble_vector(L)
->>>>>>> 0edd19f3
 
     # Manually specify cells to integrate over (removing ghosts
     # to give same result as above)
@@ -387,18 +314,9 @@
 
     # Assemble forms and check
     a, L = create_forms(dx_manual, ds_manual, dS_manual)
-<<<<<<< HEAD
-    A = assemble_matrix(a)
-    A.finalize()
-    b = assemble_vector(L)
-
-    assert np.isclose(linalg.norm(A.to_dense() - A_mt.to_dense()), 0.0)
-    assert np.isclose(linalg.norm(b.array - b_mt.array), 0.0)
-=======
     A = fem.assemble_matrix(a)
     A.scatter_reverse()
     b = fem.assemble_vector(L)
 
     assert np.allclose(A.data, A_mt.data)
-    assert np.allclose(b.array, b_mt.array)
->>>>>>> 0edd19f3
+    assert np.allclose(b.array, b_mt.array)