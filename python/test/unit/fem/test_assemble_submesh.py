# Copyright (C) 2022 Joseph P. Dean
#
# This file is part of DOLFINx (https://www.fenicsproject.org)
#
# SPDX-License-Identifier:    LGPL-3.0-or-later

# TODO Test replacing mesh with submesh for existing assembler tests

import numpy as np
import pytest

import ufl
from dolfinx import fem
<<<<<<< HEAD
from dolfinx.la import ScatterMode
=======
from dolfinx.la import InsertMode
>>>>>>> 01e4ea2a
from dolfinx.fem import assemble_vector, assemble_matrix, apply_lifting, set_bc
from dolfinx.mesh import (GhostMode, create_box, create_rectangle,
                          create_submesh, create_unit_cube, create_unit_square,
                          locate_entities, locate_entities_boundary)

from mpi4py import MPI
from dolfinx import default_scalar_type


def assemble(mesh, space, k):
    V = fem.FunctionSpace(mesh, (space, k))
    u, v = ufl.TrialFunction(V), ufl.TestFunction(V)
    dx = ufl.Measure("dx", domain=mesh)
    ds = ufl.Measure("ds", domain=mesh)

    c = fem.Constant(mesh, default_scalar_type(0.75))
    a = fem.form(ufl.inner(c * u, v) * (dx + ds))

    facet_dim = mesh.topology.dim - 1
    facets = locate_entities_boundary(mesh, facet_dim, lambda x: np.isclose(x[0], 1))
    dofs = fem.locate_dofs_topological(V, facet_dim, facets)

    bc_func = fem.Function(V)
    # TODO Interpolate when issue #2126 has been resolved
    bc_func.x.array[:] = 1.0

    bc = fem.dirichletbc(bc_func, dofs)

    A = assemble_matrix(a, bcs=[bc])
    A.finalize()

    # TODO Test assembly with fem.Function
    x = ufl.SpatialCoordinate(mesh)
    f = 1.5 + x[0]
    L = fem.form(ufl.inner(c * f, v) * (dx + ds))
    b = assemble_vector(L)
    apply_lifting(b.array, [a], bcs=[[bc]])
<<<<<<< HEAD
    b.scatter_reverse(ScatterMode.add)
=======
    b.scatter_reverse(InsertMode.add)
>>>>>>> 01e4ea2a
    set_bc(b.array, [bc])
    s = mesh.comm.allreduce(fem.assemble_scalar(fem.form(ufl.inner(c * f, f) * (dx + ds))), op=MPI.SUM)
    return A, b, s


@pytest.mark.parametrize("d", [2, 3])
@pytest.mark.parametrize("n", [2, 6])
@pytest.mark.parametrize("k", [1, 4])
@pytest.mark.parametrize("space", ["Lagrange", "Discontinuous Lagrange"])
@pytest.mark.parametrize("ghost_mode", [GhostMode.none,
                                        GhostMode.shared_facet])
def test_submesh_cell_assembly(d, n, k, space, ghost_mode):
    """Check that assembling a form over a unit square gives the same
    result as assembling over half of a 2x1 rectangle with the same
    triangulation."""
    if d == 2:
        mesh_0 = create_unit_square(MPI.COMM_WORLD, n, n, ghost_mode=ghost_mode)
        mesh_1 = create_rectangle(MPI.COMM_WORLD, ((0.0, 0.0), (2.0, 1.0)), (2 * n, n), ghost_mode=ghost_mode)
    else:
        mesh_0 = create_unit_cube(MPI.COMM_WORLD, n, n, n, ghost_mode=ghost_mode)
        mesh_1 = create_box(MPI.COMM_WORLD, ((0.0, 0.0, 0.0), (2.0, 1.0, 1.0)),
                            (2 * n, n, n), ghost_mode=ghost_mode)

    A_mesh_0, b_mesh_0, s_mesh_0 = assemble(mesh_0, space, k)

    edim = mesh_1.topology.dim
    entities = locate_entities(mesh_1, edim, lambda x: x[0] <= 1.0)
    submesh = create_submesh(mesh_1, edim, entities)[0]
    A_submesh, b_submesh, s_submesh = assemble(submesh, space, k)

    A0_norm, A_norm, b0_norm, b_norm, s0, s1 = \
        MPI.COMM_WORLD.allreduce(np.array([A_mesh_0.norm_squared(),
                                           A_submesh.norm_squared(),
                                           b_mesh_0.squared_norm(),
                                           b_submesh.squared_norm(),
                                           s_mesh_0, s_submesh]), op=MPI.SUM)
    assert np.isclose(A0_norm, A_norm)
    assert np.isclose(b0_norm, b_norm)
    assert np.isclose(s0, s1)


@pytest.mark.parametrize("n", [2, 6])
@pytest.mark.parametrize("k", [1, 4])
@pytest.mark.parametrize("space", ["Lagrange", "Discontinuous Lagrange"])
@pytest.mark.parametrize("ghost_mode", [GhostMode.none, GhostMode.shared_facet])
def test_submesh_facet_assembly(n, k, space, ghost_mode):
    """Test that assembling a form over the face of a unit cube gives
    the same result as assembling it over a unit square."""
    cube_mesh = create_unit_cube(MPI.COMM_WORLD, n, n, n, ghost_mode=ghost_mode)
    edim = cube_mesh.topology.dim - 1
    entities = locate_entities_boundary(cube_mesh, edim, lambda x: np.isclose(x[2], 0.0))
    submesh = create_submesh(cube_mesh, edim, entities)[0]

    A_submesh, b_submesh, s_submesh = assemble(submesh, space, k)

    square_mesh = create_unit_square(MPI.COMM_WORLD, n, n, ghost_mode=ghost_mode)
    A_square_mesh, b_square_mesh, s_square_mesh = assemble(square_mesh, space, k)

    A0_norm, A_norm, b0_norm, b_norm, s0, s1 = \
        MPI.COMM_WORLD.allreduce(np.array([A_square_mesh.norm_squared(),
                                           A_submesh.norm_squared(),
                                           b_square_mesh.squared_norm(),
                                           b_submesh.squared_norm(),
                                           s_submesh, s_square_mesh]), op=MPI.SUM)
    assert np.isclose(A0_norm, A_norm)
    assert np.isclose(b0_norm, b_norm)
    assert np.isclose(s0, s1)<|MERGE_RESOLUTION|>--- conflicted
+++ resolved
@@ -11,11 +11,7 @@
 
 import ufl
 from dolfinx import fem
-<<<<<<< HEAD
-from dolfinx.la import ScatterMode
-=======
 from dolfinx.la import InsertMode
->>>>>>> 01e4ea2a
 from dolfinx.fem import assemble_vector, assemble_matrix, apply_lifting, set_bc
 from dolfinx.mesh import (GhostMode, create_box, create_rectangle,
                           create_submesh, create_unit_cube, create_unit_square,
@@ -53,11 +49,7 @@
     L = fem.form(ufl.inner(c * f, v) * (dx + ds))
     b = assemble_vector(L)
     apply_lifting(b.array, [a], bcs=[[bc]])
-<<<<<<< HEAD
-    b.scatter_reverse(ScatterMode.add)
-=======
     b.scatter_reverse(InsertMode.add)
->>>>>>> 01e4ea2a
     set_bc(b.array, [bc])
     s = mesh.comm.allreduce(fem.assemble_scalar(fem.form(ufl.inner(c * f, f) * (dx + ds))), op=MPI.SUM)
     return A, b, s
