--- conflicted
+++ resolved
@@ -10,15 +10,6 @@
 import pytest
 
 import ufl
-<<<<<<< HEAD
-from basix.ufl import mixed_element, element
-from dolfinx.fem import (Constant, Function, FunctionSpace,
-                         TensorFunctionSpace, VectorFunctionSpace, dirichletbc,
-                         form, locate_dofs_geometrical,
-                         locate_dofs_topological)
-from dolfinx.fem import (apply_lifting, assemble_matrix, assemble_vector, set_bc)
-from dolfinx.fem.assemble import create_matrix, create_vector
-=======
 from basix.ufl import element, mixed_element
 from dolfinx import default_real_type, default_scalar_type, la
 from dolfinx.fem import (Constant, Function, apply_lifting, assemble_matrix,
@@ -26,18 +17,10 @@
                          dirichletbc, form, functionspace,
                          locate_dofs_geometrical, locate_dofs_topological,
                          set_bc)
->>>>>>> 0edd19f3
 from dolfinx.mesh import (CellType, create_unit_cube, create_unit_square,
                           locate_entities_boundary)
-from dolfinx.la import InsertMode
-from dolfinx import default_scalar_type
 from ufl import dx, inner
 
-<<<<<<< HEAD
-from mpi4py import MPI
-
-=======
->>>>>>> 0edd19f3
 
 def test_locate_dofs_geometrical():
     """Test that locate_dofs_geometrical, when passed two function
@@ -97,21 +80,6 @@
 
     A, b = create_matrix(a), create_vector(L)
     assemble_matrix(A, a, bcs=bcs)
-<<<<<<< HEAD
-    A.finalize()
-
-    # Check the diagonal (only on the rank that owns the row)
-    d = A.to_dense()
-    if len(dof_corner) > 0 and dof_corner[0] < V.dofmap.index_map.size_local:
-        assert np.isclose(d[dof_corner[0], dof_corner[0]], 1.0)
-
-    b.set(0.0)
-#    with b.localForm() as b_loc:
-#        b_loc.set(0)
-    assemble_vector(b.array, L)
-    apply_lifting(b.array, [a], [bcs])
-    b.scatter_reverse(InsertMode.add)
-=======
     A.scatter_reverse()
 
     # Check the diagonal (only on the rank that owns the row)
@@ -124,16 +92,11 @@
     assemble_vector(b.array, L)
     apply_lifting(b.array, [a], [bcs])
     b.scatter_reverse(la.InsertMode.add)
->>>>>>> 0edd19f3
     set_bc(b.array, bcs)
     b.scatter_forward()
 
     if len(dof_corner) > 0:
-<<<<<<< HEAD
-        assert b.array[dof_corner[0]] == 123.456
-=======
         assert b.array[dof_corner[0]] == default_real_type(123.456)
->>>>>>> 0edd19f3
 
 
 def test_constant_bc_constructions():
@@ -182,11 +145,7 @@
     result as setting it with a function"""
     func, args = mesh_factory
     mesh = func(*args)
-<<<<<<< HEAD
-    V = FunctionSpace(mesh, ("Lagrange", 1))
-=======
     V = functionspace(mesh, ("Lagrange", 1))
->>>>>>> 0edd19f3
     c = default_scalar_type(2)
     tdim = mesh.topology.dim
     boundary_facets = locate_entities_boundary(mesh, tdim - 1, lambda x: np.ones(x.shape[1], dtype=bool))
@@ -219,14 +178,9 @@
     func, args = mesh_factory
     mesh = func(*args)
     tdim = mesh.topology.dim
-<<<<<<< HEAD
-    V = VectorFunctionSpace(mesh, ("Lagrange", 1))
-    assert V.num_sub_spaces == mesh.geometry.dim
-=======
     gdim = mesh.geometry.dim
     V = functionspace(mesh, ("Lagrange", 1, (gdim,)))
     assert V.num_sub_spaces == gdim
->>>>>>> 0edd19f3
     c = np.arange(1, mesh.geometry.dim + 1, dtype=default_scalar_type)
     boundary_facets = locate_entities_boundary(mesh, tdim - 1, lambda x: np.ones(x.shape[1], dtype=bool))
 
@@ -269,11 +223,6 @@
     V = functionspace(mesh, ("Lagrange", 1, (gdim,)))
     c = Constant(mesh, default_scalar_type(3.14))
     tdim = mesh.topology.dim
-<<<<<<< HEAD
-    V = VectorFunctionSpace(mesh, ("Lagrange", 1))
-    c = Constant(mesh, default_scalar_type(3.14))
-=======
->>>>>>> 0edd19f3
     boundary_facets = locate_entities_boundary(mesh, tdim - 1, lambda x: np.ones(x.shape[1], dtype=bool))
 
     for i in range(V.num_sub_spaces):
