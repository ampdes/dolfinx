# Copyright (C) 2020-2021 Joseph P. Dean, Massimiliano Leoni and Jørgen S. Dokken
#
# This file is part of DOLFINx (https://www.fenicsproject.org)
#
# SPDX-License-Identifier:    LGPL-3.0-or-later

import numpy as np
import pytest

import ufl
from basix.ufl import mixed_element, element
from dolfinx.fem import (Constant, Function, FunctionSpace,
                         TensorFunctionSpace, VectorFunctionSpace, dirichletbc,
                         form, locate_dofs_geometrical,
                         locate_dofs_topological)
from dolfinx.fem import (apply_lifting, assemble_matrix, assemble_vector, set_bc)
from dolfinx.fem.assemble import create_matrix, create_vector
from dolfinx.mesh import (CellType, create_unit_cube, create_unit_square,
                          locate_entities_boundary)
<<<<<<< HEAD
from dolfinx.la import ScatterMode
=======
from dolfinx.la import InsertMode
>>>>>>> 01e4ea2a
from dolfinx import default_scalar_type
from ufl import dx, inner

from mpi4py import MPI


def test_locate_dofs_geometrical():
    """Test that locate_dofs_geometrical, when passed two function
    spaces, returns the correct degrees of freedom in each space"""
    mesh = create_unit_square(MPI.COMM_WORLD, 4, 8)
    p0, p1 = 1, 2
    P0 = element("Lagrange", mesh.basix_cell(), p0)
    P1 = element("Lagrange", mesh.basix_cell(), p1)

    W = FunctionSpace(mesh, mixed_element([P0, P1]))
    V = W.sub(0).collapse()[0]

    with pytest.raises(RuntimeError):
        locate_dofs_geometrical(W, lambda x: np.isclose(x.T, [0, 0, 0]).all(axis=1))

    dofs = locate_dofs_geometrical((W.sub(0), V), lambda x: np.isclose(x.T, [0, 0, 0]).all(axis=1))

    # Collect dofs (global indices) from all processes
    dofs0_global = W.sub(0).dofmap.index_map.local_to_global(dofs[0])
    dofs1_global = V.dofmap.index_map.local_to_global(dofs[1])
    all_dofs0 = set(np.concatenate(MPI.COMM_WORLD.allgather(dofs0_global)))
    all_dofs1 = set(np.concatenate(MPI.COMM_WORLD.allgather(dofs1_global)))

    # Check only one dof pair is found globally
    assert len(all_dofs0) == 1
    assert len(all_dofs1) == 1

    # On process with the dof pair
    if len(dofs) == 1:
        # Check correct dof returned in W
        coords_W = W.tabulate_dof_coordinates()
        assert np.isclose(coords_W[dofs[0][0]], [0, 0, 0]).all()
        # Check correct dof returned in V
        coords_V = V.tabulate_dof_coordinates()
        assert np.isclose(coords_V[dofs[0][1]], [0, 0, 0]).all()


def test_overlapping_bcs():
    """Test that, when boundaries condition overlap, the last provided
    boundary condition is applied"""
    n = 23
    mesh = create_unit_square(MPI.COMM_WORLD, n, n)
    V = FunctionSpace(mesh, ("Lagrange", 1))
    u, v = ufl.TrialFunction(V), ufl.TestFunction(V)
    a = form(inner(u, v) * dx)
    L = form(inner(1, v) * dx)

    dofs_left = locate_dofs_geometrical(V, lambda x: x[0] < 1.0 / (2.0 * n))
    dofs_top = locate_dofs_geometrical(V, lambda x: x[1] > 1.0 - 1.0 / (2.0 * n))
    dof_corner = np.array(list(set(dofs_left).intersection(set(dofs_top))), dtype=np.int64)

    # Check only one dof pair is found globally
    assert len(set(np.concatenate(MPI.COMM_WORLD.allgather(dof_corner)))) == 1

    bcs = [dirichletbc(default_scalar_type(0), dofs_left, V),
           dirichletbc(default_scalar_type(123.456), dofs_top, V)]

    A, b = create_matrix(a), create_vector(L)
    assemble_matrix(A, a, bcs=bcs)
    A.finalize()

    # Check the diagonal (only on the rank that owns the row)
    d = A.to_dense()
    if len(dof_corner) > 0 and dof_corner[0] < V.dofmap.index_map.size_local:
        assert np.isclose(d[dof_corner[0], dof_corner[0]], 1.0)

    b.set(0.0)
#    with b.localForm() as b_loc:
#        b_loc.set(0)
    assemble_vector(b.array, L)
    apply_lifting(b.array, [a], [bcs])
<<<<<<< HEAD
    b.scatter_reverse(ScatterMode.add)
=======
    b.scatter_reverse(InsertMode.add)
>>>>>>> 01e4ea2a
    set_bc(b.array, bcs)
    b.scatter_forward()

    if len(dof_corner) > 0:
        assert b.array[dof_corner[0]] == 123.456


def test_constant_bc_constructions():
    """Test construction from constant values"""
    msh = create_unit_square(MPI.COMM_WORLD, 4, 4)
    V0 = FunctionSpace(msh, ("Lagrange", 1))
    V1 = VectorFunctionSpace(msh, ("Lagrange", 1))
    V2 = TensorFunctionSpace(msh, ("Lagrange", 1))

    tdim = msh.topology.dim
    boundary_facets = locate_entities_boundary(msh, tdim - 1, lambda x: np.ones(x.shape[1], dtype=bool))
    boundary_dofs0 = locate_dofs_topological(V0, tdim - 1, boundary_facets)
    boundary_dofs1 = locate_dofs_topological(V1, tdim - 1, boundary_facets)
    boundary_dofs2 = locate_dofs_topological(V2, tdim - 1, boundary_facets)

    bc0 = dirichletbc(1.0 + 2.2j, boundary_dofs0, V0)
    assert bc0.value.value.dtype == np.complex128
    assert bc0.value.value.shape == tuple()
    assert bc0.value.value == 1.0 + 2.2j

    bc1 = dirichletbc(np.array([1.0 + 2.2j, 3.0 + 2.2j], dtype=np.complex128), boundary_dofs1, V1)
    assert bc1.value.value.dtype == np.complex128
    assert bc1.value.value.shape == (tdim,)
    assert (bc1.value.value == [1.0 + 2.2j, 3.0 + 2.2j]).all()

    bc2 = dirichletbc(np.array([[1.0, 3.0], [3.0, -2.0]], dtype=np.float32), boundary_dofs2, V2)
    assert bc2.value.value.dtype == np.float32
    assert bc2.value.value.shape == (tdim, tdim)
    assert (bc2.value.value == [[1.0, 3.0], [3.0, -2.0]]).all()


@pytest.mark.parametrize('mesh_factory',
                         [(create_unit_square, (MPI.COMM_WORLD, 4, 4)),
                          (create_unit_square, (MPI.COMM_WORLD, 8, 8, CellType.quadrilateral)),
                          (create_unit_cube, (MPI.COMM_WORLD, 3, 3, 3)),
                          (create_unit_cube, (MPI.COMM_WORLD, 3, 3, 3, CellType.hexahedron))
                          ])
def test_constant_bc(mesh_factory):
    """Test that setting a dirichletbc with a constant yields the same
    result as setting it with a function"""
    func, args = mesh_factory
    mesh = func(*args)
    V = FunctionSpace(mesh, ("Lagrange", 1))
    c = default_scalar_type(2)
    tdim = mesh.topology.dim
    boundary_facets = locate_entities_boundary(mesh, tdim - 1, lambda x: np.ones(x.shape[1], dtype=bool))

    boundary_dofs = locate_dofs_topological(V, tdim - 1, boundary_facets)

    u_bc = Function(V)
    u_bc.x.array[:] = c

    bc_f = dirichletbc(u_bc, boundary_dofs)
    bc_c = dirichletbc(c, boundary_dofs, V)

    u_f = Function(V)
    set_bc(u_f.x.array, [bc_f])

    u_c = Function(V)
    set_bc(u_c.x.array, [bc_c])
    assert np.allclose(u_f.x.array, u_c.x.array)


@pytest.mark.parametrize(
    'mesh_factory', [(create_unit_square, (MPI.COMM_WORLD, 4, 4)),
                     (create_unit_square, (MPI.COMM_WORLD, 8, 8, CellType.quadrilateral)),
                     (create_unit_cube, (MPI.COMM_WORLD, 3, 3, 3)),
                     (create_unit_cube, (MPI.COMM_WORLD, 3, 3, 3, CellType.hexahedron))
                     ])
def test_vector_constant_bc(mesh_factory):
    """Test that setting a dirichletbc with a vector valued constant
    yields the same result as setting it with a function"""
    func, args = mesh_factory
    mesh = func(*args)
    tdim = mesh.topology.dim
    V = VectorFunctionSpace(mesh, ("Lagrange", 1))
    assert V.num_sub_spaces == mesh.geometry.dim
    c = np.arange(1, mesh.geometry.dim + 1, dtype=default_scalar_type)
    boundary_facets = locate_entities_boundary(mesh, tdim - 1, lambda x: np.ones(x.shape[1], dtype=bool))

    # Set using sub-functions
    Vs = [V.sub(i).collapse()[0] for i in range(V.num_sub_spaces)]
    boundary_dofs = [locate_dofs_topological((V.sub(i), Vs[i]), tdim - 1, boundary_facets)
                     for i in range(len(Vs))]
    u_bcs = [Function(Vs[i]) for i in range(len(Vs))]
    bcs_f = []
    for i, u in enumerate(u_bcs):
        u_bcs[i].x.array[:] = c[i]
        bcs_f.append(dirichletbc(u_bcs[i], boundary_dofs[i], V.sub(i)))
    u_f = Function(V)
    set_bc(u_f.x.array, bcs_f)

    # Set using constant
    boundary_dofs = locate_dofs_topological(V, tdim - 1, boundary_facets)
    bc_c = dirichletbc(c, boundary_dofs, V)
    u_c = Function(V)
    u_c.x.array[:] = 0.0
    set_bc(u_c.x.array, [bc_c])

    assert np.allclose(u_f.x.array, u_c.x.array)


@pytest.mark.parametrize(
    'mesh_factory', [(create_unit_square, (MPI.COMM_WORLD, 4, 4)),
                     (create_unit_square, (MPI.COMM_WORLD, 8, 8, CellType.quadrilateral)),
                     (create_unit_cube, (MPI.COMM_WORLD, 3, 3, 3)),
                     (create_unit_cube, (MPI.COMM_WORLD, 3, 3, 3, CellType.hexahedron))])
def test_sub_constant_bc(mesh_factory):
    """Test that setting a dirichletbc with on a component of a vector
    valued function yields the same result as setting it with a
    function"""
    func, args = mesh_factory
    mesh = func(*args)
    tdim = mesh.topology.dim
    V = VectorFunctionSpace(mesh, ("Lagrange", 1))
    c = Constant(mesh, default_scalar_type(3.14))
    boundary_facets = locate_entities_boundary(mesh, tdim - 1, lambda x: np.ones(x.shape[1], dtype=bool))

    for i in range(V.num_sub_spaces):
        Vi = V.sub(i).collapse()[0]
        u_bci = Function(Vi)
        u_bci.x.array[:] = default_scalar_type(c.value)

        boundary_dofsi = locate_dofs_topological((V.sub(i), Vi), tdim - 1, boundary_facets)
        bc_fi = dirichletbc(u_bci, boundary_dofsi, V.sub(i))
        boundary_dofs = locate_dofs_topological(V.sub(i), tdim - 1, boundary_facets)
        bc_c = dirichletbc(c, boundary_dofs, V.sub(i))

        u_f = Function(V)
        set_bc(u_f.x.array, [bc_fi])
        u_c = Function(V)
        set_bc(u_c.x.array, [bc_c])
        assert np.allclose(u_f.x.array, u_c.x.array)


@pytest.mark.parametrize(
    'mesh_factory', [(create_unit_square, (MPI.COMM_WORLD, 4, 4)),
                     (create_unit_square, (MPI.COMM_WORLD, 8, 8, CellType.quadrilateral)),
                     (create_unit_cube, (MPI.COMM_WORLD, 3, 3, 3)),
                     (create_unit_cube, (MPI.COMM_WORLD, 3, 3, 3, CellType.hexahedron))])
def test_mixed_constant_bc(mesh_factory):
    """Test that setting a dirichletbc with on a component of a mixed
    function yields the same result as setting it with a function"""
    func, args = mesh_factory
    mesh = func(*args)
    tdim = mesh.topology.dim
    boundary_facets = locate_entities_boundary(mesh, tdim - 1, lambda x: np.ones(x.shape[1], dtype=bool))
    TH = mixed_element([
        element("Lagrange", mesh.basix_cell(), 1),
        element("Lagrange", mesh.basix_cell(), 2)])
    W = FunctionSpace(mesh, TH)
    u = Function(W)

    bc_val = default_scalar_type(3)
    c = Constant(mesh, bc_val)
    u_func = Function(W)
    for i in range(2):
        u_func.x.array[:] = 0
        u.x.array[:] = 0

        # Apply BC to scalar component of a mixed space using a Constant
        dofs = locate_dofs_topological(W.sub(i), tdim - 1, boundary_facets)
        bc = dirichletbc(c, dofs, W.sub(i))
        set_bc(u.x.array, [bc])

        # Apply BC to scalar component of a mixed space using a Function
        ubc = u.sub(i).collapse()
        ubc.interpolate(lambda x: np.full(x.shape[1], bc_val))
        dofs_both = locate_dofs_topological((W.sub(i), ubc.function_space), tdim - 1, boundary_facets)
        bc_func = dirichletbc(ubc, dofs_both, W.sub(i))
        set_bc(u_func.x.array, [bc_func])

        # Check that both approaches yield the same vector
        assert np.allclose(u.x.array, u_func.x.array)


def test_mixed_blocked_constant():
    """Check that mixed space with blocked component cannot have
    Dirichlet BC based on a vector valued Constant."""
    mesh = create_unit_square(MPI.COMM_WORLD, 4, 4)
    tdim = mesh.topology.dim
    boundary_facets = locate_entities_boundary(mesh, tdim - 1, lambda x: np.ones(x.shape[1], dtype=bool))

    TH = mixed_element([
        element("Lagrange", mesh.basix_cell(), 1),
        element("Lagrange", mesh.basix_cell(), 2, rank=1)])
    W = FunctionSpace(mesh, TH)
    u = Function(W)
    c0 = default_scalar_type(3)
    dofs0 = locate_dofs_topological(W.sub(0), tdim - 1, boundary_facets)
    bc0 = dirichletbc(c0, dofs0, W.sub(0))
    set_bc(u.x.array, [bc0])

    # Apply BC to scalar component of a mixed space using a Function
    ubc = u.sub(0).collapse()
    ubc.interpolate(lambda x: np.full(x.shape[1], c0))
    dofs_both = locate_dofs_topological((W.sub(0), ubc.function_space), tdim - 1, boundary_facets)
    bc_func = dirichletbc(ubc, dofs_both, W.sub(0))
    u_func = Function(W)
    set_bc(u_func.x.array, [bc_func])
    assert np.allclose(u.x.array, u_func.x.array)

    # Check that vector space throws error
    c1 = default_scalar_type((5, 7))
    with pytest.raises(RuntimeError):
        dofs1 = locate_dofs_topological(W.sub(1), tdim - 1, boundary_facets)
        dirichletbc(c1, dofs1, W.sub(1))<|MERGE_RESOLUTION|>--- conflicted
+++ resolved
@@ -17,11 +17,7 @@
 from dolfinx.fem.assemble import create_matrix, create_vector
 from dolfinx.mesh import (CellType, create_unit_cube, create_unit_square,
                           locate_entities_boundary)
-<<<<<<< HEAD
-from dolfinx.la import ScatterMode
-=======
 from dolfinx.la import InsertMode
->>>>>>> 01e4ea2a
 from dolfinx import default_scalar_type
 from ufl import dx, inner
 
@@ -98,11 +94,7 @@
 #        b_loc.set(0)
     assemble_vector(b.array, L)
     apply_lifting(b.array, [a], [bcs])
-<<<<<<< HEAD
-    b.scatter_reverse(ScatterMode.add)
-=======
     b.scatter_reverse(InsertMode.add)
->>>>>>> 01e4ea2a
     set_bc(b.array, bcs)
     b.scatter_forward()
 
