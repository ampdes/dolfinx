--- conflicted
+++ resolved
@@ -6,17 +6,9 @@
 """Unit tests for assembly in complex mode"""
 
 from mpi4py import MPI
-<<<<<<< HEAD
+
+import numpy as np
 import pytest
-from dolfinx import has_petsc
-
-if not has_petsc:
-    pytest.skip(allow_module_level=True)
-=======
->>>>>>> ce394217
-
-from petsc4py import PETSc
-import numpy as np
 
 import ufl
 from basix.ufl import element
@@ -26,13 +18,6 @@
 from dolfinx.mesh import create_unit_square
 from ufl import dx, grad, inner
 
-<<<<<<< HEAD
-pytestmark = pytest.mark.skipif(
-    not np.issubdtype(PETSc.ScalarType, np.complexfloating),  # type: ignore
-    reason="Only works in complex mode.",
-)
-=======
->>>>>>> ce394217
 
 @pytest.mark.parametrize("complex_dtype", [np.complex64, np.complex128])
 def test_complex_assembly(complex_dtype):
@@ -100,14 +85,9 @@
     x = ufl.SpatialCoordinate(mesh)
 
     # Define source term
-<<<<<<< HEAD
-    A = 1.0 + 2.0 * (2.0 * np.pi) ** 2
-    f = (1.0 + 1j) * A * ufl.cos(2 * np.pi * x[0]) * ufl.cos(2 * np.pi * x[1])
-=======
     A = 1.0 + 8.0 * np.pi**2
     C = 1.0 + 1.0j
     f = C * A * ufl.cos(2 * np.pi * x[0]) * ufl.cos(2 * np.pi * x[1])
->>>>>>> ce394217
 
     # Variational problem
     u, v = ufl.TrialFunction(V), ufl.TestFunction(V)
@@ -127,12 +107,7 @@
     # Reference Solution
     def ref_eval(x):
         return np.cos(2 * np.pi * x[0]) * np.cos(2 * np.pi * x[1])
-<<<<<<< HEAD
-
-    u_ref = Function(V)
-=======
     u_ref = Function(V, dtype=real_dtype)
->>>>>>> ce394217
     u_ref.interpolate(ref_eval)
 
     assert np.allclose(np.real(u.x.array), u_ref.x.array, atol=1e-3)