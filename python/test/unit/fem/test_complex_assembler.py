--- conflicted
+++ resolved
@@ -13,21 +13,6 @@
 
 import ufl
 from basix.ufl import element
-<<<<<<< HEAD
-import dolfinx
-from dolfinx import fem
-from dolfinx import default_scalar_type
-from dolfinx.fem import Function, FunctionSpace, form
-from dolfinx.la import InsertMode
-from dolfinx.mesh import create_unit_square
-from ufl import dx, grad, inner
-
-from mpi4py import MPI
-
-if dolfinx.has_petsc:
-    from petsc4py import PETSc
-    from dolfinx.fem.petsc import assemble_matrix, assemble_vector
-=======
 from dolfinx.fem import Function, form, functionspace
 from dolfinx.fem.petsc import assemble_matrix, assemble_vector
 from dolfinx.mesh import create_unit_square
@@ -35,11 +20,9 @@
 
 pytestmark = pytest.mark.skipif(
     not np.issubdtype(PETSc.ScalarType, np.complexfloating), reason="Only works in complex mode.")  # type: ignore
->>>>>>> 0edd19f3
 
 
-@pytest.mark.parametrize("dtype", [np.complex64, np.complex128])
-def test_complex_assembly(dtype):
+def test_complex_assembly():
     """Test assembly of complex matrices and vectors"""
 
     mesh = create_unit_square(MPI.COMM_WORLD, 10, 10)
@@ -50,49 +33,46 @@
     g = -2 + 3.0j
     j = 1.0j
 
-    a_real = form(inner(u, v) * dx, dtype=dtype)
-    L1 = form(inner(g, v) * dx, dtype=dtype)
+    a_real = form(inner(u, v) * dx)
+    L1 = form(inner(g, v) * dx)
 
-    b = fem.assemble_vector(L1)
-    b.scatter_reverse(InsertMode.add)
-    n_loc = b.index_map.size_local
-    bnorm = mesh.comm.allreduce(abs(b.array[:n_loc].sum()), MPI.SUM)
+    b = assemble_vector(L1)
+    b.ghostUpdate(addv=PETSc.InsertMode.ADD, mode=PETSc.ScatterMode.REVERSE)
+    bnorm = b.norm(PETSc.NormType.N1)
     b_norm_ref = abs(-2 + 3.0j)
     assert bnorm == pytest.approx(b_norm_ref, rel=1e-5)
 
-    A = fem.assemble_matrix(a_real)
-    A.finalize()
-    A0_norm = A.squared_norm()
+    A = assemble_matrix(a_real)
+    A.assemble()
+    A0_norm = A.norm(PETSc.NormType.FROBENIUS)
 
     x = ufl.SpatialCoordinate(mesh)
 
-    a_imag = form(j * inner(u, v) * dx, dtype=dtype)
+    a_imag = form(j * inner(u, v) * dx)
     f = 1j * ufl.sin(2 * np.pi * x[0])
-    L0 = form(inner(f, v) * dx, dtype=dtype)
-    A = fem.assemble_matrix(a_imag)
-    A.finalize()
-    A1_norm = A.squared_norm()
+    L0 = form(inner(f, v) * dx)
+    A = assemble_matrix(a_imag)
+    A.assemble()
+    A1_norm = A.norm(PETSc.NormType.FROBENIUS)
     assert A0_norm == pytest.approx(A1_norm)
 
-    b = fem.assemble_vector(L0)
-    b.scatter_reverse(InsertMode.add)
-    b1_norm = b.norm()
+    b = assemble_vector(L0)
+    b.ghostUpdate(addv=PETSc.InsertMode.ADD, mode=PETSc.ScatterMode.REVERSE)
+    b1_norm = b.norm(PETSc.NormType.N2)
 
-    a_complex = form((1 + j) * inner(u, v) * dx, dtype=dtype)
+    a_complex = form((1 + j) * inner(u, v) * dx)
     f = ufl.sin(2 * np.pi * x[0])
-    L2 = form(inner(f, v) * dx, dtype=dtype)
-    A = fem.assemble_matrix(a_complex)
-    A.finalize()
-    A2_norm = A.squared_norm()
-    assert A1_norm == pytest.approx(A2_norm / 2.0)
-    b = fem.assemble_vector(L2)
-    b.scatter_reverse(InsertMode.add)
-    b2_norm = b.norm()
+    L2 = form(inner(f, v) * dx)
+    A = assemble_matrix(a_complex)
+    A.assemble()
+    A2_norm = A.norm(PETSc.NormType.FROBENIUS)
+    assert A1_norm == pytest.approx(A2_norm / np.sqrt(2))
+    b = assemble_vector(L2)
+    b.ghostUpdate(addv=PETSc.InsertMode.ADD, mode=PETSc.ScatterMode.REVERSE)
+    b2_norm = b.norm(PETSc.NormType.N2)
     assert b2_norm == pytest.approx(b1_norm)
 
 
-@pytest.mark.skipif(dolfinx.has_petsc is False, reason="Need PETSc for solver")
-@pytest.mark.skipif(not np.issubdtype(default_scalar_type, np.complexfloating), reason="Only works in complex mode.")
 def test_complex_assembly_solve():
     """Solve a positive definite helmholtz problem and verify solution
     with the method of manufactured solutions"""
