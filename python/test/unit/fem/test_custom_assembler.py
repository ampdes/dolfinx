--- conflicted
+++ resolved
@@ -4,12 +4,6 @@
 #
 # SPDX-License-Identifier:    LGPL-3.0-or-later
 """Tests for custom Python assemblers"""
-
-import pytest
-import dolfinx
-
-if dolfinx.has_petsc is False:
-    pytest.skip(allow_module_level=True, reason="PETSc required for these tests")
 
 import ctypes
 import ctypes.util
@@ -27,15 +21,15 @@
 import cffi
 import numpy as np
 import numpy.typing
-
+import pytest
+
+import dolfinx
 import dolfinx.pkgconfig
 import ufl
 from dolfinx.fem import Function, form, functionspace
 from dolfinx.fem.petsc import assemble_matrix, load_petsc_lib
 from dolfinx.mesh import create_unit_square
 from ufl import dx, inner
-from dolfinx import default_scalar_type
-from dolfinx.la import InsertMode
 
 numba = pytest.importorskip("numba")
 cffi_support = pytest.importorskip("numba.core.typing.cffi_utils")
@@ -202,19 +196,11 @@
     v, x = mesh
     entity_local_index = np.array([0], dtype=np.intc)
     perm = np.array([0], dtype=np.uint8)
-<<<<<<< HEAD
-    geometry = np.zeros((3, 3))
-    coeffs = np.zeros(1, dtype=default_scalar_type)
-    constants = np.zeros(1, dtype=default_scalar_type)
-
-    b_local = np.zeros(3, dtype=default_scalar_type)
-=======
     geometry = np.zeros((3, 3), dtype=x.dtype)
     coeffs = np.zeros(1, dtype=dtype)
     constants = np.zeros(1, dtype=dtype)
 
     b_local = np.zeros(3, dtype=dtype)
->>>>>>> 0edd19f3
     for cell in range(num_cells):
         # FIXME: This assumes a particular geometry dof layout
         for j in range(3):
@@ -241,7 +227,7 @@
 
     # Loop over cells
     N = np.empty(3, dtype=np.double)
-    A_local = np.empty((3, 3), dtype=default_scalar_type)
+    A_local = np.empty((3, 3), dtype=PETSc.ScalarType)
     for cell in range(num_cells):
         cell_area = area(x[v[cell, 0]], x[v[cell, 1]], x[v[cell, 2]])
 
@@ -268,7 +254,7 @@
 
     # Loop over cells
     N = np.empty(3, dtype=np.double)
-    A_local = np.empty((3, 3), dtype=default_scalar_type)
+    A_local = np.empty((3, 3), dtype=PETSc.ScalarType)
     for cell in range(num_cells):
         # FIXME: This assumes a particular geometry dof layout
         cell_area = area(x[v[cell, 0]], x[v[cell, 1]], x[v[cell, 2]])
@@ -306,16 +292,9 @@
         assemble_vector(b, (x_dofs, x), dofmap, num_owned_cells)
         end = time.time()
         print("Time (numba, pass {}): {}".format(i, end - start))
-<<<<<<< HEAD
-    b0.x.scatter_reverse(InsertMode.add)
-    nb = b0.x.index_map.size_local
-    bsum = mesh.comm.allreduce(b0.x.array[:nb].sum(), op=MPI.SUM)
-    assert bsum == pytest.approx(1.0)
-=======
     b0.x.scatter_reverse(dolfinx.la.InsertMode.add)
     b0sum = np.sum(b0.x.array[:b0.x.index_map.size_local * b0.x.block_size])
     assert mesh.comm.allreduce(b0sum, op=MPI.SUM) == pytest.approx(1.0)
->>>>>>> 0edd19f3
 
     # NOTE: Parallel (threaded) Numba can cause problems with MPI
     # Assemble with pure Numba function using parallel loop (two passes,
@@ -342,29 +321,11 @@
     end = time.time()
     print("Time (C++, pass 0):", end - start)
 
-<<<<<<< HEAD
-    b1.set(0.0)
-=======
     b1.array[:] = 0
->>>>>>> 0edd19f3
     start = time.time()
     dolfinx.fem.assemble_vector(b1.array, Lf)
     end = time.time()
     print("Time (C++, pass 1):", end - start)
-<<<<<<< HEAD
-    b1.scatter_reverse(InsertMode.add)
-    assert np.linalg.norm(b1.array - b0.x.array) == pytest.approx(0.0)
-
-    # Assemble using generated tabulate_tensor kernel and Numba assembler
-    ffcxtype = "double _Complex" if np.issubdtype(default_scalar_type, np.complexfloating) else "double"
-    b3 = Function(V)
-    ufcx_form, module, code = dolfinx.jit.ffcx_jit(
-        mesh.comm, L, form_compiler_options={"scalar_type": ffcxtype})
-
-    nptype = "complex128" if np.issubdtype(default_scalar_type, np.complexfloating) else "float64"
-    # First 0 for "cell" integrals, second 0 for the first one, i.e. default domain
-    kernel = getattr(ufcx_form.integrals(0)[0], f"tabulate_tensor_{nptype}")
-=======
     b1.scatter_reverse(dolfinx.la.InsertMode.add)
     assert np.linalg.norm(b1.array - b0.x.array) == pytest.approx(0.0, abs=1.0e-8)
 
@@ -391,7 +352,6 @@
 
     # Get the one and only kernel
     kernel = getattr(ufcx_form.form_integrals[0], f"tabulate_tensor_{nptype}")
->>>>>>> 0edd19f3
 
     for i in range(2):
         b = b3.x.array
@@ -400,13 +360,8 @@
         assemble_vector_ufc(b, kernel, (x_dofs, x), dofmap, num_owned_cells, dtype)
         end = time.time()
         print("Time (numba/cffi, pass {}): {}".format(i, end - start))
-<<<<<<< HEAD
-    b3.x.scatter_reverse(InsertMode.add)
-    assert np.linalg.norm(b3.x.array - b0.x.array) == pytest.approx(0.0)
-=======
     b3.x.scatter_reverse(dolfinx.la.InsertMode.add)
     assert np.linalg.norm(b3.x.array - b0.x.array) == pytest.approx(0.0, abs=1e-8)
->>>>>>> 0edd19f3
 
 
 def test_custom_mesh_loop_petsc_ctypes_rank2():
