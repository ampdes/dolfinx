import pytest
import dolfinx

from mpi4py import MPI

import numpy as np

import basix
import basix.ufl
import ufl
<<<<<<< HEAD
from dolfinx.fem import (Function, assemble_scalar, dirichletbc, form,
                         functionspace, locate_dofs_topological)
from dolfinx.fem import (apply_lifting, assemble_matrix, assemble_vector,
                         set_bc)
from dolfinx.la import InsertMode
from dolfinx.mesh import (CellType, create_unit_cube, create_unit_square,
                          exterior_facet_indices)
from ufl import (SpatialCoordinate, TestFunction, TrialFunction, div, dx, grad,
                 inner)
=======
from dolfinx.fem import Function, assemble_scalar, dirichletbc, form, functionspace, locate_dofs_topological
from dolfinx.fem.petsc import apply_lifting, assemble_matrix, assemble_vector, set_bc
from dolfinx.mesh import CellType, create_unit_cube, create_unit_square, exterior_facet_indices
from ufl import SpatialCoordinate, TestFunction, TrialFunction, div, dx, grad, inner
>>>>>>> 9e967f29


def run_scalar_test(V, degree, cg_solver):
    mesh = V.mesh
    u, v = TrialFunction(V), TestFunction(V)
    a = inner(grad(u), grad(v)) * dx

    # Get quadrature degree for bilinear form integrand (ignores effect of non-affine map)
    a = inner(grad(u), grad(v)) * dx(metadata={"quadrature_degree": -1})
    a.integrals()[0].metadata()["quadrature_degree"] = ufl.algorithms.estimate_total_polynomial_degree(a)
    a = form(a)

    # Source term
    x = SpatialCoordinate(mesh)
    u_exact = x[1]**degree
    f = - div(grad(u_exact))

    # Set quadrature degree for linear form integrand (ignores effect of non-affine map)
    L = inner(f, v) * dx(metadata={"quadrature_degree": -1})
    L.integrals()[0].metadata()["quadrature_degree"] = ufl.algorithms.estimate_total_polynomial_degree(L)
    L = form(L)

    u_bc = Function(V)
    u_bc.interpolate(lambda x: x[1]**degree)

    # Create Dirichlet boundary condition
    facetdim = mesh.topology.dim - 1
    mesh.topology.create_connectivity(facetdim, mesh.topology.dim)
    bndry_facets = exterior_facet_indices(mesh.topology)
    bdofs = locate_dofs_topological(V, facetdim, bndry_facets)
    bc = dirichletbc(u_bc, bdofs)

    b = assemble_vector(L)
    apply_lifting(b.array, [a], bcs=[[bc]])
    b.scatter_reverse(InsertMode.add)
    set_bc(b.array, [bc])

    a = form(a)
    A = assemble_matrix(a, bcs=[bc])
    A.scatter_reverse()

    # Create LU linear solver
    uh = Function(V)
    cg_solver(MPI.COMM_WORLD, A, b, uh.x)
    
    M = (u_exact - uh)**2 * dx
    M = form(M)
    error = mesh.comm.allreduce(assemble_scalar(M), op=MPI.SUM)
    assert np.abs(error) < 1.0e-6


@pytest.mark.parametrize("degree", range(1, 6))
def test_basix_element_wrapper(degree, cg_solver):
    ufl_element = basix.ufl.element(
        basix.ElementFamily.P, basix.CellType.triangle, degree, basix.LagrangeVariant.gll_isaac)
    mesh = create_unit_square(MPI.COMM_WORLD, 10, 10)
    V = functionspace(mesh, ufl_element)
    run_scalar_test(V, degree, cg_solver)


def test_custom_element_triangle_degree1(cg_solver):
    wcoeffs = np.eye(3)
    z = np.zeros((0, 2))
    x = [[np.array([[0., 0.]]), np.array([[1., 0.]]), np.array([[0., 1.]])],
         [z, z, z], [z], []]
    z = np.zeros((0, 1, 0, 1))
    M = [[np.array([[[[1.]]]]), np.array([[[[1.]]]]), np.array([[[[1.]]]])],
         [z, z, z], [z], []]
    ufl_element = basix.ufl.custom_element(basix.CellType.triangle, [], wcoeffs,
                                           x, M, 0, basix.MapType.identity, basix.SobolevSpace.H1, False, 1, 1)
    mesh = create_unit_square(MPI.COMM_WORLD, 10, 10)
    V = functionspace(mesh, ufl_element)
    run_scalar_test(V, 1, cg_solver)


def test_custom_element_triangle_degree4(cg_solver):
    wcoeffs = np.eye(15)
    x = [[np.array([[0., 0.]]), np.array([[1., 0.]]), np.array([[0., 1.]])],
         [np.array([[.75, .25], [.5, .5], [.25, .75]]), np.array([[0., .25], [0., .5], [0., .75]]),
          np.array([[.25, 0.], [.5, 0.], [.75, 0.]])],
         [np.array([[.25, .25], [.5, .25], [.25, .5]])], []]
    id = np.array([[[[1.], [0.], [0.]]], [[[0.], [1.], [0.]]], [[[0.], [0.], [1.]]]])
    M = [[np.array([[[[1.]]]]), np.array([[[[1.]]]]), np.array([[[[1.]]]])],
         [id, id, id], [id], []]

    ufl_element = basix.ufl.custom_element(basix.CellType.triangle, [], wcoeffs,
                                           x, M, 0, basix.MapType.identity, basix.SobolevSpace.H1, False, 4, 4)
    mesh = create_unit_square(MPI.COMM_WORLD, 10, 10)
    V = functionspace(mesh, ufl_element)
    run_scalar_test(V, 4, cg_solver)


def test_custom_element_triangle_degree4_integral(cg_solver):
    pts, wts = basix.make_quadrature(basix.CellType.interval, 10)
    tab = basix.create_element(basix.ElementFamily.P, basix.CellType.interval, 2).tabulate(0, pts)[0, :, :, 0]
    wcoeffs = np.eye(15)
    x = [[np.array([[0., 0.]]), np.array([[1., 0.]]), np.array([[0., 1.]])],
         [np.array([[1. - p[0], p[0]] for p in pts]),
          np.array([[0., p[0]] for p in pts]),
          np.array([[p[0], 0.] for p in pts])],
         [np.array([[.25, .25], [.5, .25], [.25, .5]])], []]

    assert pts.shape[0] != 3
    quadrature_mat = np.zeros([3, 1, pts.shape[0], 1])
    for dof in range(3):
        for p in range(pts.shape[0]):
            quadrature_mat[dof, 0, p, 0] = wts[p] * tab[p, dof]

    M = [[np.array([[[[1.]]]]), np.array([[[[1.]]]]), np.array([[[[1.]]]])],
         [quadrature_mat, quadrature_mat, quadrature_mat],
         [np.array([[[[1.], [0.], [0.]]], [[[0.], [1.], [0.]]], [[[0.], [0.], [1.]]]])], []]

    ufl_element = basix.ufl.custom_element(basix.CellType.triangle, [], wcoeffs,
                                           x, M, 0, basix.MapType.identity, basix.SobolevSpace.H1, False, 4, 4)
    mesh = create_unit_square(MPI.COMM_WORLD, 5, 5)
    V = functionspace(mesh, ufl_element)
    run_scalar_test(V, 4, cg_solver)


def test_custom_element_quadrilateral_degree1(cg_solver):
    wcoeffs = np.eye(4)
    z = np.zeros((0, 2))
    x = [[np.array([[0., 0.]]), np.array([[1., 0.]]), np.array([[0., 1.]]), np.array([[1., 1.]])],
         [z, z, z, z], [z], []]
    z = np.zeros((0, 1, 0, 1))
    M = [[np.array([[[[1.]]]]), np.array([[[[1.]]]]), np.array(
        [[[[1.]]]]), np.array([[[[1.]]]])], [z, z, z, z], [z], []]
    ufl_element = basix.ufl.custom_element(basix.CellType.quadrilateral, [], wcoeffs,
                                           x, M, 0, basix.MapType.identity, basix.SobolevSpace.H1, False, 1, 1)
    mesh = create_unit_square(MPI.COMM_WORLD, 10, 10, CellType.quadrilateral)
    V = functionspace(mesh, ufl_element)
    run_scalar_test(V, 1, cg_solver)


@pytest.mark.parametrize("cell_type", [
    CellType.triangle, CellType.quadrilateral, CellType.tetrahedron, CellType.hexahedron])
@pytest.mark.parametrize("element_family", [
    basix.ElementFamily.N1E, basix.ElementFamily.N2E, basix.ElementFamily.RT, basix.ElementFamily.BDM])
def test_vector_copy_degree1(cell_type, element_family):
    if cell_type in [CellType.triangle, CellType.quadrilateral]:
        tdim = 2
        mesh = create_unit_square(MPI.COMM_WORLD, 10, 10, cell_type)
    else:
        tdim = 3
        mesh = create_unit_cube(MPI.COMM_WORLD, 5, 5, 5, cell_type)

    def func(x):
        return x[:tdim]

    e1 = basix.ufl.element(
        element_family, getattr(basix.CellType, cell_type.name), 1)

    e2 = basix.ufl.custom_element(
        e1._element.cell_type, e1._element.value_shape, e1._element.wcoeffs, e1._element.x,
        e1._element.M, 0, e1._element.map_type, e1._element.sobolev_space,
        e1._element.discontinuous, e1._element.embedded_subdegree, e1._element.embedded_superdegree)

    space1 = functionspace(mesh, e1)
    space2 = functionspace(mesh, e2)

    f1 = Function(space1)
    f2 = Function(space2)
    f1.interpolate(func)
    f2.interpolate(func)

    diff = f1 - f2
    error = assemble_scalar(form(ufl.inner(diff, diff) * ufl.dx))
    assert np.isclose(error, 0)


@pytest.mark.parametrize("cell_type", [
    CellType.triangle, CellType.quadrilateral, CellType.tetrahedron, CellType.hexahedron])
@pytest.mark.parametrize("element_family", [
    basix.ElementFamily.P, basix.ElementFamily.serendipity])
def test_scalar_copy_degree1(cell_type, element_family):
    if element_family == basix.ElementFamily.serendipity and cell_type in [
        CellType.triangle, CellType.tetrahedron
    ]:
        pytest.xfail("Serendipity elements cannot be created on simplices")

    if cell_type in [CellType.triangle, CellType.quadrilateral]:
        mesh = create_unit_square(MPI.COMM_WORLD, 10, 10, cell_type)
    else:
        mesh = create_unit_cube(MPI.COMM_WORLD, 5, 5, 5, cell_type)

    def func(x):
        return x[0]

    e1 = basix.ufl.element(
        element_family, getattr(basix.CellType, cell_type.name), 1)
    e2 = basix.ufl.custom_element(
        e1._element.cell_type, e1._element.value_shape, e1._element.wcoeffs, e1._element.x,
        e1._element.M, 0, e1._element.map_type, e1._element.sobolev_space,
        e1._element.discontinuous, e1._element.embedded_subdegree, e1._element.embedded_superdegree)

    space1 = functionspace(mesh, e1)
    space2 = functionspace(mesh, e2)

    f1 = Function(space1)
    f2 = Function(space2)
    f1.interpolate(func)
    f2.interpolate(func)

    diff = f1 - f2
    error = assemble_scalar(form(ufl.inner(diff, diff) * ufl.dx))
    assert np.isclose(error, 0)<|MERGE_RESOLUTION|>--- conflicted
+++ resolved
@@ -1,29 +1,16 @@
+from mpi4py import MPI
+
+import numpy as np
 import pytest
-import dolfinx
-
-from mpi4py import MPI
-
-import numpy as np
 
 import basix
 import basix.ufl
 import ufl
-<<<<<<< HEAD
-from dolfinx.fem import (Function, assemble_scalar, dirichletbc, form,
-                         functionspace, locate_dofs_topological)
-from dolfinx.fem import (apply_lifting, assemble_matrix, assemble_vector,
-                         set_bc)
+from dolfinx.fem import (Function, apply_lifting, assemble_matrix, assemble_scalar, assemble_vector, dirichletbc, form,
+                         functionspace, locate_dofs_topological, set_bc)
 from dolfinx.la import InsertMode
-from dolfinx.mesh import (CellType, create_unit_cube, create_unit_square,
-                          exterior_facet_indices)
-from ufl import (SpatialCoordinate, TestFunction, TrialFunction, div, dx, grad,
-                 inner)
-=======
-from dolfinx.fem import Function, assemble_scalar, dirichletbc, form, functionspace, locate_dofs_topological
-from dolfinx.fem.petsc import apply_lifting, assemble_matrix, assemble_vector, set_bc
 from dolfinx.mesh import CellType, create_unit_cube, create_unit_square, exterior_facet_indices
 from ufl import SpatialCoordinate, TestFunction, TrialFunction, div, dx, grad, inner
->>>>>>> 9e967f29
 
 
 def run_scalar_test(V, degree, cg_solver):
@@ -68,7 +55,7 @@
     # Create LU linear solver
     uh = Function(V)
     cg_solver(MPI.COMM_WORLD, A, b, uh.x)
-    
+
     M = (u_exact - uh)**2 * dx
     M = form(M)
     error = mesh.comm.allreduce(assemble_scalar(M), op=MPI.SUM)
