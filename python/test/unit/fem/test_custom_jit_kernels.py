--- conflicted
+++ resolved
@@ -15,36 +15,24 @@
 import pytest
 
 import dolfinx
-from dolfinx import TimingType, default_scalar_type
+from dolfinx import TimingType
 from dolfinx import cpp as _cpp
 from dolfinx import (default_real_type, default_scalar_type, fem, la,
                      list_timings)
 from dolfinx.fem import Form, Function, IntegralType, functionspace
 from dolfinx.mesh import create_unit_square
 
-<<<<<<< HEAD
-from mpi4py import MPI
-
-=======
->>>>>>> 0edd19f3
 numba = pytest.importorskip("numba")
 
 # Add current directory - required for some Python versions to find cffi
 # compiled modules
 sys.path.append(os.getcwd())
-
-dtype_to_form = {np.float32: _cpp.fem.Form_float32, np.float64: _cpp.fem.Form_float64,
-                 np.complex64: _cpp.fem.Form_complex64, np.complex128: _cpp.fem.Form_complex128}
 
 c_signature = numba.types.void(
     numba.types.CPointer(numba.typeof(default_scalar_type())),
     numba.types.CPointer(numba.typeof(default_scalar_type())),
     numba.types.CPointer(numba.typeof(default_scalar_type())),
-<<<<<<< HEAD
-    numba.types.CPointer(numba.types.double),
-=======
     numba.types.CPointer(numba.typeof(default_real_type())),
->>>>>>> 0edd19f3
     numba.types.CPointer(numba.types.int32),
     numba.types.CPointer(numba.types.int32))
 
@@ -52,11 +40,7 @@
 @numba.cfunc(c_signature, nopython=True)
 def tabulate_tensor_A(A_, w_, c_, coords_, entity_local_index, cell_orientation):
     A = numba.carray(A_, (3, 3), dtype=default_scalar_type)
-<<<<<<< HEAD
-    coordinate_dofs = numba.carray(coords_, (3, 3), dtype=np.float64)
-=======
     coordinate_dofs = numba.carray(coords_, (3, 3), dtype=dolfinx.default_real_type)
->>>>>>> 0edd19f3
 
     # Ke=∫Ωe BTe Be dΩ
     x0, y0 = coordinate_dofs[0, :2]
@@ -72,11 +56,7 @@
 @numba.cfunc(c_signature, nopython=True)
 def tabulate_tensor_b(b_, w_, c_, coords_, local_index, orientation):
     b = numba.carray(b_, (3), dtype=default_scalar_type)
-<<<<<<< HEAD
-    coordinate_dofs = numba.carray(coords_, (3, 3), dtype=np.float64)
-=======
     coordinate_dofs = numba.carray(coords_, (3, 3), dtype=dolfinx.default_real_type)
->>>>>>> 0edd19f3
     x0, y0 = coordinate_dofs[0, :2]
     x1, y1 = coordinate_dofs[1, :2]
     x2, y2 = coordinate_dofs[2, :2]
@@ -86,12 +66,6 @@
     b[:] = Ae / 6.0
 
 
-<<<<<<< HEAD
-def test_numba_assembly():
-    mesh = create_unit_square(MPI.COMM_WORLD, 13, 13)
-    V = FunctionSpace(mesh, ("Lagrange", 1))
-    Form = dtype_to_form[default_scalar_type]
-=======
 @numba.cfunc(c_signature, nopython=True)
 def tabulate_tensor_b_coeff(b_, w_, c_, coords_, local_index, orientation):
     b = numba.carray(b_, (3), dtype=default_scalar_type)
@@ -117,7 +91,6 @@
         formtype = _cpp.fem.Form_complex128
     else:
         raise RuntimeError("Unknown scalar type")
->>>>>>> 0edd19f3
 
     mesh = create_unit_square(MPI.COMM_WORLD, 13, 13)
     V = functionspace(mesh, ("Lagrange", 1))
@@ -131,17 +104,6 @@
     L = Form(formtype([V._cpp_object], integrals, [], [], False, None))
 
     A = dolfinx.fem.assemble_matrix(a)
-<<<<<<< HEAD
-    A.finalize()
-    b = dolfinx.fem.assemble_vector(L)
-    b.scatter_reverse(la.InsertMode.add)
-#    b.ghostUpdate(addv=PETSc.InsertMode.ADD, mode=PETSc.ScatterMode.REVERSE)
-
-    Anorm = A.squared_norm()
-    bnorm = b.squared_norm()
-    assert np.isclose(np.sqrt(Anorm), 56.124860801609124)
-    assert np.isclose(np.sqrt(bnorm), 0.0739710713711999)
-=======
     A.scatter_reverse()
     b = dolfinx.fem.assemble_vector(L)
     b.scatter_reverse(dolfinx.la.InsertMode.add)
@@ -150,42 +112,10 @@
     bnorm = b.norm()
     assert np.isclose(Anorm, 56.124860801609124)
     assert np.isclose(bnorm, 0.0739710713711999)
->>>>>>> 0edd19f3
 
     list_timings(MPI.COMM_WORLD, [TimingType.wall])
 
 
-<<<<<<< HEAD
-@pytest.mark.parametrize("dtype", [np.float64, np.complex128])
-def test_coefficient(dtype):
-
-    c_signature = numba.types.void(
-        numba.types.CPointer(numba.typeof(dtype())),
-        numba.types.CPointer(numba.typeof(dtype())),
-        numba.types.CPointer(numba.typeof(dtype())),
-        numba.types.CPointer(numba.types.double),
-        numba.types.CPointer(numba.types.int32),
-        numba.types.CPointer(numba.types.int32))
-
-    @numba.cfunc(c_signature, nopython=True)
-    def tabulate_tensor_b_coeff(b_, w_, c_, coords_, local_index, orientation):
-        b = numba.carray(b_, (3), dtype=dtype)
-        w = numba.carray(w_, (1), dtype=dtype)
-        coordinate_dofs = numba.carray(coords_, (3, 3), dtype=np.float64)
-        x0, y0 = coordinate_dofs[0, :2]
-        x1, y1 = coordinate_dofs[1, :2]
-        x2, y2 = coordinate_dofs[2, :2]
-
-        # 2x Element area Ae
-        Ae = abs((x0 - x1) * (y2 - y1) - (y0 - y1) * (x2 - x1))
-        b[:] = w[0] * Ae / 6.0
-
-    mesh = create_unit_square(MPI.COMM_WORLD, 13, 13)
-    V = FunctionSpace(mesh, ("Lagrange", 1))
-    DG0 = FunctionSpace(mesh, ("DG", 0))
-    vals = Function(DG0, dtype=dtype)
-    vals.x.set(2.0)
-=======
 def test_coefficient():
     if default_scalar_type == np.float32:
         formtype = _cpp.fem.Form_float32
@@ -203,17 +133,11 @@
     DG0 = functionspace(mesh, ("DG", 0))
     vals = Function(DG0)
     vals.vector.set(2.0)
->>>>>>> 0edd19f3
 
     tdim = mesh.topology.dim
-    num_cells = mesh.topology.index_map(tdim).size_local
+    num_cells = mesh.topology.index_map(tdim).size_local + mesh.topology.index_map(tdim).num_ghosts
     integrals = {IntegralType.cell: [(1, tabulate_tensor_b_coeff.address, np.arange(num_cells, dtype=np.intc))]}
-<<<<<<< HEAD
-    Form = dtype_to_form[dtype]
-    L = Form([V._cpp_object], integrals, [vals._cpp_object], [], False)
-=======
     L = Form(formtype([V._cpp_object], integrals, [vals._cpp_object], [], False, None))
->>>>>>> 0edd19f3
 
     b = dolfinx.fem.assemble_vector(L)
     b.scatter_reverse(la.InsertMode.add)
