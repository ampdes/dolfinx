--- conflicted
+++ resolved
@@ -124,13 +124,8 @@
     mesh = create_unit_square(MPI.COMM_WORLD, 13, 13, dtype=xdtype)
     V = functionspace(mesh, ("Lagrange", 1))
     DG0 = functionspace(mesh, ("DG", 0))
-<<<<<<< HEAD
-    vals = Function(DG0)
+    vals = Function(DG0, dtype=dtype)
     vals.x.array[:vals.x.index_map.size_local] = 2.0
-=======
-    vals = Function(DG0, dtype=dtype)
-    vals.x.array[:vals.x.index_map.size_local] = 2
->>>>>>> 0a3582b6
 
     tdim = mesh.topology.dim
     num_cells = mesh.topology.index_map(tdim).size_local + mesh.topology.index_map(tdim).num_ghosts
