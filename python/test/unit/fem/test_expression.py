# Copyright (C) 2019 Michal Habera
#
# This file is part of DOLFINx (https://www.fenicsproject.org)
#
# SPDX-License-Identifier:    LGPL-3.0-or-later

from mpi4py import MPI
<<<<<<< HEAD

import ctypes
import ctypes.util
=======
>>>>>>> 0edd19f3

import numpy as np
import pytest

import basix
import dolfinx.cpp
import ufl
from basix.ufl import blocked_element
<<<<<<< HEAD
from dolfinx.fem import (Constant, Expression, Function, FunctionSpace,
                         VectorFunctionSpace, create_sparsity_pattern, form)
from dolfinx.mesh import create_unit_square
from ffcx.element_interface import QuadratureElement
from dolfinx import default_scalar_type

numba = pytest.importorskip("numba")
dolfinx.cpp.common.init_logging(["-v"])

if dolfinx.has_petsc:
    from dolfinx.cpp.la.petsc import create_matrix
    from dolfinx.fem.petsc import load_petsc_lib
    from petsc4py import PETSc

    cffi_support = pytest.importorskip("numba.core.typing.cffi_utils")

    # Get PETSc int and scalar types
    if np.dtype(PETSc.ScalarType).kind == 'c':
        complex = True
    else:
        complex = False

    scalar_size = np.dtype(PETSc.ScalarType).itemsize
    index_size = np.dtype(PETSc.IntType).itemsize

    if index_size == 8:
        c_int_t = "int64_t"
        ctypes_index: np.typing.DTypeLike = ctypes.c_int64
    elif index_size == 4:
        c_int_t = "int32_t"
        ctypes_index = ctypes.c_int32
    else:
        raise RuntimeError("Cannot translate PETSc index size into a C type, index_size: {}.".format(index_size))

    if complex and scalar_size == 16:
        c_scalar_t = "double _Complex"
        numba_scalar_t = numba.types.complex128
    elif complex and scalar_size == 8:
        c_scalar_t = "float _Complex"
        numba_scalar_t = numba.types.complex64
    elif not complex and scalar_size == 8:
        c_scalar_t = "double"
        numba_scalar_t = numba.types.float64
    elif not complex and scalar_size == 4:
        c_scalar_t = "float"
        numba_scalar_t = numba.types.float32
    else:
        raise RuntimeError(
            "Cannot translate PETSc scalar type to a C type, complex: {} size: {}.".format(complex, scalar_size))

    # CFFI - register complex types
    ffi = cffi.FFI()
    cffi_support.register_type(ffi.typeof('double _Complex'), numba.types.complex128)
    cffi_support.register_type(ffi.typeof('float _Complex'), numba.types.complex64)

    # Get MatSetValuesLocal from PETSc available via cffi in ABI mode
    ffi.cdef("""int MatSetValuesLocal(void* mat, {0} nrow, const {0}* irow,
    {0} ncol, const {0}* icol, const {1}* y, int addv);
    """.format(c_int_t, c_scalar_t))

    petsc_lib_cffi = load_petsc_lib(ffi.dlopen)
    MatSetValues = petsc_lib_cffi.MatSetValuesLocal


def test_rank0():
=======
from dolfinx import fem, la
from dolfinx.fem import Constant, Expression, Function, form, functionspace
from dolfinx.mesh import create_unit_square
from ffcx.element_interface import QuadratureElement

dolfinx.cpp.common.init_logging(["-v"])


@pytest.mark.parametrize("dtype", [np.float32, np.float64, np.complex64, np.complex128])
def test_rank0(dtype):
>>>>>>> 0edd19f3
    """Test evaluation of UFL expression.

    This test evaluates gradient of P2 function at interpolation points
    of vector dP1 element.

    For a donor function f(x, y) = x^2 + 2*y^2 result is compared with the
    exact gradient grad f(x, y) = [2*x, 4*y].

    """
    mesh = create_unit_square(MPI.COMM_WORLD, 5, 5, dtype=dtype(0).real.dtype)
    gdim = mesh.geometry.dim
    P2 = functionspace(mesh, ("P", 2))
    vdP1 = functionspace(mesh, ("DG", 1, (gdim,)))

    f = Function(P2, dtype=dtype)
    f.interpolate(lambda x: x[0] ** 2 + 2.0 * x[1] ** 2)

    ufl_expr = ufl.grad(f)
    points = vdP1.element.interpolation_points()

    compiled_expr = Expression(ufl_expr, points, dtype=dtype)
    num_cells = mesh.topology.index_map(2).size_local
    array_evaluated = compiled_expr.eval(mesh, np.arange(num_cells, dtype=np.int32))

    def scatter(vec, array_evaluated, dofmap):
        for i in range(num_cells):
            for j in range(3):
                for k in range(2):
                    vec[2 * dofmap[i * 3 + j] + k] = array_evaluated[i, 2 * j + k]

    # Data structure for the result
    b = Function(vdP1, dtype=dtype)
    dofmap = vdP1.dofmap.list.flatten()
    scatter(b.x.array, array_evaluated, dofmap)
    b.x.scatter_forward()

    b2 = Function(vdP1, dtype=dtype)
    b2.interpolate(lambda x: np.vstack((2.0 * x[0], 4.0 * x[1])))

    assert np.allclose(b2.x.array, b.x.array, rtol=1.0e-5, atol=1.0e-5)


@pytest.mark.parametrize("dtype", [np.float32, np.float64, np.complex64, np.complex128])
def test_rank1_hdiv(dtype):
    """Test rank-1 Expression, i.e. Expression containing Argument
    (TrialFunction).

<<<<<<< HEAD
@pytest.mark.skipif(not dolfinx.has_petsc, reason="Test uses PETSc")
def test_rank1_hdiv():
    """Test rank-1 Expression, i.e. Expression containing Argument (TrialFunction)
    Test compiles linear interpolation operator RT_2 -> vector DG_2 and assembles it into
    global matrix A. Input space RT_2 is chosen because it requires dof permutations.
    """
    mesh = create_unit_square(MPI.COMM_WORLD, 10, 10)
    vdP1 = VectorFunctionSpace(mesh, ("DG", 2))
    RT1 = FunctionSpace(mesh, ("RT", 2))
=======
    Test compiles linear interpolation operator RT_2 ->
    vector DG_2 and assembles it into global matrix A. Input space RT_2
    is chosen because it requires dof permutations.
>>>>>>> 0edd19f3

    """
    mesh = create_unit_square(MPI.COMM_WORLD, 10, 10, dtype=dtype(0).real.dtype)
    gdim = mesh.geometry.dim
    vdP1 = functionspace(mesh, ("DG", 2, (gdim,)))
    RT1 = functionspace(mesh, ("RT", 2))
    f = ufl.TrialFunction(RT1)

    points = vdP1.element.interpolation_points()
    compiled_expr = Expression(f, points, dtype=dtype)
    num_cells = mesh.topology.index_map(2).size_local
    array_evaluated = compiled_expr.eval(mesh, np.arange(num_cells, dtype=np.int32))

    def scatter(A, array_evaluated, dofmap0, dofmap1):
        for i in range(num_cells):
            rows = dofmap0[i, :]
            cols = dofmap1[i, :]
            A_local = array_evaluated[i, :].reshape(len(rows), len(cols))
            for i, row in enumerate(rows):
                for j, col in enumerate(cols):
                    A[row, col] = A_local[i, j]

    dofmap_col = RT1.dofmap.list
    dofmap_row = vdP1.dofmap.list
    dofmap_row_unrolled = (2 * np.repeat(dofmap_row, 2).reshape(-1, 2) + np.arange(2)).flatten()
    dofmap_row = dofmap_row_unrolled.reshape(-1, 12)

    a = form(ufl.inner(f, ufl.TestFunction(vdP1)) * ufl.dx, dtype=dtype)
    A = fem.create_matrix(a, block_mode=la.BlockMode.expanded)
    As = A.to_scipy(ghosted=True)
    scatter(As, array_evaluated, dofmap_row, dofmap_col)
    A.scatter_reverse()

    gvec = la.vector(A.index_map(1), bs=A.block_size[1], dtype=dtype)
    g = Function(RT1, gvec, name="g", dtype=dtype)

    # Interpolate a numpy expression into RT1
    g.interpolate(lambda x: np.row_stack((np.sin(x[0]), np.cos(x[1]))))

    # Interpolate RT1 into vdP1 (non-compiled interpolation)
    h = Function(vdP1, dtype=dtype)
    h.interpolate(g)

    # Wrap A as SciPy sparse matrix, owned rows only
    A1 = A.to_scipy(ghosted=False)

    # Interpolate RT1 into vdP1 (compiled, mat-vec interpolation)
    h2 = Function(vdP1, dtype=dtype)
    h2.x.array[:A1.shape[0]] += A1 @ g.x.array
    h2.x.scatter_forward()
    assert np.linalg.norm(h2.x.array - h.x.array) == pytest.approx(0.0, abs=1.0e-4)


@pytest.mark.parametrize("dtype", [np.float32, np.float64, np.complex64, np.complex128])
def test_simple_evaluation(dtype):
    """Test evaluation of UFL Expression.

    This test evaluates a UFL Expression on cells of the mesh and
    compares the result with an analytical expression.

    For a function f(x, y) = 3*(x^2 + 2*y^2) the result is compared with
    the exact gradient:

        grad f(x, y) = 3*[2*x, 4*y].

    (x^2 + 2*y^2) is first interpolated into a P2 finite element space.
    The scaling by a constant factor of 3 and the gradient is calculated
    using code generated by FFCx. The analytical solution is found by
    evaluating the spatial coordinates as an Expression using UFL/FFCx
    and passing the result to a numpy function that calculates the exact
    gradient.

    """
    xtype = dtype(0).real.dtype
    mesh = create_unit_square(MPI.COMM_WORLD, 3, 3, dtype=xtype)
    P2 = functionspace(mesh, ("P", 2))

    # NOTE: The scaling by a constant factor of 3.0 to get f(x, y) is
    # implemented within the UFL Expression. This is to check that the
    # Constants are being set up correctly.
    def exact_expr(x):
        return x[0] ** 2 + 2.0 * x[1] ** 2

    # Unused, but remains for clarity.
    def f(x):
        return 3 * (x[0] ** 2 + 2.0 * x[1] ** 2)

    def exact_grad_f(x):
        values = np.zeros_like(x)
        values[:, 0::2] = 2 * x[:, 0::2]
        values[:, 1::2] = 4 * x[:, 1::2]
        values *= 3.0
        return values

    expr = Function(P2, dtype=dtype)
    expr.interpolate(exact_expr)

<<<<<<< HEAD
    ufl_grad_f = Constant(mesh, default_scalar_type(3.0)) * ufl.grad(expr)
=======
    ufl_grad_f = Constant(mesh, dtype(3.0)) * ufl.grad(expr)
>>>>>>> 0edd19f3
    points = np.array([[0.0, 0.0], [1.0, 0.0], [0.0, 1.0]])
    grad_f_expr = Expression(ufl_grad_f, points, dtype=dtype)
    assert grad_f_expr.X().shape[0] == points.shape[0]
    assert grad_f_expr.value_size == 2

    # # NOTE: Cell numbering is process local
    map_c = mesh.topology.index_map(mesh.topology.dim)
    num_cells = map_c.size_local + map_c.num_ghosts
    cells = np.arange(0, num_cells, dtype=np.int32)

    grad_f_evaluated = grad_f_expr.eval(mesh, cells)
    assert grad_f_evaluated.shape[0] == cells.shape[0]
    assert grad_f_evaluated.shape[1] == grad_f_expr.value_size * grad_f_expr.X().shape[0]

    # Evaluate points in global space
    ufl_x = ufl.SpatialCoordinate(mesh)
    x_expr = Expression(ufl_x, points, dtype=xtype)
    assert x_expr.X().shape[0] == points.shape[0]
    assert x_expr.value_size == 2
    x_evaluated = x_expr.eval(mesh, cells)
    assert x_evaluated.shape[0] == cells.shape[0]
    assert x_evaluated.shape[1] == x_expr.X().shape[0] * x_expr.value_size

    # Evaluate exact gradient using global points
    grad_f_exact = exact_grad_f(x_evaluated)
    assert np.allclose(grad_f_evaluated, grad_f_exact, rtol=1.0e-5, atol=1.0e-5)


@pytest.mark.parametrize("dtype", [np.float32, np.float64, np.complex64, np.complex128])
def test_assembly_into_quadrature_function(dtype):
    """Test assembly into a Quadrature function.

    This test evaluates a UFL Expression into a Quadrature function
    space by evaluating the Expression on all cells of the mesh, and
    then inserting the evaluated values into a Vector constructed from a
    matching Quadrature function space.

    Concretely, we consider the evaluation of:

        e = B*(K(T)))**2 * grad(T)

    where

        K = 1/(A + B*T)

    where A and B are Constants and T is a Coefficient on a P2 finite
    element space with T = x + 2*y.

    The result is compared with interpolating the analytical expression
    of e directly into the Quadrature space.

    In parallel, each process evaluates the Expression on both local
    cells and ghost cells so that no parallel communication is required
    after insertion into the vector.

    """
    xtype = dtype(0).real.dtype
    mesh = create_unit_square(MPI.COMM_WORLD, 3, 6, dtype=xtype)

    quadrature_degree = 2
    quadrature_points, _ = basix.make_quadrature(basix.CellType.triangle, quadrature_degree)
    quadrature_points = quadrature_points.astype(xtype)
    Q_element = blocked_element(QuadratureElement(
        "triangle", (), degree=quadrature_degree, scheme="default"), shape=(2, ))
    Q = functionspace(mesh, Q_element)
    P2 = functionspace(mesh, ("P", 2))

    T = Function(P2, dtype=dtype)
    T.interpolate(lambda x: x[0] + 2.0 * x[1])
<<<<<<< HEAD
    A = Constant(mesh, default_scalar_type(1.0))
    B = Constant(mesh, default_scalar_type(2.0))
=======
    A = Constant(mesh, dtype(1.0))
    B = Constant(mesh, dtype(2.0))
>>>>>>> 0edd19f3

    K = 1.0 / (A + B * T)
    e = B * K**2 * ufl.grad(T)

    e_expr = Expression(e, quadrature_points, dtype=dtype)

    map_c = mesh.topology.index_map(mesh.topology.dim)
    num_cells = map_c.size_local + map_c.num_ghosts
    cells = np.arange(0, num_cells, dtype=np.int32)

    e_eval = e_expr.eval(mesh, cells)

<<<<<<< HEAD
    # Assemble into Function
    e_Q = Function(Q)
    bs = Q.dofmap.bs
    indices = [i * bs + j for i in Q.dofmap.list.flatten() for j in range(bs)]
    arr = e_Q.x.array
    arr[indices] += e_eval.flatten()
=======
    # # Assemble into Function
    e_Q = Function(Q, dtype=dtype)
    e_Q_local = e_Q.x.array
    bs = e_Q.function_space.dofmap.bs
    dofs = np.empty((bs * Q.dofmap.list.flatten().size,), dtype=np.int32)
    for i in range(bs):
        dofs[i::2] = bs * Q.dofmap.list.flatten() + i
    e_Q_local[dofs] = e_eval.flatten()
>>>>>>> 0edd19f3

    def e_exact(x):
        T = x[0] + 2.0 * x[1]
        K = 1.0 / (A.value + B.value * T)

        grad_T = np.zeros((2, x.shape[1]))
        grad_T[0, :] = 1.0
        grad_T[1, :] = 2.0

        e = B.value * K**2 * grad_T
        return e

    # # FIXME: Below is only for testing purposes,
    # # never to be used in user code!
    # # TODO: Replace when interpolation into Quadrature element works.
    coord_dofs = mesh.geometry.dofmap
    x_g = mesh.geometry.x
    tdim = mesh.topology.dim
    Q_dofs = Q.dofmap.list

    bs = Q.dofmap.bs
    Q_dofs_unrolled = bs * np.repeat(Q_dofs, bs).reshape(-1, bs) + np.arange(bs)
    Q_dofs_unrolled = Q_dofs_unrolled.reshape(-1, bs * quadrature_points.shape[0]).astype(Q_dofs.dtype)
    assert len(mesh.geometry.cmaps) == 1
<<<<<<< HEAD

=======
>>>>>>> 0edd19f3
    local = e_Q.x.array
    e_exact_eval = np.zeros_like(local)
    for cell in range(num_cells):
        xg = x_g[coord_dofs[cell], :tdim]
        x = mesh.geometry.cmaps[0].push_forward(quadrature_points, xg)
        e_exact_eval[Q_dofs_unrolled[cell]] = e_exact(x.T).T.flatten()
    assert np.allclose(local, e_exact_eval)


@pytest.mark.parametrize("dtype", [np.float32, np.float64, np.complex64, np.complex128])
def test_expression_eval_cells_subset(dtype):
    xtype = dtype(0).real.dtype
    mesh = dolfinx.mesh.create_unit_square(MPI.COMM_WORLD, 2, 4, dtype=xtype)
    V = dolfinx.fem.functionspace(mesh, ("DG", 0))

    cells_imap = mesh.topology.index_map(mesh.topology.dim)
    all_cells = np.arange(cells_imap.size_local + cells_imap.num_ghosts, dtype=np.int32)
    cells_to_dofs = np.fromiter(map(V.dofmap.cell_dofs, all_cells), dtype=np.int32)
    dofs_to_cells = np.argsort(cells_to_dofs)

    u = dolfinx.fem.Function(V, dtype=dtype)
    u.x.array[:] = dofs_to_cells
    u.x.scatter_forward()
    e = dolfinx.fem.Expression(u, V.element.interpolation_points())

    # Test eval on single cell
    for c in range(cells_imap.size_local):
        u_ = e.eval(mesh, np.array([c], dtype=np.int32))
        assert np.allclose(u_, float(c))

    # Test eval on unordered cells
    cells = np.arange(cells_imap.size_local - 1, -1, -1, dtype=np.int32)
    u_ = e.eval(mesh, cells).flatten()
    assert np.allclose(u_, cells)

    # Test eval on unordered and non sequential cells
    cells = np.arange(cells_imap.size_local - 1, -1, -2, dtype=np.int32)
    u_ = e.eval(mesh, cells)
    assert np.allclose(u_.ravel(), cells)


@pytest.mark.parametrize("dtype", [np.float32, np.float64, np.complex64, np.complex128])
def test_expression_comm(dtype):
    xtype = dtype(0).real.dtype
    mesh = create_unit_square(MPI.COMM_WORLD, 4, 4, dtype=xtype)
    v = Constant(mesh, dtype(1))
    u = Function(functionspace(mesh, ("Lagrange", 1)), dtype=dtype)
    Expression(v, u.function_space.element.interpolation_points(), comm=MPI.COMM_WORLD)
    Expression(v, u.function_space.element.interpolation_points(), comm=MPI.COMM_SELF)<|MERGE_RESOLUTION|>--- conflicted
+++ resolved
@@ -5,12 +5,6 @@
 # SPDX-License-Identifier:    LGPL-3.0-or-later
 
 from mpi4py import MPI
-<<<<<<< HEAD
-
-import ctypes
-import ctypes.util
-=======
->>>>>>> 0edd19f3
 
 import numpy as np
 import pytest
@@ -19,73 +13,6 @@
 import dolfinx.cpp
 import ufl
 from basix.ufl import blocked_element
-<<<<<<< HEAD
-from dolfinx.fem import (Constant, Expression, Function, FunctionSpace,
-                         VectorFunctionSpace, create_sparsity_pattern, form)
-from dolfinx.mesh import create_unit_square
-from ffcx.element_interface import QuadratureElement
-from dolfinx import default_scalar_type
-
-numba = pytest.importorskip("numba")
-dolfinx.cpp.common.init_logging(["-v"])
-
-if dolfinx.has_petsc:
-    from dolfinx.cpp.la.petsc import create_matrix
-    from dolfinx.fem.petsc import load_petsc_lib
-    from petsc4py import PETSc
-
-    cffi_support = pytest.importorskip("numba.core.typing.cffi_utils")
-
-    # Get PETSc int and scalar types
-    if np.dtype(PETSc.ScalarType).kind == 'c':
-        complex = True
-    else:
-        complex = False
-
-    scalar_size = np.dtype(PETSc.ScalarType).itemsize
-    index_size = np.dtype(PETSc.IntType).itemsize
-
-    if index_size == 8:
-        c_int_t = "int64_t"
-        ctypes_index: np.typing.DTypeLike = ctypes.c_int64
-    elif index_size == 4:
-        c_int_t = "int32_t"
-        ctypes_index = ctypes.c_int32
-    else:
-        raise RuntimeError("Cannot translate PETSc index size into a C type, index_size: {}.".format(index_size))
-
-    if complex and scalar_size == 16:
-        c_scalar_t = "double _Complex"
-        numba_scalar_t = numba.types.complex128
-    elif complex and scalar_size == 8:
-        c_scalar_t = "float _Complex"
-        numba_scalar_t = numba.types.complex64
-    elif not complex and scalar_size == 8:
-        c_scalar_t = "double"
-        numba_scalar_t = numba.types.float64
-    elif not complex and scalar_size == 4:
-        c_scalar_t = "float"
-        numba_scalar_t = numba.types.float32
-    else:
-        raise RuntimeError(
-            "Cannot translate PETSc scalar type to a C type, complex: {} size: {}.".format(complex, scalar_size))
-
-    # CFFI - register complex types
-    ffi = cffi.FFI()
-    cffi_support.register_type(ffi.typeof('double _Complex'), numba.types.complex128)
-    cffi_support.register_type(ffi.typeof('float _Complex'), numba.types.complex64)
-
-    # Get MatSetValuesLocal from PETSc available via cffi in ABI mode
-    ffi.cdef("""int MatSetValuesLocal(void* mat, {0} nrow, const {0}* irow,
-    {0} ncol, const {0}* icol, const {1}* y, int addv);
-    """.format(c_int_t, c_scalar_t))
-
-    petsc_lib_cffi = load_petsc_lib(ffi.dlopen)
-    MatSetValues = petsc_lib_cffi.MatSetValuesLocal
-
-
-def test_rank0():
-=======
 from dolfinx import fem, la
 from dolfinx.fem import Constant, Expression, Function, form, functionspace
 from dolfinx.mesh import create_unit_square
@@ -96,7 +23,6 @@
 
 @pytest.mark.parametrize("dtype", [np.float32, np.float64, np.complex64, np.complex128])
 def test_rank0(dtype):
->>>>>>> 0edd19f3
     """Test evaluation of UFL expression.
 
     This test evaluates gradient of P2 function at interpolation points
@@ -144,21 +70,9 @@
     """Test rank-1 Expression, i.e. Expression containing Argument
     (TrialFunction).
 
-<<<<<<< HEAD
-@pytest.mark.skipif(not dolfinx.has_petsc, reason="Test uses PETSc")
-def test_rank1_hdiv():
-    """Test rank-1 Expression, i.e. Expression containing Argument (TrialFunction)
-    Test compiles linear interpolation operator RT_2 -> vector DG_2 and assembles it into
-    global matrix A. Input space RT_2 is chosen because it requires dof permutations.
-    """
-    mesh = create_unit_square(MPI.COMM_WORLD, 10, 10)
-    vdP1 = VectorFunctionSpace(mesh, ("DG", 2))
-    RT1 = FunctionSpace(mesh, ("RT", 2))
-=======
     Test compiles linear interpolation operator RT_2 ->
     vector DG_2 and assembles it into global matrix A. Input space RT_2
     is chosen because it requires dof permutations.
->>>>>>> 0edd19f3
 
     """
     mesh = create_unit_square(MPI.COMM_WORLD, 10, 10, dtype=dtype(0).real.dtype)
@@ -256,11 +170,7 @@
     expr = Function(P2, dtype=dtype)
     expr.interpolate(exact_expr)
 
-<<<<<<< HEAD
-    ufl_grad_f = Constant(mesh, default_scalar_type(3.0)) * ufl.grad(expr)
-=======
     ufl_grad_f = Constant(mesh, dtype(3.0)) * ufl.grad(expr)
->>>>>>> 0edd19f3
     points = np.array([[0.0, 0.0], [1.0, 0.0], [0.0, 1.0]])
     grad_f_expr = Expression(ufl_grad_f, points, dtype=dtype)
     assert grad_f_expr.X().shape[0] == points.shape[0]
@@ -330,13 +240,8 @@
 
     T = Function(P2, dtype=dtype)
     T.interpolate(lambda x: x[0] + 2.0 * x[1])
-<<<<<<< HEAD
-    A = Constant(mesh, default_scalar_type(1.0))
-    B = Constant(mesh, default_scalar_type(2.0))
-=======
     A = Constant(mesh, dtype(1.0))
     B = Constant(mesh, dtype(2.0))
->>>>>>> 0edd19f3
 
     K = 1.0 / (A + B * T)
     e = B * K**2 * ufl.grad(T)
@@ -349,14 +254,6 @@
 
     e_eval = e_expr.eval(mesh, cells)
 
-<<<<<<< HEAD
-    # Assemble into Function
-    e_Q = Function(Q)
-    bs = Q.dofmap.bs
-    indices = [i * bs + j for i in Q.dofmap.list.flatten() for j in range(bs)]
-    arr = e_Q.x.array
-    arr[indices] += e_eval.flatten()
-=======
     # # Assemble into Function
     e_Q = Function(Q, dtype=dtype)
     e_Q_local = e_Q.x.array
@@ -365,7 +262,6 @@
     for i in range(bs):
         dofs[i::2] = bs * Q.dofmap.list.flatten() + i
     e_Q_local[dofs] = e_eval.flatten()
->>>>>>> 0edd19f3
 
     def e_exact(x):
         T = x[0] + 2.0 * x[1]
@@ -390,10 +286,6 @@
     Q_dofs_unrolled = bs * np.repeat(Q_dofs, bs).reshape(-1, bs) + np.arange(bs)
     Q_dofs_unrolled = Q_dofs_unrolled.reshape(-1, bs * quadrature_points.shape[0]).astype(Q_dofs.dtype)
     assert len(mesh.geometry.cmaps) == 1
-<<<<<<< HEAD
-
-=======
->>>>>>> 0edd19f3
     local = e_Q.x.array
     e_exact_eval = np.zeros_like(local)
     for cell in range(num_cells):
