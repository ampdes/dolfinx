--- conflicted
+++ resolved
@@ -4,24 +4,15 @@
 #
 # SPDX-License-Identifier:    LGPL-3.0-or-later
 
-import pytest
-import dolfinx
-
-if dolfinx.has_petsc is False:
-    pytest.skip(allow_module_level=True, reason="PETSc needed for solver")
-
 from pathlib import Path
 
 from mpi4py import MPI
 from petsc4py import PETSc
 
 import numpy as np
-<<<<<<< HEAD
-=======
 import pytest
 
 import basix
->>>>>>> 0edd19f3
 import ufl
 from basix.ufl import element, mixed_element
 from dolfinx import default_real_type
