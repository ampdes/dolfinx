# Copyright (C) 2011 Johan Hake
#
# This file is part of DOLFINx (https://www.fenicsproject.org)
#
# SPDX-License-Identifier:    LGPL-3.0-or-later
"""Unit tests for the FunctionSpace class"""

from mpi4py import MPI

import numpy as np
import pytest

import basix
from basix.ufl import element, mixed_element
from dolfinx import default_real_type
from dolfinx.fem import Function, FunctionSpace, functionspace
from dolfinx.mesh import create_mesh, create_unit_cube
from ufl import Cell, Mesh, TestFunction, TrialFunction, grad


@pytest.fixture
def mesh():
    return create_unit_cube(MPI.COMM_WORLD, 8, 8, 8)


@pytest.fixture
def V(mesh):
    return functionspace(mesh, ('Lagrange', 1))


@pytest.fixture
def W(mesh):
    gdim = mesh.geometry.dim
    return functionspace(mesh, ('Lagrange', 1, (gdim,)))


@pytest.fixture
def Q(mesh):
    W = element('Lagrange', mesh.basix_cell(), 1, shape=(mesh.geometry.dim,))
    V = element('Lagrange', mesh.basix_cell(), 1)
    return functionspace(mesh, mixed_element([W, V]))


@pytest.fixture
def f(V):
    return Function(V)


@pytest.fixture
def V2(f):
    return f.function_space


@pytest.fixture
def g(W):
    return Function(W)


@pytest.fixture
def W2(g):
    return g.function_space


def test_python_interface(V, V2, W, W2, Q):
    # Test Python interface of cpp generated functionspace
    assert isinstance(V, FunctionSpace)
    assert isinstance(W, FunctionSpace)
    assert isinstance(V2, FunctionSpace)
    assert isinstance(W2, FunctionSpace)

    assert V.mesh.ufl_cell() == V2.mesh.ufl_cell()
    assert W.mesh.ufl_cell() == W2.mesh.ufl_cell()
    assert V.element == V2.element
    assert W.element == W2.element
    assert V.ufl_element() == V2.ufl_element()
    assert W.ufl_element() == W2.ufl_element()
    assert W is W2
    assert V is V2


def test_component(V, W, Q):
    assert not W.component()
    assert not V.component()
    assert W.sub(0).component()[0] == 0
    assert W.sub(1).component()[0] == 1
    assert Q.sub(0).component()[0] == 0
    assert Q.sub(1).component()[0] == 1


def test_equality(V, V2, W, W2):
    assert V == V  # /NOSONAR
    assert V == V2
    assert W == W  # /NOSONAR
    assert W == W2


def test_sub(Q, W):
    X = Q.sub(0)

    assert W.dofmap.dof_layout.num_dofs == X.dofmap.dof_layout.num_dofs
    for dim, entity_count in enumerate([4, 6, 4, 1]):
        assert W.dofmap.dof_layout.num_entity_dofs(dim) == X.dofmap.dof_layout.num_entity_dofs(dim)
        assert W.dofmap.dof_layout.num_entity_closure_dofs(dim) == X.dofmap.dof_layout.num_entity_closure_dofs(dim)
        for i in range(entity_count):
            assert len(W.dofmap.dof_layout.entity_dofs(dim, i)) \
                == len(X.dofmap.dof_layout.entity_dofs(dim, i)) \
                == len(X.dofmap.dof_layout.entity_dofs(dim, 0))
            assert len(W.dofmap.dof_layout.entity_closure_dofs(dim, i)) \
                == len(X.dofmap.dof_layout.entity_closure_dofs(dim, i)) \
                == len(X.dofmap.dof_layout.entity_closure_dofs(dim, 0))

    assert W.dofmap.dof_layout.block_size == X.dofmap.dof_layout.block_size
    assert W.dofmap.bs * len(W.dofmap.cell_dofs(0)) == len(X.dofmap.cell_dofs(0))

    assert W.element.num_sub_elements == X.element.num_sub_elements
    assert W.element.space_dimension == X.element.space_dimension
    assert W.element.value_shape == X.element.value_shape
    assert W.element.interpolation_points().shape == X.element.interpolation_points().shape
    assert W.element == X.element


def test_inclusion(V, Q):
    assert V.contains(V)
    assert not Q.contains(V)

    assert Q.contains(Q)
    assert Q.contains(Q.sub(0))
    assert Q.contains(Q.sub(1))
    assert Q.contains(Q.sub(0).sub(0))
    assert Q.contains(Q.sub(0).sub(1))

    assert not Q.sub(0).contains(Q)
    assert Q.sub(0).contains(Q.sub(0))
    assert not Q.sub(0).contains(Q.sub(1))
    assert Q.sub(0).contains(Q.sub(0).sub(0))
    assert Q.sub(0).contains(Q.sub(0).sub(1))

    assert not Q.sub(1).contains(Q)
    assert not Q.sub(1).contains(Q.sub(0))
    assert Q.sub(1).contains(Q.sub(1))
    assert not Q.sub(1).contains(Q.sub(0).sub(0))
    assert not Q.sub(1).contains(Q.sub(0).sub(1))

    assert not Q.sub(0).sub(0).contains(Q)
    assert not Q.sub(0).sub(0).contains(Q.sub(0))
    assert not Q.sub(0).sub(0).contains(Q.sub(1))
    assert Q.sub(0).sub(0).contains(Q.sub(0).sub(0))
    assert not Q.sub(0).sub(0).contains(Q.sub(0).sub(1))


def test_not_equal(W, V, W2, V2):
    assert W != V
    assert W2 != V2


def test_clone(W):
    assert W.clone() is not W


def test_collapse(W, V):
    with pytest.raises(RuntimeError):
<<<<<<< HEAD
        Function(Vs)
    assert Vs.dofmap.cell_dofs(0)[0] != V.dofmap.cell_dofs(0)[0]

    # Collapse the space it should now be the same as V
    Vc = Vs.collapse()[0]
    assert Vc.dofmap.cell_dofs(0)[0] == V.dofmap.cell_dofs(0)[0]
    f0 = Function(V)
    f1 = Function(Vc)
    assert f0.x.index_map.size_global == f1.x.index_map.size_global
=======
        Function(W.sub(1))

    Ws = [W.sub(i).collapse() for i in range(W.num_sub_spaces)]

    msh = W.mesh
    cell_imap = msh.topology.index_map(msh.topology.dim)
    num_cells = cell_imap.size_local + cell_imap.num_ghosts
    bs = W.dofmap.index_map_bs
    for c in range(num_cells):
        cell_dofs = W.dofmap.cell_dofs(c)
        for (i, dof) in enumerate(cell_dofs):
            for k in range(bs):
                new_dof = Ws[k][0].dofmap.cell_dofs(c)[i]
                new_to_old = Ws[k][1]
                assert dof * bs + k == new_to_old[new_dof]

    f_0 = Function(Ws[0][0])
    f_1 = Function(V)
    assert f_0.vector.getSize() == f_1.vector.getSize()
>>>>>>> d685d00d


def test_argument_equality(mesh, V, V2, W, W2):
    """Placed this test here because it's mainly about detecting differing
    function spaces"""
    mesh2 = create_unit_cube(MPI.COMM_WORLD, 8, 8, 8)
    gdim = mesh2.geometry.dim
    V3 = functionspace(mesh2, ("Lagrange", 1))
    W3 = functionspace(mesh2, ("Lagrange", 1, (gdim,)))

    for TF in (TestFunction, TrialFunction):
        v = TF(V)
        v2 = TF(V2)
        v3 = TF(V3)
        assert v == v2
        assert v2 == v
        assert V != V3
        assert V2 != V3
        assert not v == v3
        assert not v2 == v3
        assert v != v3
        assert v2 != v3
        assert v != v3
        assert v2 != v3

        w = TF(W)
        w2 = TF(W2)
        w3 = TF(W3)
        assert w == w2
        assert w2 == w
        assert w != w3
        assert w2 != w3

        assert v != w
        assert w != v

        s1 = set((v, w))
        s2 = set((v2, w2))
        s3 = set((v, v2, w, w2))
        assert len(s1) == 2
        assert len(s2) == 2
        assert len(s3) == 2
        assert s1 == s2
        assert s1 == s3
        assert s2 == s3

        # Test that the dolfinx implementation of Argument.__eq__ is
        # triggered when comparing ufl expressions
        assert grad(v) == grad(v2)
        assert grad(v) != grad(v3)


def test_cell_mismatch(mesh):
    """Test that cell mismatch raises early enough from UFL"""
    e = element("P", "triangle", 1)
    with pytest.raises(BaseException):
        functionspace(mesh, e)


@pytest.mark.skipif(default_real_type != np.float64, reason="float32 not supported yet")
def test_basix_element(V, W, Q, V2):
    for V_ in (V, W, V2):
        e = V_.element.basix_element
        assert isinstance(e, basix.finite_element.FiniteElement)

    # Mixed spaces do not yet return a basix element
    with pytest.raises(RuntimeError):
        e = Q.element.basix_element


@pytest.mark.skip_in_parallel
def test_vector_function_space_cell_type():
    """Test that the UFL element cell of a vector function
    space is correct on meshes where gdim > tdim"""
    comm = MPI.COMM_WORLD
    gdim = 2

    # Create a mesh containing a single interval living in 2D
    cell = Cell("interval", geometric_dimension=gdim)
    domain = Mesh(element("Lagrange", "interval", 1, gdim=gdim, shape=(1,)))
    cells = np.array([[0, 1]], dtype=np.int64)
    x = np.array([[0., 0.], [1., 1.]])
    mesh = create_mesh(comm, cells, x, domain)

    # Create functions space over mesh, and check element cell
    # is correct
    V = functionspace(mesh, ('Lagrange', 1, (gdim,)))
    assert V.ufl_element().cell == cell


@pytest.mark.skip_in_parallel
def test_manifold_spaces():
    vertices = np.array([
        (0.0, 0.0, 1.0), (1.0, 1.0, 1.0),
        (1.0, 0.0, 0.0), (0.0, 1.0, 0.0)], dtype=default_real_type)
    cells = [(0, 1, 2), (0, 1, 3)]
    domain = Mesh(element("Lagrange", "triangle", 1, gdim=3, shape=(2,)))
    mesh = create_mesh(MPI.COMM_WORLD, cells, vertices, domain)
    gdim = mesh.geometry.dim
    QV = functionspace(mesh, ("Lagrange", 1, (gdim,)))
    QT = functionspace(mesh, ("Lagrange", 1, (gdim, gdim)))
    u, v = Function(QV), Function(QT)
    assert u.ufl_shape == (3,)
    assert v.ufl_shape == (3, 3)<|MERGE_RESOLUTION|>--- conflicted
+++ resolved
@@ -159,17 +159,6 @@
 
 def test_collapse(W, V):
     with pytest.raises(RuntimeError):
-<<<<<<< HEAD
-        Function(Vs)
-    assert Vs.dofmap.cell_dofs(0)[0] != V.dofmap.cell_dofs(0)[0]
-
-    # Collapse the space it should now be the same as V
-    Vc = Vs.collapse()[0]
-    assert Vc.dofmap.cell_dofs(0)[0] == V.dofmap.cell_dofs(0)[0]
-    f0 = Function(V)
-    f1 = Function(Vc)
-    assert f0.x.index_map.size_global == f1.x.index_map.size_global
-=======
         Function(W.sub(1))
 
     Ws = [W.sub(i).collapse() for i in range(W.num_sub_spaces)]
@@ -188,8 +177,7 @@
 
     f_0 = Function(Ws[0][0])
     f_1 = Function(V)
-    assert f_0.vector.getSize() == f_1.vector.getSize()
->>>>>>> d685d00d
+    assert f_0.x.index_map.size_global == f_1.x.index_map.size_global
 
 
 def test_argument_equality(mesh, V, V2, W, W2):
