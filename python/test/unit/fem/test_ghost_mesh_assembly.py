--- conflicted
+++ resolved
@@ -12,11 +12,7 @@
 from dolfinx import fem
 from dolfinx.fem import Function, FunctionSpace, form
 from dolfinx.mesh import GhostMode, create_unit_square
-<<<<<<< HEAD
-from dolfinx.la import ScatterMode
-=======
 from dolfinx.la import InsertMode
->>>>>>> 01e4ea2a
 from ufl import avg, inner
 
 from mpi4py import MPI
@@ -56,11 +52,7 @@
     A = fem.assemble_matrix(a)
     A.finalize()
     b = fem.assemble_vector(L)
-<<<<<<< HEAD
-    b.scatter_reverse(ScatterMode.add)
-=======
     b.scatter_reverse(InsertMode.add)
->>>>>>> 01e4ea2a
 
     # Check that the norms are the same for all three modes
     normA = np.sqrt(A.norm_squared())
