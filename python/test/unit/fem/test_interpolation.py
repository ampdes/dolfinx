--- conflicted
+++ resolved
@@ -298,24 +298,16 @@
         u, v = Function(V), Function(V)
         u.interpolate(U.sub(i))
         v.interpolate(f)
-<<<<<<< HEAD
-        assert np.allclose(u.x.array, v.x.array)
-=======
         atol = 5 * np.finfo(u.x.array.dtype).resolution
         assert np.allclose(u.x.array, v.x.array, atol=atol)
->>>>>>> 0edd19f3
 
         # Different maps (1)
         V = functionspace(mesh, ("RT", 2))
         u, v = Function(V), Function(V)
         u.interpolate(U.sub(i))
         v.interpolate(f)
-<<<<<<< HEAD
-        assert np.allclose(u.x.array, v.x.array)
-=======
         atol = 5 * np.finfo(u.x.array.dtype).resolution
         assert np.allclose(u.x.array, v.x.array, atol=atol)
->>>>>>> 0edd19f3
 
         # Test with wrong shape
         V0 = functionspace(mesh, P.sub_elements[0])
