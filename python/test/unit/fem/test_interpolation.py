# Copyright (C) 2009-2020 Garth N. Wells, Matthew W. Scroggs and Jorgen S. Dokken
#
# This file is part of DOLFINx (https://www.fenicsproject.org)
#
# SPDX-License-Identifier:    LGPL-3.0-or-later
"""Test that interpolation is done correctly"""

import random

import numpy as np
import pytest

import basix
import basix.ufl_wrapper
import ufl
from dolfinx.fem import (Expression, Function, FunctionSpace,
                         VectorFunctionSpace, assemble_scalar, form)
from dolfinx.mesh import (CellType, create_mesh, create_unit_cube,
                          create_unit_square, locate_entities, meshtags,
                          GhostMode, create_rectangle, create_submesh)

from mpi4py import MPI

parametrize_cell_types = pytest.mark.parametrize(
    "cell_type", [
        CellType.interval,
        CellType.triangle,
        CellType.tetrahedron,
        CellType.quadrilateral,
        CellType.hexahedron
    ])


def random_point_in_reference(cell_type):
    if cell_type == CellType.interval:
        return (random.random(), 0, 0)
    elif cell_type == CellType.triangle:
        x, y = random.random(), random.random()
        # If point is outside cell, move it back inside
        if x + y > 1:
            x, y = 1 - x, 1 - y
        return (x, y, 0)
    elif cell_type == CellType.tetrahedron:
        x, y, z = random.random(), random.random(), random.random()
        # If point is outside cell, move it back inside
        if x + y > 1:
            x, y = 1 - x, 1 - y
        if y + z > 1:
            y, z = 1 - z, 1 - x - y
        if x + y + z > 1:
            x, z = 1 - x - y, x + y + z - 1
        return (x, y, z)
    elif cell_type == CellType.quadrilateral:
        x, y = random.random(), random.random()
        return (x, y, 0)
    elif cell_type == CellType.hexahedron:
        return (random.random(), random.random(), random.random())


def random_point_in_cell(mesh):
    cell_type = mesh.topology.cell_type
    point = random_point_in_reference(cell_type)

    if cell_type == CellType.interval:
        origin = mesh.geometry.x[0]
        axes = (mesh.geometry.x[1], )
    elif cell_type == CellType.triangle:
        origin = mesh.geometry.x[0]
        axes = (mesh.geometry.x[1], mesh.geometry.x[2])
    elif cell_type == CellType.tetrahedron:
        origin = mesh.geometry.x[0]
        axes = (mesh.geometry.x[1], mesh.geometry.x[2], mesh.geometry.x[3])
    elif cell_type == CellType.quadrilateral:
        origin = mesh.geometry.x[0]
        axes = (mesh.geometry.x[1], mesh.geometry.x[2])
    elif cell_type == CellType.hexahedron:
        origin = mesh.geometry.x[0]
        axes = (mesh.geometry.x[1], mesh.geometry.x[2], mesh.geometry.x[4])

    return tuple(origin[i] + sum((axis[i] - origin[i]) * p for axis, p in zip(axes, point)) for i in range(3))


def one_cell_mesh(cell_type):
    if cell_type == CellType.interval:
        points = np.array([[-1.], [2.]])
    if cell_type == CellType.triangle:
        points = np.array([[-1., -1.], [2., 0.], [0., 0.5]])
    elif cell_type == CellType.tetrahedron:
        points = np.array([[-1., -1., -1.], [2., 0., 0.], [0., 0.5, 0.], [0., 0., 1.]])
    elif cell_type == CellType.quadrilateral:
        points = np.array([[-1., 0.], [1., 0.], [-1., 1.5], [1., 1.5]])
    elif cell_type == CellType.hexahedron:
        points = np.array([[-1., -0.5, 0.], [1., -0.5, 0.], [-1., 1.5, 0.],
                           [1., 1.5, 0.], [0., -0.5, 1.], [1., -0.5, 1.],
                           [-1., 1.5, 1.], [1., 1.5, 1.]])
    num_points = len(points)

    # Randomly number the points and create the mesh
    order = list(range(num_points))
    random.shuffle(order)
    ordered_points = np.zeros(points.shape)
    for i, j in enumerate(order):
        ordered_points[j] = points[i]
    cells = np.array([order])

    domain = ufl.Mesh(ufl.VectorElement("Lagrange", cell_type.name, 1))
    return create_mesh(MPI.COMM_WORLD, cells, ordered_points, domain)


def two_cell_mesh(cell_type):
    if cell_type == CellType.interval:
        points = np.array([[0.], [1.], [-1.]])
        cells = [[0, 1], [0, 2]]
    if cell_type == CellType.triangle:
        # Define equilateral triangles with area 1
        root = 3 ** 0.25  # 4th root of 3
        points = np.array([[0., 0.], [2 / root, 0.],
                           [1 / root, root], [1 / root, -root]])
        cells = [[0, 1, 2], [1, 0, 3]]
    elif cell_type == CellType.tetrahedron:
        # Define regular tetrahedra with volume 1
        s = 2 ** 0.5 * 3 ** (1 / 3)  # side length
        points = np.array([[0., 0., 0.], [s, 0., 0.],
                           [s / 2, s * np.sqrt(3) / 2, 0.],
                           [s / 2, s / 2 / np.sqrt(3), s * np.sqrt(2 / 3)],
                           [s / 2, s / 2 / np.sqrt(3), -s * np.sqrt(2 / 3)]])
        cells = [[0, 1, 2, 3], [0, 2, 1, 4]]
    elif cell_type == CellType.quadrilateral:
        # Define unit quadrilaterals (area 1)
        points = np.array([[0., 0.], [1., 0.], [0., 1.], [1., 1.], [0., -1.], [1., -1.]])
        cells = [[0, 1, 2, 3], [5, 1, 4, 0]]
    elif cell_type == CellType.hexahedron:
        # Define unit hexahedra (volume 1)
        points = np.array([[0., 0., 0.], [1., 0., 0.], [0., 1., 0.],
                           [1., 1., 0.], [0., 0., 1.], [1., 0., 1.],
                           [0., 1., 1.], [1., 1., 1.], [0., 0., -1.],
                           [1., 0., -1.], [0., 1., -1.], [1., 1., -1.]])
        cells = [[0, 1, 2, 3, 4, 5, 6, 7], [9, 11, 8, 10, 1, 3, 0, 2]]

    domain = ufl.Mesh(ufl.VectorElement("Lagrange", cell_type.name, 1))
    mesh = create_mesh(MPI.COMM_WORLD, cells, points, domain)
    return mesh


def run_scalar_test(V, poly_order):
    """Test that interpolation is correct in a scalar valued space."""
    random.seed(13)
    tdim = V.mesh.topology.dim

    if tdim == 1:
        def f(x):
            return x[0] ** poly_order
    elif tdim == 2:
        def f(x):
            return x[1] ** poly_order + 2 * x[0] ** min(poly_order, 1)
    else:
        def f(x):
            return x[1] ** poly_order + 2 * x[0] ** min(poly_order, 1) - 3 * x[2] ** min(poly_order, 2)

    v = Function(V)
    v.interpolate(f)
    points = [random_point_in_cell(V.mesh) for count in range(5)]
    cells = [0 for count in range(5)]
    values = v.eval(points, cells)
    for p, val in zip(points, values):
        assert np.allclose(val, f(p))


def run_vector_test(V, poly_order):
    """Test that interpolation is correct in a scalar valued space."""
    random.seed(12)
    tdim = V.mesh.topology.dim

    if tdim == 1:
        def f(x):
            return x[0] ** poly_order
    elif tdim == 2:
        def f(x):
            return (x[1] ** min(poly_order, 1), 2 * x[0] ** poly_order)
    else:
        def f(x):
            return (x[1] ** min(poly_order, 1), 2 * x[0] ** poly_order, 3 * x[2] ** min(poly_order, 2))

    v = Function(V)
    v.interpolate(f)
    points = [random_point_in_cell(V.mesh) for count in range(5)]
    cells = [0 for count in range(5)]
    values = v.eval(points, cells)
    for p, val in zip(points, values):
        assert np.allclose(val, f(p))


@pytest.mark.skip_in_parallel
@parametrize_cell_types
@pytest.mark.parametrize("order", range(1, 5))
def test_Lagrange_interpolation(cell_type, order):
    """Test that interpolation is correct in a FunctionSpace"""
    mesh = one_cell_mesh(cell_type)
    V = FunctionSpace(mesh, ("Lagrange", order))
    run_scalar_test(V, order)


@pytest.mark.skip_in_parallel
@pytest.mark.parametrize("cell_type", [CellType.interval, CellType.quadrilateral, CellType.hexahedron])
@pytest.mark.parametrize("order", range(1, 5))
def test_serendipity_interpolation(cell_type, order):
    """Test that interpolation is correct in a FunctionSpace"""
    mesh = one_cell_mesh(cell_type)
    V = FunctionSpace(mesh, ("S", order))
    run_scalar_test(V, order)


@pytest.mark.skip_in_parallel
@parametrize_cell_types
@pytest.mark.parametrize('order', range(1, 5))
def test_vector_interpolation(cell_type, order):
    """Test that interpolation is correct in a VectorFunctionSpace."""
    mesh = one_cell_mesh(cell_type)
    V = VectorFunctionSpace(mesh, ("Lagrange", order))
    run_vector_test(V, order)


@pytest.mark.skip_in_parallel
@pytest.mark.parametrize("cell_type", [CellType.triangle, CellType.tetrahedron])
@pytest.mark.parametrize("order", range(1, 5))
def test_N1curl_interpolation(cell_type, order):
    random.seed(8)
    mesh = one_cell_mesh(cell_type)
    V = FunctionSpace(mesh, ("Nedelec 1st kind H(curl)", order))
    run_vector_test(V, order - 1)


@pytest.mark.skip_in_parallel
@pytest.mark.parametrize("cell_type", [CellType.triangle])
@pytest.mark.parametrize("order", [1, 2])
def test_N2curl_interpolation(cell_type, order):
    mesh = one_cell_mesh(cell_type)
    V = FunctionSpace(mesh, ("Nedelec 2nd kind H(curl)", order))
    run_vector_test(V, order)


@pytest.mark.skip_in_parallel
@pytest.mark.parametrize("cell_type", [CellType.quadrilateral])
@pytest.mark.parametrize("order", range(1, 5))
def test_RTCE_interpolation(cell_type, order):
    random.seed(8)
    mesh = one_cell_mesh(cell_type)
    V = FunctionSpace(mesh, ("RTCE", order))
    run_vector_test(V, order - 1)


@pytest.mark.skip_in_parallel
@pytest.mark.parametrize("cell_type", [CellType.hexahedron])
@pytest.mark.parametrize("order", range(1, 5))
def test_NCE_interpolation(cell_type, order):
    random.seed(8)
    mesh = one_cell_mesh(cell_type)
    V = FunctionSpace(mesh, ("NCE", order))
    run_vector_test(V, order - 1)


def test_mixed_sub_interpolation():
    """Test interpolation of sub-functions"""
    mesh = create_unit_cube(MPI.COMM_WORLD, 3, 3, 3)

    def f(x):
        return np.vstack((10 + x[0], -10 - x[1], 25 + x[0]))

    P2 = ufl.VectorElement("Lagrange", mesh.ufl_cell(), 2)
    P1 = ufl.FiniteElement("Lagrange", mesh.ufl_cell(), 1)
    for i, P in enumerate((P2 * P1, P1 * P2)):
        W = FunctionSpace(mesh, P)
        U = Function(W)
        U.sub(i).interpolate(f)

        # Same element
        V = FunctionSpace(mesh, P2)
        u, v = Function(V), Function(V)
        u.interpolate(U.sub(i))
        v.interpolate(f)
        assert np.allclose(u.vector.array, v.vector.array)

        # Same map, different elements
        V = VectorFunctionSpace(mesh, ("Lagrange", 1))
        u, v = Function(V), Function(V)
        u.interpolate(U.sub(i))
        v.interpolate(f)
        assert np.allclose(u.vector.array, v.vector.array)

        # Different maps (0)
        V = FunctionSpace(mesh, ("N1curl", 1))
        u, v = Function(V), Function(V)
        u.interpolate(U.sub(i))
        v.interpolate(f)
        assert np.allclose(u.vector.array, v.vector.array)

        # Different maps (1)
        V = FunctionSpace(mesh, ("RT", 2))
        u, v = Function(V), Function(V)
        u.interpolate(U.sub(i))
        v.interpolate(f)
        assert np.allclose(u.vector.array, v.vector.array)

        # Test with wrong shape
        V0 = FunctionSpace(mesh, P.sub_elements()[0])
        V1 = FunctionSpace(mesh, P.sub_elements()[1])
        v0, v1 = Function(V0), Function(V1)
        with pytest.raises(RuntimeError):
            v0.interpolate(U.sub(1))
        with pytest.raises(RuntimeError):
            v1.interpolate(U.sub(0))


@pytest.mark.skip_in_parallel
def test_mixed_interpolation():
    """Test that mixed interpolation raised an exception."""
    mesh = one_cell_mesh(CellType.triangle)
    A = ufl.FiniteElement("Lagrange", mesh.ufl_cell(), 1)
    B = ufl.VectorElement("Lagrange", mesh.ufl_cell(), 1)
    v = Function(FunctionSpace(mesh, ufl.MixedElement([A, B])))
    with pytest.raises(RuntimeError):
        v.interpolate(lambda x: (x[1], 2 * x[0], 3 * x[1]))


@pytest.mark.parametrize("order1", [2, 3, 4])
@pytest.mark.parametrize("order2", [2, 3, 4])
def test_interpolation_nedelec(order1, order2):
    mesh = create_unit_cube(MPI.COMM_WORLD, 2, 2, 2)
    V = FunctionSpace(mesh, ("N1curl", order1))
    V1 = FunctionSpace(mesh, ("N1curl", order2))
    u, v = Function(V), Function(V1)

    # The expression "lambda x: x" is contained in the N1curl function
    # space for order > 1
    u.interpolate(lambda x: x)
    v.interpolate(u)
    assert np.isclose(assemble_scalar(form(ufl.inner(u - v, u - v) * ufl.dx)), 0)

    # The target expression is also contained in N2curl space of any
    # order
    V2 = FunctionSpace(mesh, ("N2curl", 1))
    w = Function(V2)
    w.interpolate(u)
    assert np.isclose(assemble_scalar(form(ufl.inner(u - w, u - w) * ufl.dx)), 0)


@pytest.mark.parametrize("tdim", [2, 3])
@pytest.mark.parametrize("order", [1, 2, 3])
def test_interpolation_dg_to_n1curl(tdim, order):
    if tdim == 2:
        mesh = create_unit_square(MPI.COMM_WORLD, 5, 5)
    else:
        mesh = create_unit_cube(MPI.COMM_WORLD, 2, 2, 2)
    V = VectorFunctionSpace(mesh, ("DG", order))
    V1 = FunctionSpace(mesh, ("N1curl", order + 1))
    u, v = Function(V), Function(V1)
    u.interpolate(lambda x: x[:tdim] ** order)
    v.interpolate(u)
    s = assemble_scalar(form(ufl.inner(u - v, u - v) * ufl.dx))
    assert np.isclose(s, 0)


@pytest.mark.parametrize("tdim", [2, 3])
@pytest.mark.parametrize("order", [1, 2, 3])
def test_interpolation_n1curl_to_dg(tdim, order):
    if tdim == 2:
        mesh = create_unit_square(MPI.COMM_WORLD, 5, 5)
    else:
        mesh = create_unit_cube(MPI.COMM_WORLD, 2, 2, 2)
    V = FunctionSpace(mesh, ("N1curl", order + 1))
    V1 = VectorFunctionSpace(mesh, ("DG", order))
    u, v = Function(V), Function(V1)
    u.interpolate(lambda x: x[:tdim] ** order)
    v.interpolate(u)
    s = assemble_scalar(form(ufl.inner(u - v, u - v) * ufl.dx))
    assert np.isclose(s, 0)


@pytest.mark.parametrize("tdim", [2, 3])
@pytest.mark.parametrize("order", [1, 2, 3])
def test_interpolation_n2curl_to_bdm(tdim, order):
    if tdim == 2:
        mesh = create_unit_square(MPI.COMM_WORLD, 5, 5)
    else:
        mesh = create_unit_cube(MPI.COMM_WORLD, 2, 2, 2)
    V = FunctionSpace(mesh, ("N2curl", order))
    V1 = FunctionSpace(mesh, ("BDM", order))
    u, v = Function(V), Function(V1)
    u.interpolate(lambda x: x[:tdim] ** order)
    v.interpolate(u)
    s = assemble_scalar(form(ufl.inner(u - v, u - v) * ufl.dx))
    assert np.isclose(s, 0)


@pytest.mark.parametrize("order1", [1, 2, 3, 4, 5])
@pytest.mark.parametrize("order2", [1, 2, 3])
def test_interpolation_p2p(order1, order2):
    mesh = create_unit_cube(MPI.COMM_WORLD, 2, 2, 2)
    V = FunctionSpace(mesh, ("Lagrange", order1))
    V1 = FunctionSpace(mesh, ("Lagrange", order2))
    u, v = Function(V), Function(V1)

    u.interpolate(lambda x: x[0])
    v.interpolate(u)

    s = assemble_scalar(form(ufl.inner(u - v, u - v) * ufl.dx))
    assert np.isclose(s, 0)

    DG = FunctionSpace(mesh, ("DG", order2))
    w = Function(DG)
    w.interpolate(u)
    s = assemble_scalar(form(ufl.inner(u - w, u - w) * ufl.dx))
    assert np.isclose(s, 0)


@pytest.mark.parametrize("order1", [1, 2, 3])
@pytest.mark.parametrize("order2", [1, 2])
def test_interpolation_vector_elements(order1, order2):
    mesh = create_unit_cube(MPI.COMM_WORLD, 2, 2, 2)
    V = VectorFunctionSpace(mesh, ("Lagrange", order1))
    V1 = VectorFunctionSpace(mesh, ("Lagrange", order2))
    u, v = Function(V), Function(V1)

    u.interpolate(lambda x: x)
    v.interpolate(u)

    s = assemble_scalar(form(ufl.inner(u - v, u - v) * ufl.dx))
    assert np.isclose(s, 0)

    DG = VectorFunctionSpace(mesh, ("DG", order2))
    w = Function(DG)
    w.interpolate(u)
    s = assemble_scalar(form(ufl.inner(u - w, u - w) * ufl.dx))
    assert np.isclose(s, 0)


@pytest.mark.skip_in_parallel
def test_interpolation_non_affine():
    points = np.array([[0, 0, 0], [1, 0, 0], [0, 2, 0], [1, 2, 0],
                       [0, 0, 3], [1, 0, 3], [0, 2, 3], [1, 2, 3],
                       [0.5, 0, 0], [0, 1, 0], [0, 0, 1.5], [1, 1, 0],
                       [1, 0, 1.5], [0.5, 2, 0], [0, 2, 1.5], [1, 2, 1.5],
                       [0.5, 0, 3], [0, 1, 3], [1, 1, 3], [0.5, 2, 3],
                       [0.5, 1, 0], [0.5, 0, 1.5], [0, 1, 1.5], [1, 1, 1.5],
                       [0.5, 2, 1.5], [0.5, 1, 3], [0.5, 1, 1.5]], dtype=np.float64)

    cells = np.array([range(len(points))], dtype=np.int32)
    cell_type = CellType.hexahedron
    domain = ufl.Mesh(ufl.VectorElement("Lagrange", cell_type.name, 2))
    mesh = create_mesh(MPI.COMM_WORLD, cells, points, domain)
    W = FunctionSpace(mesh, ("NCE", 1))
    V = FunctionSpace(mesh, ("NCE", 2))
    w, v = Function(W), Function(V)
    w.interpolate(lambda x: x)
    v.interpolate(w)
    s = assemble_scalar(form(ufl.inner(w - v, w - v) * ufl.dx))
    assert np.isclose(s, 0)


@pytest.mark.skip_in_parallel
def test_interpolation_non_affine_nonmatching_maps():
    points = np.array([[0, 0, 0], [1, 0, 0], [0, 2, 0], [1, 2, 0],
                       [0, 0, 3], [1, 0, 3], [0, 2, 3], [1, 2, 3],
                       [0.5, 0, 0], [0, 1, 0], [0, 0, 1.5], [1, 1, 0],
                       [1, 0, 1.5], [0.5, 2, 0], [0, 2, 1.5], [1, 2, 1.5],
                       [0.5, 0, 3], [0, 1, 3], [1, 1, 3], [0.5, 2, 3],
                       [0.5, 1, 0], [0.5, -0.1, 1.5], [0, 1, 1.5], [1, 1, 1.5],
                       [0.5, 2, 1.5], [0.5, 1, 3], [0.5, 1, 1.5]], dtype=np.float64)

    cells = np.array([range(len(points))], dtype=np.int32)
    cell_type = CellType.hexahedron
    domain = ufl.Mesh(ufl.VectorElement("Lagrange", cell_type.name, 2))
    mesh = create_mesh(MPI.COMM_WORLD, cells, points, domain)
    W = VectorFunctionSpace(mesh, ("DG", 1))
    V = FunctionSpace(mesh, ("NCE", 4))
    w, v = Function(W), Function(V)
    w.interpolate(lambda x: x)
    v.interpolate(w)
    s = assemble_scalar(form(ufl.inner(w - v, w - v) * ufl.dx))
    assert np.isclose(s, 0)


@pytest.mark.parametrize("order", [2, 3, 4])
@pytest.mark.parametrize("dim", [2, 3])
def test_nedelec_spatial(order, dim):
    if dim == 2:
        mesh = create_unit_square(MPI.COMM_WORLD, 4, 4)
    elif dim == 3:
        mesh = create_unit_cube(MPI.COMM_WORLD, 2, 2, 2)

    V = FunctionSpace(mesh, ("N1curl", order))
    u = Function(V)
    x = ufl.SpatialCoordinate(mesh)

    # The expression (x,y,z) is contained in the N1curl function space
    # order>1
    f_ex = x
    f = Expression(f_ex, V.element.interpolation_points())
    u.interpolate(f)
    assert np.isclose(np.abs(assemble_scalar(form(ufl.inner(u - f_ex, u - f_ex) * ufl.dx))), 0)

    # The target expression is also contained in N2curl space of any
    # order
    V2 = FunctionSpace(mesh, ("N2curl", 1))
    w = Function(V2)
    f2 = Expression(f_ex, V2.element.interpolation_points())
    w.interpolate(f2)
    assert np.isclose(np.abs(assemble_scalar(form(ufl.inner(w - f_ex, w - f_ex) * ufl.dx))), 0)


@pytest.mark.parametrize("order", [1, 2, 3, 4])
@pytest.mark.parametrize("dim", [2, 3])
@pytest.mark.parametrize("affine", [True, False])
def test_vector_interpolation_spatial(order, dim, affine):
    if dim == 2:
        ct = CellType.triangle if affine else CellType.quadrilateral
        mesh = create_unit_square(MPI.COMM_WORLD, 3, 4, ct)
    elif dim == 3:
        ct = CellType.tetrahedron if affine else CellType.hexahedron
        mesh = create_unit_cube(MPI.COMM_WORLD, 3, 2, 2, ct)

    V = VectorFunctionSpace(mesh, ("Lagrange", order))
    u = Function(V)
    x = ufl.SpatialCoordinate(mesh)

    # The expression (x,y,z)^n is contained in space
    f = ufl.as_vector([x[i]**order for i in range(dim)])
    u.interpolate(Expression(f, V.element.interpolation_points()))
    assert np.isclose(np.abs(assemble_scalar(form(ufl.inner(u - f, u - f) * ufl.dx))), 0)


@pytest.mark.parametrize("order", [1, 2, 3, 4])
def test_2D_lagrange_to_curl(order):
    mesh = create_unit_square(MPI.COMM_WORLD, 3, 4)
    V = FunctionSpace(mesh, ("N1curl", order))
    u = Function(V)

    W = FunctionSpace(mesh, ("Lagrange", order))
    u0 = Function(W)
    u0.interpolate(lambda x: -x[1])
    u1 = Function(W)
    u1.interpolate(lambda x: x[0])

    f = ufl.as_vector((u0, u1))
    f_expr = Expression(f, V.element.interpolation_points())
    u.interpolate(f_expr)
    x = ufl.SpatialCoordinate(mesh)
    f_ex = ufl.as_vector((-x[1], x[0]))
    assert np.isclose(np.abs(assemble_scalar(form(ufl.inner(u - f_ex, u - f_ex) * ufl.dx))), 0)


@pytest.mark.parametrize("order", [2, 3, 4])
def test_de_rahm_2D(order):
    mesh = create_unit_square(MPI.COMM_WORLD, 3, 4)
    W = FunctionSpace(mesh, ("Lagrange", order))
    w = Function(W)
    w.interpolate(lambda x: x[0] + x[0] * x[1] + 2 * x[1]**2)

    g = ufl.grad(w)
    Q = FunctionSpace(mesh, ("N2curl", order - 1))
    q = Function(Q)
    q.interpolate(Expression(g, Q.element.interpolation_points()))

    x = ufl.SpatialCoordinate(mesh)
    g_ex = ufl.as_vector((1 + x[1], 4 * x[1] + x[0]))
    assert np.isclose(np.abs(assemble_scalar(form(ufl.inner(q - g_ex, q - g_ex) * ufl.dx))), 0)

    V = FunctionSpace(mesh, ("BDM", order - 1))
    v = Function(V)

    def curl2D(u):
        return ufl.as_vector((ufl.Dx(u[1], 0), - ufl.Dx(u[0], 1)))

    v.interpolate(Expression(curl2D(ufl.grad(w)), V.element.interpolation_points()))
    h_ex = ufl.as_vector((1, -1))
    assert np.isclose(np.abs(assemble_scalar(form(ufl.inner(v - h_ex, v - h_ex) * ufl.dx))), 0)


@pytest.mark.parametrize("order", [1, 2, 3, 4])
@pytest.mark.parametrize("dim", [2, 3])
@pytest.mark.parametrize("affine", [True, False])
def test_interpolate_subset(order, dim, affine):
    if dim == 2:
        ct = CellType.triangle if affine else CellType.quadrilateral
        mesh = create_unit_square(MPI.COMM_WORLD, 3, 4, ct)
    elif dim == 3:
        ct = CellType.tetrahedron if affine else CellType.hexahedron
        mesh = create_unit_cube(MPI.COMM_WORLD, 3, 2, 2, ct)

    V = FunctionSpace(mesh, ("DG", order))
    u = Function(V)

    cells = locate_entities(mesh, mesh.topology.dim, lambda x: x[1] <= 0.5 + 1e-10)
    num_local_cells = mesh.topology.index_map(mesh.topology.dim).size_local
    cells_local = cells[cells < num_local_cells]

    x = ufl.SpatialCoordinate(mesh)
    f = x[1]**order
    expr = Expression(f, V.element.interpolation_points())
    u.interpolate(expr, cells_local)
    mt = meshtags(mesh, mesh.topology.dim, cells_local, np.ones(cells_local.size, dtype=np.int32))
    dx = ufl.Measure("dx", domain=mesh, subdomain_data=mt)
    assert np.isclose(np.abs(form(assemble_scalar(form(ufl.inner(u - f, u - f) * dx(1))))), 0)
    integral = mesh.comm.allreduce(assemble_scalar(form(u * dx)), op=MPI.SUM)
    assert np.isclose(integral, 1 / (order + 1) * 0.5**(order + 1), 0)


def test_interpolate_callable():
    """Test interpolation with callables"""
    mesh = create_unit_square(MPI.COMM_WORLD, 2, 1)
    V = FunctionSpace(mesh, ("Lagrange", 2))
    u0, u1 = Function(V), Function(V)

    numba = pytest.importorskip("numba")

    @numba.njit
    def f(x):
        return x[0]

    u0.interpolate(lambda x: x[0])
    u1.interpolate(f)
    assert np.allclose(u0.x.array, u1.x.array)
    with pytest.raises(RuntimeError):
        u0.interpolate(lambda x: np.vstack([x[0], x[1]]))


@pytest.mark.parametrize("scalar_element", [
    ufl.FiniteElement("P", "triangle", 1),
    ufl.FiniteElement("P", "triangle", 2),
    ufl.FiniteElement("P", "triangle", 3),
    ufl.FiniteElement("Q", "quadrilateral", 1),
    ufl.FiniteElement("Q", "quadrilateral", 2),
    ufl.FiniteElement("Q", "quadrilateral", 3),
    ufl.FiniteElement("S", "quadrilateral", 1),
    ufl.FiniteElement("S", "quadrilateral", 2),
    ufl.FiniteElement("S", "quadrilateral", 3),
    ufl.EnrichedElement(ufl.FiniteElement("P", "triangle", 1), ufl.FiniteElement("Bubble", "triangle", 3)),
    basix.ufl_wrapper._create_enriched_element([
        basix.ufl_wrapper.create_element("P", "quadrilateral", 1),
        basix.ufl_wrapper.create_element("Bubble", "quadrilateral", 2)]),
])
def test_vector_element_interpolation(scalar_element):
    """Test interpolation into a range of vector elements."""
    mesh = create_unit_square(MPI.COMM_WORLD, 10, 10, getattr(CellType, scalar_element.cell().cellname()))
    V = FunctionSpace(mesh, ufl.VectorElement(scalar_element))
    u = Function(V)
    u.interpolate(lambda x: (x[0], x[1]))
    u2 = Function(V)
    u2.sub(0).interpolate(lambda x: x[0])
    u2.sub(1).interpolate(lambda x: x[1])
    assert np.allclose(u2.x.array, u.x.array)


def test_custom_vector_element():
    """Test interpolation into an element with a value size that uses an identity map."""
    mesh = create_unit_square(MPI.COMM_WORLD, 10, 10)

    wcoeffs = np.eye(6)

    x = [[], [], [], []]
    x[0].append(np.array([[0., 0.]]))
    x[0].append(np.array([[1., 0.]]))
    x[0].append(np.array([[0., 1.]]))
    for _ in range(3):
        x[1].append(np.zeros((0, 2)))
    x[2].append(np.zeros((0, 2)))

    M = [[], [], [], []]
    for _ in range(3):
        M[0].append(np.array([[[[1.]], [[0.]]], [[[0.]], [[1.]]]]))
    for _ in range(3):
        M[1].append(np.zeros((0, 2, 0, 1)))
    M[2].append(np.zeros((0, 2, 0, 1)))

    element = basix.create_custom_element(
        basix.CellType.triangle, [2], wcoeffs, x, M, 0, basix.MapType.identity,
        basix.SobolevSpace.H1, False, 1, 1)

    V = FunctionSpace(mesh, basix.ufl_wrapper.BasixElement(element))
    W = VectorFunctionSpace(mesh, ("Lagrange", 1))

    v = Function(V)
    w = Function(W)
    v.interpolate(lambda x: (x[0], x[1]))
    w.interpolate(lambda x: (x[0], x[1]))

    assert np.isclose(np.abs(assemble_scalar(form(ufl.inner(v - w, v - w) * ufl.dx))), 0)


@pytest.mark.skip_in_parallel
@pytest.mark.parametrize("cell_type", [CellType.triangle, CellType.tetrahedron])
@pytest.mark.parametrize("order", range(1, 5))
def test_mixed_interpolation_permuting(cell_type, order):
    random.seed(8)
    mesh = two_cell_mesh(cell_type)

    def g(x):
        return np.sin(x[1]) + 2 * x[0]

    x = ufl.SpatialCoordinate(mesh)
    dgdy = ufl.cos(x[1])

    curl_el = ufl.FiniteElement("N1curl", mesh.ufl_cell(), 1)
    vlag_el = ufl.VectorElement("Lagrange", mesh.ufl_cell(), 1)
    lagr_el = ufl.FiniteElement("Lagrange", mesh.ufl_cell(), order)

    V = FunctionSpace(mesh, ufl.MixedElement([curl_el, lagr_el]))
    Eb_m = Function(V)
    Eb_m.sub(1).interpolate(g)
    diff = Eb_m[2].dx(1) - dgdy
    error = assemble_scalar(form(ufl.dot(diff, diff) * ufl.dx))

    V = FunctionSpace(mesh, ufl.MixedElement([vlag_el, lagr_el]))
    Eb_m = Function(V)
    Eb_m.sub(1).interpolate(g)
    diff = Eb_m[2].dx(1) - dgdy
    error2 = assemble_scalar(form(ufl.dot(diff, diff) * ufl.dx))
<<<<<<< HEAD

    assert np.isclose(error, error2)


@pytest.mark.parametrize("n", [1, 6, 11])
@pytest.mark.parametrize("ghost_mode", [GhostMode.none,
                                        GhostMode.shared_facet])
def test_submesh_interpolation(n, ghost_mode):
    mesh = create_unit_square(
        MPI.COMM_WORLD, n, n, ghost_mode=ghost_mode)
    mesh_1 = create_rectangle(
        MPI.COMM_WORLD, ((0.0, 0.0), (2.0, 1.0)), (2 * n, n),
        ghost_mode=ghost_mode)

    edim = mesh_1.topology.dim
    entities = locate_entities(mesh_1, edim, lambda x: x[0] <= 1.0)
    submesh = create_submesh(mesh_1, edim, entities)[0]

    element = ("Lagrange", 1)

    V_mesh = FunctionSpace(mesh, element)
    V_submesh = FunctionSpace(submesh, element)

    def f_expr(x):
        return x[0]**2

    f_mesh = Function(V_mesh)
    f_mesh.interpolate(f_expr)
    f_mesh.x.scatter_forward()

    f_submesh = Function(V_submesh)
    f_submesh.interpolate(f_expr)
    f_mesh.x.scatter_forward()

    assert np.isclose(f_mesh.vector.norm(), f_submesh.vector.norm())
=======
    assert np.isclose(error, error2)
>>>>>>> f39714c3
<|MERGE_RESOLUTION|>--- conflicted
+++ resolved
@@ -715,8 +715,6 @@
     Eb_m.sub(1).interpolate(g)
     diff = Eb_m[2].dx(1) - dgdy
     error2 = assemble_scalar(form(ufl.dot(diff, diff) * ufl.dx))
-<<<<<<< HEAD
-
     assert np.isclose(error, error2)
 
 
@@ -750,7 +748,4 @@
     f_submesh.interpolate(f_expr)
     f_mesh.x.scatter_forward()
 
-    assert np.isclose(f_mesh.vector.norm(), f_submesh.vector.norm())
-=======
-    assert np.isclose(error, error2)
->>>>>>> f39714c3
+    assert np.isclose(f_mesh.vector.norm(), f_submesh.vector.norm())