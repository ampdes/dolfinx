--- conflicted
+++ resolved
@@ -16,11 +16,6 @@
 from dolfinx.mesh import (create_unit_cube, create_unit_interval,
                           create_unit_square)
 
-<<<<<<< HEAD
-from mpi4py import MPI
-
-=======
->>>>>>> 0edd19f3
 
 def test_facet_area1D():
     mesh = create_unit_interval(MPI.COMM_WORLD, 10)
