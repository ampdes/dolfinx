# Copyright (C) 2021 Matthew W. Scroggs and Jack Hale
#
# This file is part of DOLFINx (https://www.fenicsproject.org)
#
# SPDX-License-Identifier:    LGPL-3.0-or-later
"""Test that matrices are symmetric."""

from mpi4py import MPI

import numpy as np
import pytest

import numpy as np
import basix
import ufl
<<<<<<< HEAD
from basix.ufl import mixed_element, element
from dolfinx.fem import FunctionSpace, form, assemble_matrix
=======
from basix.ufl import element, mixed_element
from dolfinx.fem import form, functionspace
>>>>>>> 0edd19f3
from dolfinx.mesh import CellType, create_unit_cube, create_unit_square
from ufl import grad, inner


<<<<<<< HEAD

def check_symmetry(A):
    mat = A.to_dense()
    assert np.linalg.norm(mat) > 0
    assert np.allclose(mat.T, mat, 1e-8)
=======
def check_symmetry(A, tol):
    Ad = A.to_dense()
    assert np.allclose(Ad, Ad.T, atol=tol)
>>>>>>> 0edd19f3


def run_symmetry_test(cell_type, e, form_f):
    dtype = np.float64

    if cell_type == CellType.triangle or cell_type == CellType.quadrilateral:
        mesh = create_unit_square(MPI.COMM_WORLD, 2, 2, cell_type, dtype=dtype)
    else:
        mesh = create_unit_cube(MPI.COMM_WORLD, 2, 2, 2, cell_type, dtype=dtype)

    space = functionspace(mesh, e)
    u = ufl.TrialFunction(space)
    v = ufl.TestFunction(space)
    f = form(form_f(u, v), dtype=dtype)

<<<<<<< HEAD
    A = assemble_matrix(f)
    A.finalize()
    check_symmetry(A)
=======
    A = dolfinx.fem.assemble_matrix(f)
    A.scatter_reverse()
    tol = np.sqrt(np.finfo(dtype).eps)
    check_symmetry(A, tol)
>>>>>>> 0edd19f3


parametrize_elements = pytest.mark.parametrize("cell_type, family", [
    (CellType.triangle, "Lagrange"), (CellType.triangle, "N1curl"), (CellType.triangle, "RT"),
    (CellType.triangle, "Regge"),
    (CellType.quadrilateral, "Lagrange"), (CellType.quadrilateral, "RTCE"), (CellType.quadrilateral, "RTCF"),
    (CellType.tetrahedron, "Lagrange"), (CellType.tetrahedron, "N1curl"), (CellType.tetrahedron, "RT"),
    (CellType.tetrahedron, "Regge"),
    (CellType.hexahedron, "Lagrange"), (CellType.hexahedron, "NCE"), (CellType.hexahedron, "NCF")
])
parametrize_lagrange_elements = pytest.mark.parametrize("cell_type, family", [
    (CellType.triangle, "Lagrange"), (CellType.quadrilateral, "Lagrange"),
    (CellType.tetrahedron, "Lagrange"), (CellType.hexahedron, "Lagrange")
])


@pytest.mark.skip_in_parallel
@parametrize_elements
@pytest.mark.parametrize("order", range(1, 2))
def test_mass_matrix_dx(cell_type, family, order):
    run_symmetry_test(cell_type, (family, order), lambda u, v: inner(u, v) * ufl.dx)


@pytest.mark.skip_in_parallel
@parametrize_lagrange_elements
@pytest.mark.parametrize("order", range(1, 2))
def test_stiffness_matrix_dx(cell_type, family, order):
    run_symmetry_test(cell_type, (family, order), lambda u, v: inner(grad(u), grad(v)) * ufl.dx)


@pytest.mark.skip_in_parallel
@parametrize_elements
@pytest.mark.parametrize("order", range(1, 2))
def test_mass_matrix_ds(cell_type, family, order):
    run_symmetry_test(cell_type, (family, order), lambda u, v: inner(u, v) * ufl.ds)


@pytest.mark.skip_in_parallel
@parametrize_lagrange_elements
@pytest.mark.parametrize("order", range(1, 2))
def test_stiffness_matrix_ds(cell_type, family, order):
    run_symmetry_test(cell_type, (family, order), lambda u, v: inner(grad(u), grad(v)) * ufl.ds)


@pytest.mark.skip_in_parallel
@parametrize_elements
@pytest.mark.parametrize("order", range(1, 2))
@pytest.mark.parametrize("sign", ["+", "-"])
def test_mass_matrix_dS(cell_type, family, order, sign):
    run_symmetry_test(cell_type, (family, order), lambda u, v: inner(u, v)(sign) * ufl.dS)


@pytest.mark.skip_in_parallel
@parametrize_lagrange_elements
@pytest.mark.parametrize("order", range(1, 2))
@pytest.mark.parametrize("sign", ["+", "-"])
def test_stiffness_matrix_dS(cell_type, family, order, sign):
    run_symmetry_test(cell_type, (family, order), lambda u, v: inner(grad(u), grad(v))(sign) * ufl.dS)


@pytest.mark.skip_in_parallel
@pytest.mark.parametrize("cell_type", [CellType.triangle, CellType.quadrilateral,
                                       CellType.tetrahedron, CellType.hexahedron])
@pytest.mark.parametrize("sign", ["+", "-"])
@pytest.mark.parametrize("order", range(1, 2))
@pytest.mark.parametrize("dtype", [np.float32, np.float64])
def test_mixed_element_form(cell_type, sign, order, dtype):
    if cell_type == CellType.triangle or cell_type == CellType.quadrilateral:
        mesh = create_unit_square(MPI.COMM_WORLD, 2, 2, cell_type, dtype=dtype)
    else:
        mesh = create_unit_cube(MPI.COMM_WORLD, 2, 2, 2, cell_type, dtype=dtype)

    U_el = mixed_element([element(basix.ElementFamily.P, cell_type.name, order),
                          element(basix.ElementFamily.N1E, cell_type.name, order)])

    U = functionspace(mesh, U_el)
    u, p = ufl.TrialFunctions(U)
    v, q = ufl.TestFunctions(U)
    f = form(inner(u, v) * ufl.dx + inner(p, q)(sign) * ufl.dS, dtype=dtype)

<<<<<<< HEAD
    A = assemble_matrix(f)
    A.finalize()
    check_symmetry(A)
=======
    A = dolfinx.fem.assemble_matrix(f)
    A.scatter_reverse()
    tol = np.sqrt(np.finfo(dtype).eps)
    check_symmetry(A, tol)
>>>>>>> 0edd19f3


@pytest.mark.skip_in_parallel
@pytest.mark.parametrize("cell_type", [CellType.triangle, CellType.quadrilateral])
@pytest.mark.parametrize("sign", ["+", "-"])
@pytest.mark.parametrize("order", range(1, 2))
@pytest.mark.parametrize("dtype", [np.float32, np.float64])
def test_mixed_element_vector_element_form(cell_type, sign, order, dtype):
    if cell_type == CellType.triangle or cell_type == CellType.quadrilateral:
        mesh = create_unit_square(MPI.COMM_WORLD, 2, 2, cell_type, dtype=dtype)
    else:
        mesh = create_unit_cube(MPI.COMM_WORLD, 2, 2, 2, cell_type, dtype=dtype)

    U_el = mixed_element([element(basix.ElementFamily.P, cell_type.name, order, shape=(mesh.geometry.dim,)),
                          element(basix.ElementFamily.N1E, cell_type.name, order)])

    U = functionspace(mesh, U_el)
    u, p = ufl.TrialFunctions(U)
    v, q = ufl.TestFunctions(U)
    f = form(inner(u, v) * ufl.dx + inner(p, q)(sign) * ufl.dS, dtype=dtype)

<<<<<<< HEAD
    A = assemble_matrix(f)
    A.finalize()
=======
    A = dolfinx.fem.assemble_matrix(f)
    A.scatter_reverse()
>>>>>>> 0edd19f3

    tol = np.sqrt(np.finfo(dtype).eps)
    check_symmetry(A, tol)<|MERGE_RESOLUTION|>--- conflicted
+++ resolved
@@ -10,31 +10,18 @@
 import numpy as np
 import pytest
 
-import numpy as np
 import basix
+import dolfinx
 import ufl
-<<<<<<< HEAD
-from basix.ufl import mixed_element, element
-from dolfinx.fem import FunctionSpace, form, assemble_matrix
-=======
 from basix.ufl import element, mixed_element
 from dolfinx.fem import form, functionspace
->>>>>>> 0edd19f3
 from dolfinx.mesh import CellType, create_unit_cube, create_unit_square
 from ufl import grad, inner
 
 
-<<<<<<< HEAD
-
-def check_symmetry(A):
-    mat = A.to_dense()
-    assert np.linalg.norm(mat) > 0
-    assert np.allclose(mat.T, mat, 1e-8)
-=======
 def check_symmetry(A, tol):
     Ad = A.to_dense()
     assert np.allclose(Ad, Ad.T, atol=tol)
->>>>>>> 0edd19f3
 
 
 def run_symmetry_test(cell_type, e, form_f):
@@ -50,16 +37,10 @@
     v = ufl.TestFunction(space)
     f = form(form_f(u, v), dtype=dtype)
 
-<<<<<<< HEAD
-    A = assemble_matrix(f)
-    A.finalize()
-    check_symmetry(A)
-=======
     A = dolfinx.fem.assemble_matrix(f)
     A.scatter_reverse()
     tol = np.sqrt(np.finfo(dtype).eps)
     check_symmetry(A, tol)
->>>>>>> 0edd19f3
 
 
 parametrize_elements = pytest.mark.parametrize("cell_type, family", [
@@ -140,16 +121,10 @@
     v, q = ufl.TestFunctions(U)
     f = form(inner(u, v) * ufl.dx + inner(p, q)(sign) * ufl.dS, dtype=dtype)
 
-<<<<<<< HEAD
-    A = assemble_matrix(f)
-    A.finalize()
-    check_symmetry(A)
-=======
     A = dolfinx.fem.assemble_matrix(f)
     A.scatter_reverse()
     tol = np.sqrt(np.finfo(dtype).eps)
     check_symmetry(A, tol)
->>>>>>> 0edd19f3
 
 
 @pytest.mark.skip_in_parallel
@@ -171,13 +146,8 @@
     v, q = ufl.TestFunctions(U)
     f = form(inner(u, v) * ufl.dx + inner(p, q)(sign) * ufl.dS, dtype=dtype)
 
-<<<<<<< HEAD
-    A = assemble_matrix(f)
-    A.finalize()
-=======
     A = dolfinx.fem.assemble_matrix(f)
     A.scatter_reverse()
->>>>>>> 0edd19f3
 
     tol = np.sqrt(np.finfo(dtype).eps)
     check_symmetry(A, tol)