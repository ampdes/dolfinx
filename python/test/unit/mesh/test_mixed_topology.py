from mpi4py import MPI
from dolfinx.cpp.mesh import create_topology
from dolfinx.mesh import CellType, create_unit_cube, GhostMode


def test_triquad():
    cells = [[0, 1, 2, 1, 2, 3], [2, 3, 4, 5]]
    orig_index = [[0, 1], [2]]
    ghost_owners = [[], []]
    boundary_vertices = []

    topology = create_topology(MPI.COMM_SELF, [CellType.triangle, CellType.quadrilateral],
                               cells, orig_index, ghost_owners, boundary_vertices)

    maps = topology.index_maps(topology.dim)
    assert len(maps) == 2
    # Two triangles and one quad
    assert maps[0].size_local == 2
    assert maps[1].size_local == 1

    # Six vertices in map
    map0 = topology.index_maps(0)
    assert len(map0) == 1
    assert map0[0].size_local == 6

    entity_types = topology.entity_types
    assert len(entity_types[0]) == 1
    assert len(entity_types[1]) == 1
    assert len(entity_types[2]) == 2
    assert CellType.interval in entity_types[1]
    # Two triangle cells
    assert entity_types[2][0] == CellType.triangle
    assert topology.connectivity((2, 0), (0, 0)).num_nodes == 2
    # One quadrlilateral cell
    assert entity_types[2][1] == CellType.quadrilateral
    assert topology.connectivity((2, 1), (0, 0)).num_nodes == 1


def test_mixed_mesh_3d():
    # Mesh = 2 tets, 1 prism, 1 hex, joined.
    cells = [[0, 1, 2, 3, 1, 2, 3, 4], [2, 3, 4, 5, 6, 7], [3, 4, 6, 7, 8, 9, 10, 11]]
    orig_index = [[0, 1], [2], [3]]
    ghost_owners = [[], [], []]
    boundary_vertices = []

    topology = create_topology(MPI.COMM_SELF, [CellType.tetrahedron, CellType.prism, CellType.hexahedron],
                               cells, orig_index, ghost_owners, boundary_vertices)

    entity_types = topology.entity_types
    assert len(entity_types[0]) == 1
    assert len(entity_types[1]) == 1
    assert len(entity_types[2]) == 2
    assert len(entity_types[3]) == 3
    assert CellType.triangle == entity_types[2][1]
    assert CellType.quadrilateral == entity_types[2][0]

    # Create triangle and quadrilateral facets
    topology.create_entities(2)

    # Tet -> quad
    assert topology.connectivity((3, 0), (2, 0)) is None
    # Tet -> triangle
    t = topology.connectivity((3, 0), (2, 1))
    assert t.num_nodes == 2
    assert len(t.links(0)) == 4

    # Prism -> quad
    t = topology.connectivity((3, 1), (2, 0))
    assert t.num_nodes == 1
    assert len(t.links(0)) == 3
    # Prism -> triangle
    t = topology.connectivity((3, 1), (2, 1))
    assert t.num_nodes == 1
    assert len(t.links(0)) == 2

    # Hex -> quad
    t = topology.connectivity((3, 2), (2, 0))
    assert t.num_nodes == 1
    assert len(t.links(0)) == 6
    # Hex -> triangle
    assert topology.connectivity((3, 2), (2, 1)) is None

    # Quad -> vertex
    t = topology.connectivity((2, 0), (0, 0))
    assert t.num_nodes == 8
    assert len(t.links(0)) == 4

    # Triangle -> vertex
    t = topology.connectivity((2, 1), (0, 0))
    assert t.num_nodes == 8
    assert len(t.links(0)) == 3

    topology.create_connectivity(2, 1)

    # Quad -> edge
    t = topology.connectivity((2, 0), (1, 0))
    assert t.num_nodes == 8
    assert len(t.links(0)) == 4

    # Tri -> edge
    t = topology.connectivity((2, 1), (1, 0))
    assert t.num_nodes == 8
    assert len(t.links(0)) == 3

    topology.create_connectivity(2, 3)
    # Quad -> prism
    t = topology.connectivity((2, 0), (3, 1))
    assert t.num_nodes == 8
    assert t.array.size == 3

    # Quad -> hex
    t = topology.connectivity((2, 0), (3, 2))
    assert t.num_nodes == 8
    assert t.array.size == 6

    # Tri -> tet
    t = topology.connectivity((2, 1), (3, 0))
    assert t.num_nodes == 8
    assert t.array.size == 8

    # Tri -> prism
    t = topology.connectivity((2, 1), (3, 1))
    assert t.num_nodes == 8
    assert t.array.size == 2


def test_parallel_mixed_mesh():
    rank = MPI.COMM_WORLD.Get_rank()

    # Two triangles and one quadrilateral
    tri = [0, 1, 4, 0, 3, 4]
    quad = [1, 4, 2, 5]
    # cells with global indexing
    cells = [[t + 3 * rank for t in tri], [q + 3 * rank for q in quad]]
    orig_index = [[3 * rank, 1 + 3 * rank], [2 + 3 * rank]]
    # No ghosting
    ghost_owners = [[], []]
    # All vertices are on boundary
    boundary_vertices = [3 * rank + i for i in range(6)]

    topology = create_topology(MPI.COMM_WORLD, [CellType.triangle, CellType.quadrilateral],
                               cells, orig_index, ghost_owners, boundary_vertices)

    assert topology.entity_types[2][0] == CellType.triangle
    assert topology.entity_types[2][1] == CellType.quadrilateral

    size = MPI.COMM_WORLD.Get_size()
    assert topology.index_maps(2)[0].size_global == size * 2
    assert topology.index_maps(2)[1].size_global == size

    print(topology.index_maps(2)[0].size_global)


def test_create_entities():
    mesh = create_unit_cube(MPI.COMM_WORLD, 2, 2, 2, CellType.prism, ghost_mode=GhostMode.none)

    print('ncells = ', mesh.topology.index_map(3).size_local)

    # Make triangle and quadrilateral facets
    mesh.topology.create_entities(2)

    assert mesh.topology.entity_types[2][0] == CellType.quadrilateral
    assert mesh.topology.entity_types[2][1] == CellType.triangle

    cell_quad = mesh.topology.connectivity((3, 0), (2, 0))
    cell_tri = mesh.topology.connectivity((3, 0), (2, 1))

    assert MPI.COMM_WORLD.allreduce(cell_quad.num_nodes) == 16
    assert len(cell_quad.links(0)) == 3
    assert MPI.COMM_WORLD.allreduce(cell_tri.num_nodes) == 16
    assert len(cell_tri.links(0)) == 2

    quad_v = mesh.topology.connectivity((2, 0), (0, 0))
    tri_v = mesh.topology.connectivity((2, 1), (0, 0))
    ims = mesh.topology.index_maps(2)
    assert ims[0].size_global == 32
    assert len(quad_v.links(0)) == 4
    assert ims[1].size_global == 24
    assert len(tri_v.links(0)) == 3

    mesh.topology.create_entities(1)
<<<<<<< HEAD
    print(mesh.topology.connectivity(3, 1))

    mesh.topology.create_connectivity(2, 3)
    print(mesh.topology.connectivity((2, 0), (3, 0)))
    print(mesh.topology.connectivity((2, 1), (3, 0)))
=======
    # 9 edges on each prism
    cell_edge = mesh.topology.connectivity((3, 0), (1, 0))
    assert cell_edge.links(0).size == 9

    # Triangle and quad to prism (facet->cell)
    mesh.topology.create_connectivity(2, 3)
>>>>>>> 6106f53e
<|MERGE_RESOLUTION|>--- conflicted
+++ resolved
@@ -179,17 +179,9 @@
     assert len(tri_v.links(0)) == 3
 
     mesh.topology.create_entities(1)
-<<<<<<< HEAD
-    print(mesh.topology.connectivity(3, 1))
-
-    mesh.topology.create_connectivity(2, 3)
-    print(mesh.topology.connectivity((2, 0), (3, 0)))
-    print(mesh.topology.connectivity((2, 1), (3, 0)))
-=======
     # 9 edges on each prism
     cell_edge = mesh.topology.connectivity((3, 0), (1, 0))
     assert cell_edge.links(0).size == 9
 
     # Triangle and quad to prism (facet->cell)
-    mesh.topology.create_connectivity(2, 3)
->>>>>>> 6106f53e
+    mesh.topology.create_connectivity(2, 3)