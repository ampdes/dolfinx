from mpi4py import MPI
<<<<<<< HEAD
from dolfinx.cpp.mesh import create_topology
from dolfinx.mesh import CellType, create_unit_cube, GhostMode
=======

from dolfinx.cpp.mesh import create_topology
from dolfinx.mesh import CellType, GhostMode, create_unit_cube
>>>>>>> f85b7801


def test_triquad():
    cells = [[0, 1, 2, 1, 2, 3], [2, 3, 4, 5]]
    orig_index = [[0, 1], [2]]
    ghost_owners = [[], []]
    boundary_vertices = []

    topology = create_topology(MPI.COMM_SELF, [CellType.triangle, CellType.quadrilateral],
                               cells, orig_index, ghost_owners, boundary_vertices)

    maps = topology.index_maps(topology.dim)
    assert len(maps) == 2
    # Two triangles and one quad
    assert maps[0].size_local == 2
    assert maps[1].size_local == 1

    # Six vertices in map
    map0 = topology.index_maps(0)
    assert len(map0) == 1
    assert map0[0].size_local == 6

    entity_types = topology.entity_types
    assert len(entity_types[0]) == 1
    assert len(entity_types[1]) == 1
    assert len(entity_types[2]) == 2
    assert CellType.interval in entity_types[1]
    # Two triangle cells
    assert entity_types[2][0] == CellType.triangle
    assert topology.connectivity((2, 0), (0, 0)).num_nodes == 2
    # One quadrlilateral cell
    assert entity_types[2][1] == CellType.quadrilateral
    assert topology.connectivity((2, 1), (0, 0)).num_nodes == 1


def test_mixed_mesh_3d():
    # Mesh = 2 tets, 1 prism, 1 hex, joined.
    cells = [[0, 1, 2, 3, 1, 2, 3, 4], [2, 3, 4, 5, 6, 7], [3, 4, 6, 7, 8, 9, 10, 11]]
    orig_index = [[0, 1], [2], [3]]
    ghost_owners = [[], [], []]
    boundary_vertices = []

    topology = create_topology(MPI.COMM_SELF, [CellType.tetrahedron, CellType.prism, CellType.hexahedron],
                               cells, orig_index, ghost_owners, boundary_vertices)

    entity_types = topology.entity_types
    assert len(entity_types[0]) == 1
    assert len(entity_types[1]) == 1
    assert len(entity_types[2]) == 2
    assert len(entity_types[3]) == 3
<<<<<<< HEAD
    assert CellType.triangle == entity_types[2][1]
    assert CellType.quadrilateral == entity_types[2][0]
=======
>>>>>>> f85b7801

    # Create triangle and quadrilateral facets
    topology.create_entities(2)

<<<<<<< HEAD
    # Tet -> quad
    assert topology.connectivity((3, 0), (2, 0)) is None
    # Tet -> triangle
    t = topology.connectivity((3, 0), (2, 1))
=======
    qi = topology.entity_types[2].index(CellType.quadrilateral)
    ti = topology.entity_types[2].index(CellType.triangle)

    # Tet -> quad
    assert topology.connectivity((3, 0), (2, qi)) is None
    # Tet -> triangle
    t = topology.connectivity((3, 0), (2, ti))
>>>>>>> f85b7801
    assert t.num_nodes == 2
    assert len(t.links(0)) == 4

    # Prism -> quad
<<<<<<< HEAD
    t = topology.connectivity((3, 1), (2, 0))
    assert t.num_nodes == 1
    assert len(t.links(0)) == 3
    # Prism -> triangle
    t = topology.connectivity((3, 1), (2, 1))
=======
    t = topology.connectivity((3, 1), (2, qi))
    assert t.num_nodes == 1
    assert len(t.links(0)) == 3
    # Prism -> triangle
    t = topology.connectivity((3, 1), (2, ti))
>>>>>>> f85b7801
    assert t.num_nodes == 1
    assert len(t.links(0)) == 2

    # Hex -> quad
<<<<<<< HEAD
    t = topology.connectivity((3, 2), (2, 0))
    assert t.num_nodes == 1
    assert len(t.links(0)) == 6
    # Hex -> triangle
    assert topology.connectivity((3, 2), (2, 1)) is None

    # Quad -> vertex
    t = topology.connectivity((2, 0), (0, 0))
=======
    t = topology.connectivity((3, 2), (2, qi))
    assert t.num_nodes == 1
    assert len(t.links(0)) == 6
    # Hex -> triangle
    assert topology.connectivity((3, 2), (2, ti)) is None

    # Quad -> vertex
    t = topology.connectivity((2, qi), (0, 0))
>>>>>>> f85b7801
    assert t.num_nodes == 8
    assert len(t.links(0)) == 4

    # Triangle -> vertex
<<<<<<< HEAD
    t = topology.connectivity((2, 1), (0, 0))
=======
    t = topology.connectivity((2, ti), (0, 0))
>>>>>>> f85b7801
    assert t.num_nodes == 8
    assert len(t.links(0)) == 3

    topology.create_connectivity(2, 1)

    # Quad -> edge
<<<<<<< HEAD
    t = topology.connectivity((2, 0), (1, 0))
=======
    t = topology.connectivity((2, qi), (1, 0))
>>>>>>> f85b7801
    assert t.num_nodes == 8
    assert len(t.links(0)) == 4

    # Tri -> edge
<<<<<<< HEAD
    t = topology.connectivity((2, 1), (1, 0))
=======
    t = topology.connectivity((2, ti), (1, 0))
>>>>>>> f85b7801
    assert t.num_nodes == 8
    assert len(t.links(0)) == 3

    topology.create_connectivity(2, 3)
    # Quad -> prism
<<<<<<< HEAD
    t = topology.connectivity((2, 0), (3, 1))
=======
    t = topology.connectivity((2, qi), (3, 1))
>>>>>>> f85b7801
    assert t.num_nodes == 8
    assert t.array.size == 3

    # Quad -> hex
<<<<<<< HEAD
    t = topology.connectivity((2, 0), (3, 2))
=======
    t = topology.connectivity((2, qi), (3, 2))
>>>>>>> f85b7801
    assert t.num_nodes == 8
    assert t.array.size == 6

    # Tri -> tet
<<<<<<< HEAD
    t = topology.connectivity((2, 1), (3, 0))
=======
    t = topology.connectivity((2, ti), (3, 0))
>>>>>>> f85b7801
    assert t.num_nodes == 8
    assert t.array.size == 8

    # Tri -> prism
<<<<<<< HEAD
    t = topology.connectivity((2, 1), (3, 1))
=======
    t = topology.connectivity((2, ti), (3, 1))
>>>>>>> f85b7801
    assert t.num_nodes == 8
    assert t.array.size == 2


def test_parallel_mixed_mesh():
    rank = MPI.COMM_WORLD.Get_rank()

    # Two triangles and one quadrilateral
    tri = [0, 1, 4, 0, 3, 4]
    quad = [1, 4, 2, 5]
    # cells with global indexing
    cells = [[t + 3 * rank for t in tri], [q + 3 * rank for q in quad]]
    orig_index = [[3 * rank, 1 + 3 * rank], [2 + 3 * rank]]
    # No ghosting
    ghost_owners = [[], []]
    # All vertices are on boundary
    boundary_vertices = [3 * rank + i for i in range(6)]

    topology = create_topology(MPI.COMM_WORLD, [CellType.triangle, CellType.quadrilateral],
                               cells, orig_index, ghost_owners, boundary_vertices)

    # Cell types appear in order as in create_topology
    assert topology.entity_types[2][0] == CellType.triangle
    assert topology.entity_types[2][1] == CellType.quadrilateral

    size = MPI.COMM_WORLD.Get_size()
    assert topology.index_maps(2)[0].size_global == size * 2
    assert topology.index_maps(2)[1].size_global == size

<<<<<<< HEAD
    print(topology.index_maps(2)[0].size_global)

=======
>>>>>>> f85b7801

def test_create_entities():
    mesh = create_unit_cube(MPI.COMM_WORLD, 2, 2, 2, CellType.prism, ghost_mode=GhostMode.none)

<<<<<<< HEAD
    print('ncells = ', mesh.topology.index_map(3).size_local)

    # Make triangle and quadrilateral facets
    mesh.topology.create_entities(2)

    assert mesh.topology.entity_types[2][0] == CellType.quadrilateral
    assert mesh.topology.entity_types[2][1] == CellType.triangle

    cell_quad = mesh.topology.connectivity((3, 0), (2, 0))
    cell_tri = mesh.topology.connectivity((3, 0), (2, 1))
=======
    # Make triangle and quadrilateral facets
    mesh.topology.create_entities(2)

    assert len(mesh.topology.entity_types[2]) == 2
    qi = mesh.topology.entity_types[2].index(CellType.quadrilateral)
    ti = mesh.topology.entity_types[2].index(CellType.triangle)
    assert qi != ti

    cell_quad = mesh.topology.connectivity((3, 0), (2, qi))
    cell_tri = mesh.topology.connectivity((3, 0), (2, ti))
>>>>>>> f85b7801

    assert MPI.COMM_WORLD.allreduce(cell_quad.num_nodes) == 16
    assert len(cell_quad.links(0)) == 3
    assert MPI.COMM_WORLD.allreduce(cell_tri.num_nodes) == 16
    assert len(cell_tri.links(0)) == 2

<<<<<<< HEAD
    quad_v = mesh.topology.connectivity((2, 0), (0, 0))
    tri_v = mesh.topology.connectivity((2, 1), (0, 0))
    ims = mesh.topology.index_maps(2)
    assert ims[0].size_global == 32
    assert len(quad_v.links(0)) == 4
    assert ims[1].size_global == 24
=======
    quad_v = mesh.topology.connectivity((2, qi), (0, 0))
    tri_v = mesh.topology.connectivity((2, ti), (0, 0))
    ims = mesh.topology.index_maps(2)
    assert len(ims) == 2
    assert ims[qi].size_global == 32
    assert len(quad_v.links(0)) == 4
    assert ims[ti].size_global == 24
>>>>>>> f85b7801
    assert len(tri_v.links(0)) == 3

    mesh.topology.create_entities(1)
    # 9 edges on each prism
    cell_edge = mesh.topology.connectivity((3, 0), (1, 0))
    assert cell_edge.links(0).size == 9

    # Triangle and quad to prism (facet->cell)
    mesh.topology.create_connectivity(2, 3)<|MERGE_RESOLUTION|>--- conflicted
+++ resolved
@@ -1,12 +1,7 @@
 from mpi4py import MPI
-<<<<<<< HEAD
-from dolfinx.cpp.mesh import create_topology
-from dolfinx.mesh import CellType, create_unit_cube, GhostMode
-=======
 
 from dolfinx.cpp.mesh import create_topology
 from dolfinx.mesh import CellType, GhostMode, create_unit_cube
->>>>>>> f85b7801
 
 
 def test_triquad():
@@ -57,21 +52,10 @@
     assert len(entity_types[1]) == 1
     assert len(entity_types[2]) == 2
     assert len(entity_types[3]) == 3
-<<<<<<< HEAD
-    assert CellType.triangle == entity_types[2][1]
-    assert CellType.quadrilateral == entity_types[2][0]
-=======
->>>>>>> f85b7801
 
     # Create triangle and quadrilateral facets
     topology.create_entities(2)
 
-<<<<<<< HEAD
-    # Tet -> quad
-    assert topology.connectivity((3, 0), (2, 0)) is None
-    # Tet -> triangle
-    t = topology.connectivity((3, 0), (2, 1))
-=======
     qi = topology.entity_types[2].index(CellType.quadrilateral)
     ti = topology.entity_types[2].index(CellType.triangle)
 
@@ -79,38 +63,19 @@
     assert topology.connectivity((3, 0), (2, qi)) is None
     # Tet -> triangle
     t = topology.connectivity((3, 0), (2, ti))
->>>>>>> f85b7801
     assert t.num_nodes == 2
     assert len(t.links(0)) == 4
 
     # Prism -> quad
-<<<<<<< HEAD
-    t = topology.connectivity((3, 1), (2, 0))
-    assert t.num_nodes == 1
-    assert len(t.links(0)) == 3
-    # Prism -> triangle
-    t = topology.connectivity((3, 1), (2, 1))
-=======
     t = topology.connectivity((3, 1), (2, qi))
     assert t.num_nodes == 1
     assert len(t.links(0)) == 3
     # Prism -> triangle
     t = topology.connectivity((3, 1), (2, ti))
->>>>>>> f85b7801
     assert t.num_nodes == 1
     assert len(t.links(0)) == 2
 
     # Hex -> quad
-<<<<<<< HEAD
-    t = topology.connectivity((3, 2), (2, 0))
-    assert t.num_nodes == 1
-    assert len(t.links(0)) == 6
-    # Hex -> triangle
-    assert topology.connectivity((3, 2), (2, 1)) is None
-
-    # Quad -> vertex
-    t = topology.connectivity((2, 0), (0, 0))
-=======
     t = topology.connectivity((3, 2), (2, qi))
     assert t.num_nodes == 1
     assert len(t.links(0)) == 6
@@ -119,73 +84,44 @@
 
     # Quad -> vertex
     t = topology.connectivity((2, qi), (0, 0))
->>>>>>> f85b7801
     assert t.num_nodes == 8
     assert len(t.links(0)) == 4
 
     # Triangle -> vertex
-<<<<<<< HEAD
-    t = topology.connectivity((2, 1), (0, 0))
-=======
     t = topology.connectivity((2, ti), (0, 0))
->>>>>>> f85b7801
     assert t.num_nodes == 8
     assert len(t.links(0)) == 3
 
     topology.create_connectivity(2, 1)
 
     # Quad -> edge
-<<<<<<< HEAD
-    t = topology.connectivity((2, 0), (1, 0))
-=======
     t = topology.connectivity((2, qi), (1, 0))
->>>>>>> f85b7801
     assert t.num_nodes == 8
     assert len(t.links(0)) == 4
 
     # Tri -> edge
-<<<<<<< HEAD
-    t = topology.connectivity((2, 1), (1, 0))
-=======
     t = topology.connectivity((2, ti), (1, 0))
->>>>>>> f85b7801
     assert t.num_nodes == 8
     assert len(t.links(0)) == 3
 
     topology.create_connectivity(2, 3)
     # Quad -> prism
-<<<<<<< HEAD
-    t = topology.connectivity((2, 0), (3, 1))
-=======
     t = topology.connectivity((2, qi), (3, 1))
->>>>>>> f85b7801
     assert t.num_nodes == 8
     assert t.array.size == 3
 
     # Quad -> hex
-<<<<<<< HEAD
-    t = topology.connectivity((2, 0), (3, 2))
-=======
     t = topology.connectivity((2, qi), (3, 2))
->>>>>>> f85b7801
     assert t.num_nodes == 8
     assert t.array.size == 6
 
     # Tri -> tet
-<<<<<<< HEAD
-    t = topology.connectivity((2, 1), (3, 0))
-=======
     t = topology.connectivity((2, ti), (3, 0))
->>>>>>> f85b7801
     assert t.num_nodes == 8
     assert t.array.size == 8
 
     # Tri -> prism
-<<<<<<< HEAD
-    t = topology.connectivity((2, 1), (3, 1))
-=======
     t = topology.connectivity((2, ti), (3, 1))
->>>>>>> f85b7801
     assert t.num_nodes == 8
     assert t.array.size == 2
 
@@ -215,27 +151,10 @@
     assert topology.index_maps(2)[0].size_global == size * 2
     assert topology.index_maps(2)[1].size_global == size
 
-<<<<<<< HEAD
-    print(topology.index_maps(2)[0].size_global)
-
-=======
->>>>>>> f85b7801
 
 def test_create_entities():
     mesh = create_unit_cube(MPI.COMM_WORLD, 2, 2, 2, CellType.prism, ghost_mode=GhostMode.none)
 
-<<<<<<< HEAD
-    print('ncells = ', mesh.topology.index_map(3).size_local)
-
-    # Make triangle and quadrilateral facets
-    mesh.topology.create_entities(2)
-
-    assert mesh.topology.entity_types[2][0] == CellType.quadrilateral
-    assert mesh.topology.entity_types[2][1] == CellType.triangle
-
-    cell_quad = mesh.topology.connectivity((3, 0), (2, 0))
-    cell_tri = mesh.topology.connectivity((3, 0), (2, 1))
-=======
     # Make triangle and quadrilateral facets
     mesh.topology.create_entities(2)
 
@@ -246,21 +165,12 @@
 
     cell_quad = mesh.topology.connectivity((3, 0), (2, qi))
     cell_tri = mesh.topology.connectivity((3, 0), (2, ti))
->>>>>>> f85b7801
 
     assert MPI.COMM_WORLD.allreduce(cell_quad.num_nodes) == 16
     assert len(cell_quad.links(0)) == 3
     assert MPI.COMM_WORLD.allreduce(cell_tri.num_nodes) == 16
     assert len(cell_tri.links(0)) == 2
 
-<<<<<<< HEAD
-    quad_v = mesh.topology.connectivity((2, 0), (0, 0))
-    tri_v = mesh.topology.connectivity((2, 1), (0, 0))
-    ims = mesh.topology.index_maps(2)
-    assert ims[0].size_global == 32
-    assert len(quad_v.links(0)) == 4
-    assert ims[1].size_global == 24
-=======
     quad_v = mesh.topology.connectivity((2, qi), (0, 0))
     tri_v = mesh.topology.connectivity((2, ti), (0, 0))
     ims = mesh.topology.index_maps(2)
@@ -268,7 +178,6 @@
     assert ims[qi].size_global == 32
     assert len(quad_v.links(0)) == 4
     assert ims[ti].size_global == 24
->>>>>>> f85b7801
     assert len(tri_v.links(0)) == 3
 
     mesh.topology.create_entities(1)
