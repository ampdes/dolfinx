--- conflicted
+++ resolved
@@ -194,12 +194,6 @@
         parts = GraphPartition.create(nn)
         #parts = numpy.array('uint')
 
-<<<<<<< HEAD
-        graph = UndirectedClique(100)
-        parts = numpy.zeros(graph.numVertices(), "uint")
-        GraphPartition.partition(graph, 10, parts)
-        print parts
-=======
         GraphPartition.partition(graph, num_part, parts)
 		  #graph.partition(graph, num_part, parts)
         GraphPartition.eval(graph, num_part, parts)
@@ -209,7 +203,6 @@
 
         # Simple graph partitioning should give edge-cut: 2
         #self.assertEqual(edgecut, 2)
->>>>>>> 0ee3fdaa
 
 if __name__ == "__main__":
     unittest.main()