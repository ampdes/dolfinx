--- conflicted
+++ resolved
@@ -114,7 +114,6 @@
       ASSERT_NEAR(norm_ref, norm_action, 1e-10);
   }
 }
-<<<<<<< HEAD
 
 // Test all
 int LinearOperator_main(int argc, char **argv) {
@@ -123,12 +122,5 @@
     backends.push_back("Eigen");
     testing::InitGoogleTest(&argc, argv);
     return RUN_ALL_TESTS();
-=======
-//-----------------------------------------------------------------------------
-int main(int argc, char **argv)
-{
-  testing::InitGoogleTest(&argc, argv);
-  return RUN_ALL_TESTS();
->>>>>>> 42bfd073
 }
 //-----------------------------------------------------------------------------