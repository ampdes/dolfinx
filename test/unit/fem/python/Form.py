--- conflicted
+++ resolved
@@ -27,15 +27,6 @@
 import ufl
 from dolfin import *
 
-<<<<<<< HEAD
-=======
-mesh = UnitSquareMesh(10, 10)
-V = FunctionSpace(mesh, "CG", 1)
-f = Expression("sin(pi*x[0]*x[1])")
-v = TestFunction(V)
-u = TrialFunction(V)
-
->>>>>>> 07c8646d
 class FormTest(unittest.TestCase):
 
     def setUp(self):
@@ -46,24 +37,16 @@
         self.u = TrialFunction(self.V)
 
     def test_assemble(self):
-<<<<<<< HEAD
         ufl_form = self.f*self.u*self.v*dx
-=======
-
-        ufl_form = f*u*v*dx
->>>>>>> 07c8646d
+
         dolfin_form = Form(ufl_form)
         ufc_form = dolfin_form._compiled_form
+
         A_ufl_norm = assemble(ufl_form).norm("frobenius")
         A_dolfin_norm = assemble(dolfin_form).norm("frobenius")
-<<<<<<< HEAD
         A_ufc_norm = assemble(ufc_form, coefficients=[self.f],
                               function_spaces=[self.V, self.V]).norm("frobenius")
-=======
-        A_ufc_norm = assemble(ufc_form, coefficients=[f],
-                              function_spaces=[V, V]).norm("frobenius")
-
->>>>>>> 07c8646d
+
         self.assertAlmostEqual(A_ufl_norm, A_dolfin_norm)
         self.assertAlmostEqual(A_ufl_norm, A_ufc_norm)
 
