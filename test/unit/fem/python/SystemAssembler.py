--- conflicted
+++ resolved
@@ -225,18 +225,12 @@
             error = norm(u.vector(), 'linf')
             self.assertAlmostEqual(error, 0.0)
 
-<<<<<<< HEAD
     def test_domains(self):
         
-=======
-    def test_facet_assembly_cellwise_insertion(self):
-
->>>>>>> 11b7f9c4
         if MPI.num_processes() > 1:
             print "FIXME: This unit test does not work in parallel, skipping"
             return
 
-<<<<<<< HEAD
         class RightSubDomain(SubDomain):
             def inside(self, x, on_boundary):
                 return x[0] > 0.5
@@ -289,7 +283,15 @@
         # check solution
         x.vector()[:] -= 1.0
         x.update()
-=======
+        error = norm(x.vector(), 'linf')
+        self.assertAlmostEqual(error, 0.0)
+
+    def test_facet_assembly_cellwise_insertion(self):
+
+        if MPI.num_processes() > 1:
+            print "FIXME: This unit test does not work in parallel, skipping"
+            return
+
         mesh = UnitIntervalMesh(10)
 
         c_f = FunctionSpace(mesh, "DG", 0)
@@ -324,8 +326,6 @@
     
         x.vector()[:] -= 10.0
         x.update()
-
->>>>>>> 11b7f9c4
         error = norm(x.vector(), 'linf')
         self.assertAlmostEqual(error, 0.0)
 
