--- conflicted
+++ resolved
@@ -33,13 +33,8 @@
 class MeshConstruction(unittest.TestCase):
 
     def setUp(self):
-<<<<<<< HEAD
-        if MPI.num_processes() == 1:
-            self.interval = UnitIntervalMesh(10)
-=======
 
         self.interval = UnitIntervalMesh(10)
->>>>>>> d8ce381d
         if has_cgal():
             self.circle = CircleMesh(Point(0.0, 0.0), 1.0, 0.1)
         self.square = UnitSquareMesh(5, 5)
@@ -57,7 +52,6 @@
         self.assertEqual(ufl.tetrahedron, self.cube.ufl_cell())
         self.assertEqual(ufl.tetrahedron, self.box.ufl_cell())
 
-<<<<<<< HEAD
     def testUFLDomain(self):
         import ufl
         def _check_ufl_domain(mesh):
@@ -67,8 +61,7 @@
             self.assertTrue(mesh.ufl_cell() == domain.cell())
             self.assertTrue(str(mesh.id()) in domain.label())
 
-        if MPI.num_processes() == 1:
-            _check_ufl_domain(self.interval)
+        _check_ufl_domain(self.interval)
         if has_cgal():
             _check_ufl_domain(self.circle)
         _check_ufl_domain(self.square)
@@ -76,11 +69,7 @@
         _check_ufl_domain(self.cube)
         _check_ufl_domain(self.box)
 
-if MPI.num_processes() == 1:
-    class SimpleShapes(unittest.TestCase):
-=======
 class SimpleShapes(unittest.TestCase):
->>>>>>> d8ce381d
 
     def testUnitSquareMesh(self):
         """Create mesh of unit square."""
